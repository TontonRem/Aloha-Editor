/*!
* Aloha Editor
* Author & Copyright (c) 2010 Gentics Software GmbH
* aloha-sales@gentics.com
* Licensed unter the terms of http://www.aloha-editor.com/license.html
*/

define(
[
 'aloha/plugin',
 'aloha/floatingmenu', 
 'i18n!link/nls/i18n',
 'i18n!aloha/nls/i18n',
 'css!link/css/link.css'
],
function(Plugin, FloatingMenu, i18n, i18nCore) {
	"use strict";

	var
		jQuery = window.alohaQuery || window.jQuery, $ = jQuery,
		GENTICS = window.GENTICS,
		Aloha = window.Aloha;

	return Plugin.create('link', {
		/**
		 * Configure the available languages
		 */
		languages: ['en', 'de', 'fr', 'ru', 'pl'],
		/**
		 * Default configuration allows links everywhere
		 */
		config: ['a'],
		/**
		 * all links that match the targetregex will get set the target
		 * e.g. ^(?!.*aloha-editor.com).* matches all href except aloha-editor.com
		 */
		targetregex: '',
		/**
		  * this target is set when either targetregex matches or not set
		  * e.g. _blank opens all links in new window
		  */
		target: '',
		/**
		 * all links that match the cssclassregex will get set the css class
		 * e.g. ^(?!.*aloha-editor.com).* matches all href except aloha-editor.com
		 */
		cssclassregex: '',
		/**
		  * this target is set when either cssclassregex matches or not set
		  */
		cssclass: '',
		/**
		 * the defined object types to be used for this instance
		 */
		objectTypeFilter: [],
		/**
		 * handle change on href change
		 * called function( obj, href, item );
		 */
		onHrefChange: null,

		/**
		 * Initialize the plugin
		 */
		init: function () {
			if ( typeof this.settings.targetregex !== 'undefined') {
				this.targetregex = this.settings.targetregex;
			}
			if ( typeof this.settings.target !== 'undefined') {
				this.target = this.settings.target;
			}
			if ( typeof this.settings.cssclassregex !== 'undefined') {
				this.cssclassregex = this.settings.cssclassregex;
			}
			if ( typeof this.settings.cssclass !== 'undefined') {
				this.cssclass = this.settings.cssclass;
			}
			if ( typeof this.settings.objectTypeFilter !== 'undefined') {
				this.objectTypeFilter = this.settings.objectTypeFilter;
			}
			if ( typeof this.settings.onHrefChange !== 'undefined') {
				this.onHrefChange = this.settings.onHrefChange;
			}

			this.createButtons();
			this.subscribeEvents();
			this.bindInteractions();
		},
		/**
		 * Subscribe for events
		 */
		subscribeEvents: function () {

			var that = this;

			// add the event handler for selection change
			Aloha.bind('aloha-selection-changed', function(event, rangeObject) {
				var config, foundMarkup;

				if (Aloha.activeEditable) {
					// show/hide the button according to the configuration
					config = that.getEditableConfig(Aloha.activeEditable.obj);
					if ( jQuery.inArray('a', config) != -1) {
						that.formatLinkButton.show();
						that.insertLinkButton.show();
					} else {
						that.formatLinkButton.hide();
						that.insertLinkButton.hide();
						// leave if a is not allowed
						return;
					}

					foundMarkup = that.findLinkMarkup( rangeObject );
					if ( foundMarkup ) {
						// link found
						that.insertLinkButton.hide();
						that.formatLinkButton.setPressed(true);
						FloatingMenu.setScope(that.getUID('link'), 'Aloha.continuoustext');
						that.hrefField.setTargetObject(foundMarkup, 'href');
					} else {
						// no link found
						that.formatLinkButton.setPressed(false);
						that.hrefField.setTargetObject(null);
					}

					// TODO this should not be necessary here!
					FloatingMenu.doLayout();
				}

			});

		},
		/**
		 * Initialize the buttons
		 */
		createButtons: function () {
			var that = this;

			// format Link Button
			// this button behaves like a formatting button like (bold, italics, etc)
			this.formatLinkButton = new Aloha.ui.Button({
				'iconClass' : 'aloha-button aloha-button-a',
				'size' : 'small',
				'onclick' : function () { that.formatLink(); },
				'tooltip' : i18n.t('button.addlink.tooltip'),
				'toggle' : true
			});
			FloatingMenu.addButton(
				'Aloha.continuoustext',
				this.formatLinkButton,
				i18nCore.t('floatingmenu.tab.format'),
				1
			);

			// insert Link
			// always inserts a new link
			this.insertLinkButton = new Aloha.ui.Button({
				'iconClass' : 'aloha-button aloha-button-a',
				'size' : 'small',
				'onclick' : function () { that.insertLink( false ); },
				'tooltip' : i18n.t('button.addlink.tooltip'),
				'toggle' : false
			});
			FloatingMenu.addButton(
				'Aloha.continuoustext',
				this.insertLinkButton,
				i18nCore.t('floatingmenu.tab.insert'),
				1
			);

			// add the new scope for links
<<<<<<< HEAD
=======
			FloatingMenu.createScope(this.getUID('link'), 'Aloha.continuoustext'); //'Aloha.continuoustext');
			/*
			this.browser = new Aloha.ui.Browser();
			this.browser.setObjectTypeFilter(this.objectTypeFilter);
			this.browser.onSelect = function( item ) {
				// set href Value
				that.hrefField.setItem( item );
				// call hrefChange
				that.hrefChange();
			};
			// Repository is broken, disabling feature for now
			this.repositoryButton = new Aloha.ui.Button({
				'iconClass' : 'aloha-button-big aloha-button-tree',
				'size' : 'large',
				'onclick' : function () {
					that.browser.show();
				},
				'tooltip' : i18n.t('button.addlink.tooltip'),
				'toggle' : false
			});
>>>>>>> 07023623

			FloatingMenu.createScope(this.getUID('link'), 'Aloha.continuoustext'); //'Aloha.continuoustext');
			
			/* moved browser integration to linkbrowser plugin */


			this.hrefField = new Aloha.ui.AttributeField({
				'width':320,
				'valueField': 'url'
			});
			this.hrefField.setTemplate('<span><b>{name}</b><br/>{url}</span>');
			this.hrefField.setObjectTypeFilter(this.objectTypeFilter);
			// add the input field for links
			FloatingMenu.addButton(
				this.getUID('link'),
				this.hrefField,
				i18n.t('floatingmenu.tab.link'),
				1
			);

			this.removeLinkButton = new Aloha.ui.Button({
				// TODO use another icon here
				'iconClass' : 'aloha-button aloha-button-a-remove',
				'size' : 'small',
				'onclick' : function () { that.removeLink(); },
				'tooltip' : i18n.t('button.removelink.tooltip')
			});
			// add a button for removing the currently set link
			FloatingMenu.addButton(
				this.getUID('link'),
				this.removeLinkButton,
				i18n.t('floatingmenu.tab.link'),
				1
			);

		},

		/**
		 * Parse a all editables for links and bind an onclick event
		 * Add the link short cut to all edtiables
		 */
		bindInteractions: function () {
			var that = this;

			// update link object when src changes
			this.hrefField.addListener('keyup', function(obj, event) {
				// TODO this event is never fired. Why?
				// if the user presses ESC we do a rough check if he has entered a link or searched for something
				if (event.keyCode == 27) {
					var curval = that.hrefField.getQueryValue();
					if (
						curval[0] === '/' || // local link
						curval.match(/^.*\.([a-z]){2,4}$/i) || // local file with extension
						curval[0] === '#' || // inner document link
						curval.match(/^htt.*/i)  // external link
					) {
						// could be a link better leave it as it is
					} else {
						// the user searched for something and aborted restore original value
	//					that.hrefField.setValue(that.hrefField.getValue());
					}
				}
				that.hrefChange();
			});

			// on blur check if href is empty. If so remove the a tag
			this.hrefField.addListener('blur', function(obj, event) {
				if ( !this.getValue() ) {
					that.removeLink();
				}
			});

			// add to all editables the Link shortcut
			$.each(Aloha.editables, function(key, editable){

				// CTRL+L
				editable.obj.keydown(function (e) {
					if ( e.metaKey && e.which == 76 ) {
						if ( that.findLinkMarkup() ) {
							FloatingMenu.userActivatedTab = i18n.t('floatingmenu.tab.link');

							// TODO this should not be necessary here!
							FloatingMenu.doLayout();

							that.hrefField.focus();

						} else {
							that.insertLink();
						}
						// prevent from further handling
						// on a MAC Safari cursor would jump to location bar. Use ESC then META+L
						return false;
					}
				});

				editable.obj.find('a').each(function( i ) {

					// show pointer on mouse over
					jQuery(this).mouseenter( function(e) {
						Aloha.Log.debug(that, 'mouse over link.');
						that.mouseOverLink = this;
						that.updateMousePointer();
					});

					// in any case on leave show text cursor
					jQuery(this).mouseleave( function(e) {
						Aloha.Log.debug(that, 'mouse left link.');
						that.mouseOverLink = null;
						that.updateMousePointer();
					});


					// follow link on ctrl or meta + click
					jQuery(this).click( function(e) {
						if (e.metaKey) {

							// blur current editable. user is wating for the link to load
							Aloha.activeEditable.blur();

							// hack to guarantee a browser history entry
							setTimeout( function() {
								  location.href = e.target;
							},0);

							// stop propagation
							e.stopPropagation();
							return false;
						}
					});

				});
			});

			jQuery(document)
				.keydown(function (e) {
					Aloha.Log.debug(that, 'Meta key down.');
					that.metaKey = e.metaKey;
					that.updateMousePointer();
				}).keyup(function (e) {
					Aloha.Log.debug(that, 'Meta key up.');
					that.metaKey = e.metaKey;
					that.updateMousePointer();
				});

		},

		/**
		 * Updates the mouse pointer
		 */
		updateMousePointer: function () {
			if ( this.metaKey && this.mouseOverLink ) {
				Aloha.Log.debug(this, 'set pointer');
				jQuery(this.mouseOverLink).removeClass('aloha-link-text');
				jQuery(this.mouseOverLink).addClass('aloha-link-pointer');
			} else {
				jQuery(this.mouseOverLink).removeClass('aloha-link-pointer');
				jQuery(this.mouseOverLink).addClass('aloha-link-text');
			}
		},

		/**
		 * Check whether inside a link tag
		 * @param {GENTICS.Utils.RangeObject} range range where to insert the object (at start or end)
		 * @return markup
		 * @hide
		 */
		findLinkMarkup: function ( range ) {

			if ( typeof range == 'undefined' ) {
				range = Aloha.Selection.getRangeObject();
			}
			if ( Aloha.activeEditable ) {
				return range.findMarkup(function() {
					return this.nodeName.toLowerCase() == 'a';
				}, Aloha.activeEditable.obj);
			} else {
				return null;
			}
		},

		/**
		 * Format the current selection or if collapsed the current word as link.
		 * If inside a link tag the link is removed.
		 */
		formatLink: function () {

			var range = Aloha.Selection.getRangeObject();

			if (Aloha.activeEditable) {
				if ( this.findLinkMarkup( range ) ) {
					this.removeLink();
				} else {
					this.insertLink();
				}
			}
		},

		/**
		 * Insert a new link at the current selection. When the selection is collapsed,
		 * the link will have a default link text, otherwise the selected text will be
		 * the link text.
		 */
		insertLink: function ( extendToWord ) {
			var range, linkText, newLink;

			// do not insert a link in a link
			if ( this.findLinkMarkup( range ) ) {
				return;
			}

			// activate floating menu tab
			FloatingMenu.userActivatedTab = i18n.t('floatingmenu.tab.link');

			// current selection or cursor position
			range = Aloha.Selection.getRangeObject();

			// if selection is collapsed then extend to the word.
			if (range.isCollapsed() && extendToWord !== false) {
				GENTICS.Utils.Dom.extendToWord(range);
			}
			if ( range.isCollapsed() ) {
				// insert a link with text here
				linkText = i18n.t('newlink.defaulttext');
				newLink = jQuery('<a href="">' + linkText + '</a>');
				GENTICS.Utils.Dom.insertIntoDOM(newLink, range, jQuery(Aloha.activeEditable.obj));
				range.startContainer = range.endContainer = newLink.contents().get(0);
				range.startOffset = 0;
				range.endOffset = linkText.length;
			} else {
				newLink = jQuery('<a href=""></a>');
				GENTICS.Utils.Dom.addMarkup(range, newLink, false);
			}
			range.select();

			// focus has to become before prefilling the attribute, otherwise
			// Chrome and Firefox will not focus the element correctly.
			this.hrefField.focus();
			// prefill and select the new href
			jQuery(this.hrefField.extButton.el.dom).attr('value', 'http://').select();
			this.hrefChange();
		},

		/**
		 * Remove an a tag.
		 */
		removeLink: function () {

			var	range = Aloha.Selection.getRangeObject(),
				foundMarkup = this.findLinkMarkup();
			if ( foundMarkup ) {
				// remove the link
				GENTICS.Utils.Dom.removeFromDOM(foundMarkup, range, true);
				// set focus back to editable
				Aloha.activeEditable.obj[0].focus();
				// select the (possibly modified) range
				range.select();
			}
		},

		/**
		 * Updates the link object depending on the src field
		 */
		hrefChange: function () {
			// For now hard coded attribute handling with regex.
			// Avoid creating the target attribute, if it's unnecessary, so
			// that XSS scanners (AntiSamy) don't complain.
			if (this.target !== '') {
				this.hrefField.setAttribute('target', this.target, this.targetregex, this.hrefField.getQueryValue());
			}
			this.hrefField.setAttribute('class', this.cssclass, this.cssclassregex, this.hrefField.getQueryValue());
			if ( typeof this.onHrefChange === 'function' ) {
				this.onHrefChange.call(this, this.hrefField.getTargetObject(),  this.hrefField.getQueryValue(), this.hrefField.getItem() );
			}
		},

		/**
		 * Make the given jQuery object (representing an editable) clean for saving
		 * Find all links and remove editing objects
		 * @param obj jQuery object to make clean
		 * @return void
		 */
		makeClean: function (obj) {
			// find all link tags
			obj.find('a').each(function() {
				jQuery(this).removeClass('aloha-link-pointer');
				jQuery(this).removeClass('aloha-link-text');
			});
		}
	});
});<|MERGE_RESOLUTION|>--- conflicted
+++ resolved
@@ -169,29 +169,7 @@
 			);
 
 			// add the new scope for links
-<<<<<<< HEAD
-=======
 			FloatingMenu.createScope(this.getUID('link'), 'Aloha.continuoustext'); //'Aloha.continuoustext');
-			/*
-			this.browser = new Aloha.ui.Browser();
-			this.browser.setObjectTypeFilter(this.objectTypeFilter);
-			this.browser.onSelect = function( item ) {
-				// set href Value
-				that.hrefField.setItem( item );
-				// call hrefChange
-				that.hrefChange();
-			};
-			// Repository is broken, disabling feature for now
-			this.repositoryButton = new Aloha.ui.Button({
-				'iconClass' : 'aloha-button-big aloha-button-tree',
-				'size' : 'large',
-				'onclick' : function () {
-					that.browser.show();
-				},
-				'tooltip' : i18n.t('button.addlink.tooltip'),
-				'toggle' : false
-			});
->>>>>>> 07023623
 
 			FloatingMenu.createScope(this.getUID('link'), 'Aloha.continuoustext'); //'Aloha.continuoustext');
 			

--- conflicted
+++ resolved
@@ -16,14 +16,7 @@
 	'aloha/jquery',	
 	'aloha/plugin',
 	'aloha/floatingmenu',
-<<<<<<< HEAD
-	//'aloha-plugin/sidebar',
-	//'aloha-plugin!common/format',
-	//'aloha-plugin!common/format',
-	//'aloha-plugin!common/format2',
-=======
 	'aloha-plugin!common/format',
->>>>>>> 5038c840
 	'i18n!aloha/nls/i18n',
 	// css
 	'css!cite/css/cite.css'
@@ -31,25 +24,11 @@
 function CiteClosure ($, Plugin, FloatingMenu, Format, i18nCore) {
 	
 	'use strict';
-<<<<<<< HEAD
-	
-	//if (!Format) {
-	//	console.warn('What the heck happened?');
-	//	return;
-	//}
-	
-	var
-		GENTICS = window.GENTICS,
-		  Aloha = window.Aloha,
-		 jQuery = window.alohaQuery || window.jQuery,
-		      $ = jQuery; 
-=======
 
 	var
 		GENTICS = window.GENTICS,
 		  Aloha = window.Aloha,
 		  rangy = window.rangy,	
->>>>>>> 5038c840
 	
 		// Pseudo-namespace prefix
 		ns = 'aloha-cite',
@@ -248,12 +227,8 @@
 						i  = effective.length;
 					
 					// check whether any of the effective items are citation tags
-<<<<<<< HEAD
-					while (--i >= 0) {
-=======
 					while (--i) {
 						tagName = effective[i].tagName.toLowerCase();
->>>>>>> 5038c840
 						if ('q' == tagName || 'blockquote' == tagName) {
 							statusWasSet = true;
 							break;

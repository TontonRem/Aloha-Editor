/*!
* Aloha Editor
* Author & Copyright (c) 2010 Gentics Software GmbH
* aloha-sales@gentics.com - way to over-lawyer it up Andrew :/
* Licensed unter the terms of http://www.aloha-editor.com/license.html
*/

define(
['aloha', 'aloha/jquery', 'aloha/plugin', 'aloha/pluginmanager', 'aloha/floatingmenu', 'i18n!table/nls/i18n', 'i18n!aloha/nls/i18n', 'css!table/css/table.css'],
function(Aloha, jQuery, Plugin, PluginManager, FloatingMenu, i18n, i18nCore) {

	var
		GENTICS = window.GENTICS;

	/**
	 * Register the TablePlugin as Aloha.Plugin
	 */
	var TablePlugin = new Plugin('table');

	/* -- ATTRIBUTES -- */
	/**
	 * The Create-Layer Object of the TablePlugin
	 *
	 * @see Table.CreateLayer
	 */
	TablePlugin.createLayer = undefined;

	/**
	 * Configure the available languages
	 */
	TablePlugin.languages = ['en', 'de', 'fr', 'eo', 'fi', 'ru', 'it', 'pl'];

	/**
	 * default button configuration
	 */
	TablePlugin.config = [ 'table' ];

	/**
	 * An Array which holds all newly created tables contains DOM-Nodes of
	 * table-objects
	 */
	TablePlugin.TableRegistry = new Array();

	/**
	 * Holds the active table-object
	 */
	TablePlugin.activeTable = undefined;

	/**
	 * parameters-objects for tables
	 *
	 * @param className
	 *            The class of activated tables
	 */
	TablePlugin.parameters = {
		className            : 'aloha-table',                 // class of editable tables
		classSelectionRow    : 'aloha-table-selectcolumn',    // class for the upper table-row to select columns
		classSelectionColumn : 'aloha-table-selectrow',       // class for the left bound table-cells to select rows
		classLeftUpperCorner : 'aloha-table-leftuppercorner', // class for the left upper corner cell
		classTableWrapper    : 'aloha-table-wrapper',         // class of the outest table-wrapping div
		classCellSelected    : 'aloha-cell-selected',         // class of cell which are selected (row/column selection)
		waiRed				 : 'aloha-wai-red',                     // class that shows wai of div
		waiGreen			 : 'aloha-wai-green',                   // class that shows wai of div
		selectionArea        : 10                                     // width/height of the selection rows (in pixel)
	};

	/* -- END ATTRIBUTES -- */

	/* -- METHODS -- */

  /**
   * @hide
   * {name:'green', text:'Green',tooltip:'Green',iconClass:'GENTICS_table GENTICS_button_green',cssClass:'green'}
  */
  TablePlugin.checkConfig = function (c){
        
    if (typeof c == 'object' && c.length) {
      var newC = [];
      
      for (var i = 0; i < c.length; i++) {
        // IE has the annoying behaviour that arrays contain undefined elements, if they are generated ending with , (comma)
        if (c[i]) {
          newC.push({
            text	  : c[i].text	   ? c[i].text		: c[i].name,
            tooltip	  : c[i].tooltip   ? c[i].tooltip	: c[i].text,
            iconClass : c[i].iconClass ? c[i].iconClass	: 'aloha-button-' + c[i].name,
            cssClass  : c[i].cssClass  ? c[i].cssClass	: c[i].name
          });
        }
      }
      
      c = newC;
    } else {
      c = [];
    }
    
    return c;
  };
  
	/**
	 * Init method of the Table-plugin transforms all tables in the document
	 *
	 * @return void
	 */
	TablePlugin.init = function() {

    // apply settings
    this.tableConfig = this.checkConfig(this.tableConfig||this.settings.tableConfig);
    this.columnConfig = this.checkConfig(this.columnConfig||this.settings.columnConfig);
    this.rowConfig = this.checkConfig(this.rowConfig||this.settings.rowConfig);
    
		// add reference to the create layer object
		this.createLayer = new Table.CreateLayer();

		var that = this;

		// subscribe for the 'editableActivated' event to activate all tables in the editable
		Aloha.bind('aloha-editable-created', function(event, editable) {

			// add a mousedown event to all created editables to check if focus leaves a table
			editable.obj.bind('mousedown', function(jqEvent) {
				TablePlugin.setFocusedTable(undefined);
			});

      editable.obj.find('table').each(function () {
        // only convert tables which are editable
        if (that.isEditableTable(this)) {
          // instantiate a new table-object
          var table = new Table(this);

          table.parentEditable = editable;

          // activate the table
          // table.activate();

          // add the activated table to the TableRegistry
          TablePlugin.TableRegistry.push(table);
        }
      });
    });

    // initialize the table buttons
    this.initTableButtons();

    Aloha.bind('aloha-selection-changed', function (event, rangeObject) {

      if (Aloha.activeEditable) {
        // get Plugin configuration
        var config = that.getEditableConfig( Aloha.activeEditable.obj );

        // show hide buttons regarding configuration and DOM position
        if ( jQuery.inArray('table', config) != -1  && Aloha.Selection.mayInsertTag('table') ) {
          that.createTableButton.show();
        } else {
          that.createTableButton.hide();
        }

        var table = rangeObject.findMarkup(function () {
              return this.nodeName.toLowerCase() == 'table';
          }, Aloha.activeEditable.obj);

          // check wheater we are inside a table
          if ( table ) {
            // set the scope if either columns or rows are selected
            FloatingMenu.setScope(that.name + '.' + TableHelper.selectionType);
          } else {
            //reset cell selection flags
            TableHelper.cellSelectionMode = false; 
            TableHelper.keepCellsSelected = false;
            TableHelper.baseCellPosition = null;
            TableHelper.lastSelectionRange = null; 
            
            if ( that.activeTable ) {
              that.activeTable.focusOut();
            }
          }

          TableHelper.unselectCells();

        // TODO this should not be necessary here!
        FloatingMenu.doLayout();
      }
    });

    // subscribe for the 'editableActivated' event to activate all tables in the editable
    Aloha.bind('aloha-editable-activated', function (event, props) {
      props.editable.obj.find('table').each(function () {
        // shortcut for TableRegistry
        var tr = TablePlugin.TableRegistry;
        for (var i = 0; i < tr.length; i++) {
          if (tr[i].obj.attr('id') == jQuery(this).attr('id')) {
            // activate the table
            tr[i].activate();
            // and continue with the next table tag
            return true;
          }
        }

        // if we come here, we did not find the table in our registry, so we need to create a new one
        // only convert tables which are editable
        if (that.isEditableTable(this)) {
          // instantiate a new table-object
          var table = new Table(this);

          table.parentEditable = props.editable;

          // activate the table
          table.activate();

          // add the activated table to the TableRegistry
          TablePlugin.TableRegistry.push(table);
        }
      });
    });

    // subscribe for the 'editableDeactivated' event to deactivate all tables in the editable
    Aloha.bind('aloha-editable-deactivated', function (event, properties) {
      TablePlugin.setFocusedTable(undefined);
      TableHelper.unselectCells();
      // shortcut for TableRegistry
      var tr = TablePlugin.TableRegistry;
      for (var i = 0; i < tr.length; i++) {
        // activate the table
        tr[i].deactivate();
      }
    });
};

  /**
   * test if the table is editable
   * @return boolean true if the table's parent element is contentEditable, false otherwise
   */
  TablePlugin.isEditableTable = function (table) {
	  return GENTICS.Utils.Dom.isEditable( table );
  };

  /**
   * Adds default row buttons, and custom formatting buttons to floating menu
   */
  TablePlugin.initRowsBtns = function () {
    var that = this;

    // add row before
		FloatingMenu.addButton(
			this.name + '.row',
			new Aloha.ui.Button({
				'iconClass' : 'aloha-button aloha-button-addRowBefore',
				'size' : 'small',
				'tooltip' : i18n.t('button.addrowbefore.tooltip'),
				'onclick' : function () {
					if (that.activeTable) {
						that.activeTable.addRowsBefore(true);
					}
				}
			}),
			i18n.t('floatingmenu.tab.table'),
			1
		);

    // add row after
		FloatingMenu.addButton(
			this.name + '.row',
			new Aloha.ui.Button({
				'iconClass' : 'aloha-button aloha-button-addRowAfter',
				'size' : 'small',
				'tooltip' : i18n.t('button.addrowafter.tooltip'),
				'onclick' : function () {
					if (that.activeTable) {
						that.activeTable.addRowsAfter(true);
					}
				}
			}),
			i18n.t('floatingmenu.tab.table'),
			1
		);

    // delete selected rows
		FloatingMenu.addButton(
			this.name + '.row',
			new Aloha.ui.Button({
				'iconClass' : 'aloha-button aloha-button-deleteRows',
				'size' : 'small',
				'tooltip' : i18n.t('button.delrows.tooltip'),
				'onclick' : function () {
					if (that.activeTable) {
						var aTable = that.activeTable;
						Aloha.showMessage(new Aloha.Message({
							title : i18n.t('Table'),
							text : i18n.t('deleterows.confirm'),
							type : Aloha.Message.Type.CONFIRM,
							callback : function (sel) {
								if (sel == 'yes') {
									aTable.deleteRows();
								}
							}
						}));
					}
				}
			}),
			i18n.t('floatingmenu.tab.table'),
			1
		);

    this.rowHeader = new Aloha.ui.Button({
      iconClass : 'aloha-button aloha-button-row-header',
      size	  :  'small',
      tooltip	  :  i18n.t('button.rowheader.tooltip'),
      toggle	  :  true,
      onclick	  :  function () {
        // table header
        if (that.activeTable) {
          var sc = TableHelper.selectedCells;
          that.rowsToSelect = [];
          var makeHeader = ( 
        		  sc[0] && sc[0].nodeName.toLowerCase() == 'td' && sc.length == 1 ||
        		  sc[0] && sc[0].nodeName.toLowerCase() == 'td' && 
        		  sc[1].nodeName.toLowerCase() == 'td' );
          // if a selection was made, transform the selected cells
          for (var i = 0; i < sc.length; i++) {
//            for (var j = 0; j < sc[i].length; j++) {
              if (i == 0) {
                that.rowsToSelect.push(sc[i].rowIndex);
              }
              
              if ( makeHeader ) {
            	  sc[i] = Aloha.Markup.transformDomObject(sc[i], 'th').attr('scope', 'col')[0];
              } else { 
            	  sc[i] = Aloha.Markup.transformDomObject(sc[i], 'td').removeAttr('scope')[0];
              }
              
              jQuery(sc[i]).bind('mousedown', function (jqEvent) {
                var wrapper = jQuery(this).children('div').eq(0);
                setTimeout(function () {
                  wrapper.trigger('focus');
                }, 1);
                // unselect cells
                TableHelper.unselectCells();
              });
              
              /*
                Destructive. For debugging.
                Indicate directionality of header
                jQuery(sc[i][j]).html('v');
              */
//            }
          }
          
          // selection could have changed.
          if (that.activeTable) {
            that.activeTable.refresh();
            that.activeTable.selectRows();
          }
        }
      }
    });
    
    FloatingMenu.addButton(
      this.name + '.row',
      this.rowHeader,
      i18n.t('floatingmenu.tab.table'),
      1
    );
    
    	// Add merge/split cells buttons
    FloatingMenu.addButton(
      this.name + '.row',
      new Aloha.ui.Button({
			'iconClass' : 'aloha-button aloha-button-merge-cells',
			'size' : 'small',
			'tooltip' : i18n.t('button.mergecells.tooltip'),
			'toggle' : false,
			'onclick' : function () {
        TableHelper.mergeCells();
			}
		}),
      i18n.t('floatingmenu.tab.table'),
      1
    );

    FloatingMenu.addButton(
      this.name + '.row',
      new Aloha.ui.Button({
			'iconClass' : 'aloha-button aloha-button-split-cells',
			'size' : 'small',
			'tooltip' : i18n.t('button.splitcells.tooltip'),
			'toggle' : false,
			'onclick' : function () {
        TableHelper.splitCells();
			}
		}),
      i18n.t('floatingmenu.tab.table'),
      1
    );
    
    // generate formatting buttons
    this.rowMSItems = [];
    
    jQuery.each(this.rowConfig, function (j, itemConf) {
      that.rowMSItems.push({
        name: itemConf.name,
        text: i18n.t(itemConf.text),
        tooltip: i18n.t(itemConf.tooltip),
        iconClass: 'aloha-button aloha-row-layout ' + itemConf.iconClass,
        click: function () {
          var sc = TableHelper.selectedCells;
          // if a selection was made, transform the selected cells
          for (var i = 0; i < sc.length; i++) {
            for (var j = 0; j < sc[i].length; j++) {
              // remove all row formattings
              for (var f = 0; f < that.rowConfig.length; f++) {
                jQuery(sc[i][j]).removeClass(that.rowConfig[f].cssClass);
              }
              // set new style 
              jQuery(sc[i][j]).addClass(itemConf.cssClass);
            }
          }
          
          // selection could have changed.
          if (that.activeTable) {
            that.activeTable.selectRows();
          }
        }
      });
    });
    
    if (this.rowMSItems.length > 0) {
      this.rowMSItems.push({
        name: 'removeFormat',
        text: i18n.t('button.removeFormat.text'),
        tooltip: i18n.t('button.removeFormat.tooltip'),
        iconClass: 'aloha-button aloha-button-removeFormat',
        wide: true,
        click: function () {
          var sc = TableHelper.selectedCells;
          // if a selection was made, transform the selected cells
          for (var i = 0; i < sc.length; i++) {
            for (var j = 0; j < sc[i].length; j++) {
              for (var f = 0; f < that.rowConfig.length; f++) {
                jQuery(sc[i][j]).removeClass(that.rowConfig[f].cssClass);
              }
            }
          }
          
          // selection could have changed.
          if (that.activeTable) {
            that.activeTable.selectRows();
          }
        }
      });
    }
    
    this.rowMSButton = new Aloha.ui.MultiSplitButton({
      items : this.rowMSItems
    });
    
    if (this.rowMSItems.length > 0) {
      FloatingMenu.addButton(
        this.name + '.row',
        this.rowMSButton,
        i18n.t('floatingmenu.tab.table'),
        3
      );
    }
  };

  /**
   * Adds default column buttons, and custom formatting buttons to floating menu
   */
  TablePlugin.initColumnBtns = function () {
    var that = this;

    // add column left btn
    FloatingMenu.addButton(
			this.name + '.column',
			new Aloha.ui.Button({
				'iconClass' : 'aloha-button aloha-button-addColumnLeft',
				'size' : 'small',
				'tooltip' : i18n.t('button.addcolleft.tooltip'),
				'onclick' : function () {
					if (that.activeTable) {
						that.activeTable.addColumnsLeft();
					}
				}
			}),
			i18n.t('floatingmenu.tab.table'),
			1
		);

    // add column right btn
		FloatingMenu.addButton(
			this.name + '.column',
			new Aloha.ui.Button({
				'iconClass' : 'aloha-button aloha-button-addColumnRight',
				'size' : 'small',
				'tooltip' : i18n.t('button.addcolright.tooltip'),
				'onclick' : function () {
					if (that.activeTable) {
						that.activeTable.addColumnsRight();
					}
				}
			}),
			i18n.t('floatingmenu.tab.table'),
			1
		);

    // delete columns btn
    FloatingMenu.addButton(
			this.name + '.column',
			new Aloha.ui.Button({
				'iconClass' : 'aloha-button aloha-button-deleteColumns',
				'size' : 'small',
				'tooltip' : i18n.t('button.delcols.tooltip'),
				'onclick' : function () {
					if (that.activeTable) {
						var aTable = that.activeTable;
						Aloha.showMessage(new Aloha.Message({
							title : i18n.t('Table'),
							text : i18n.t('deletecolumns.confirm'),
							type : Aloha.Message.Type.CONFIRM,
							callback : function (sel) {
								if (sel == 'yes') {
									aTable.deleteColumns();
								}
							}
						}));
					}
				}
			}),
			i18n.t('floatingmenu.tab.table'),
			1
		);

    this.columnHeader = new Aloha.ui.Button({
      iconClass : 'aloha-button aloha-button-col-header',
      size	  : 'small',
      tooltip	  : i18n.t('button.columnheader.tooltip'),
      toggle	  : true,
      onclick	  : function () {
        // table header
        if (that.activeTable) {
          var sc = TableHelper.selectedCells;
          // if a selection was made, transform the selected cells
          that.columnsToSelect = [];
          var makeHeader = ( 
        		  sc[0] && sc[0][0] && sc[0][0].nodeName.toLowerCase() == 'td' && sc.length == 1 ||
        		  sc[0] && sc[0][0] && sc[0][0].nodeName.toLowerCase() == 'td' && 
        		  sc[1][0] && sc[1][0].nodeName.toLowerCase() == 'td' );
          for (var i = 0; i < sc.length; i++) {
            for (var j = 0; j < sc[i].length; j++) {
              if (i == 0) {
                that.columnsToSelect.push(sc[i][j].cellIndex)
              }
              
              if ( makeHeader ) {
                  sc[i][j] = Aloha.Markup.transformDomObject(sc[i][j], 'th').attr('scope', 'row');
              } else { 
            	  sc[i][j] = Aloha.Markup.transformDomObject(sc[i][j], 'td').removeAttr('scope');
              }
              
              jQuery(sc[i][j]).bind('mousedown', function (jqEvent) {
                var wrapper = jQuery(this).children('div').eq(0);
                setTimeout(function () {
                  wrapper.trigger('focus');
                }, 1);
                // unselect cells
                TableHelper.unselectCells();
              });
              
              /*
                Destructive. For debugging.
                Indicate directionality of header
                jQuery(sc[i][j]).html('>');
              */
            }
          }
          // selection could have changed.
          if (that.activeTable) {
            that.activeTable.refresh();
            that.activeTable.selectColumns();
          }
        }
      }
    });
    
    FloatingMenu.addButton(
      this.name + '.column',
      this.columnHeader,
      i18n.t('floatingmenu.tab.table'),
      1
    );
    
    	// Add merge/split cells buttons
    FloatingMenu.addButton(
      this.name + '.column',
      new Aloha.ui.Button({
			'iconClass' : 'aloha-button aloha-button-merge-cells',
			'size' : 'small',
			'tooltip' : i18n.t('button.mergecells.tooltip'),
			'toggle' : false,
			'onclick' : function () {
        TableHelper.mergeCells();
			}
		}),
      i18n.t('floatingmenu.tab.table'),
      1
    );

    FloatingMenu.addButton(
      this.name + '.column',
      new Aloha.ui.Button({
			'iconClass' : 'aloha-button aloha-button-split-cells',
			'size' : 'small',
			'tooltip' : i18n.t('button.splitcells.tooltip'),
			'toggle' : false,
			'onclick' : function () {
        TableHelper.splitCells();
			}
		}),
      i18n.t('floatingmenu.tab.table'),
      1
    );

    
    // generate formatting buttons
    this.columnMSItems = [];
      jQuery.each(this.columnConfig, function (j, itemConf) {
      var item = {
        name	  : itemConf.name,
        text	  : i18n.t(itemConf.text),
        tooltip	  : i18n.t(itemConf.tooltip),
        iconClass : 'aloha-button aloha-column-layout ' + itemConf.iconClass,
        click	  : function (x,y,z) {
          var sc = TableHelper.selectedCells;
          // if a selection was made, transform the selected cells
          for (var i = 0; i < sc.length; i++) {
            for (var j = 0; j < sc[i].length; j++) {
              // remove all columnformattings
              for (var f = 0; f < that.columnConfig.length; f++) {
                jQuery(sc[i][j]).removeClass(that.columnConfig[f].cssClass);
              }
              // set new style
              jQuery(sc[i][j]).addClass(itemConf.cssClass);
            }
          }
          // selection could have changed.
          if (that.activeTable) {
            that.activeTable.selectColumns();
          }
        }
      };
      
      that.columnMSItems.push(item);
    });
    
    if (this.columnMSItems.length > 0) {
      this.columnMSItems.push({
        name	  : 'removeFormat',
        text	  : i18n.t('button.removeFormat.text'),
        tooltip	  : i18n.t('button.removeFormat.tooltip'),
        iconClass : 'aloha-button aloha-button-removeFormat',
        wide	  : true,
        click	  : function () {
          var sc = TableHelper.selectedCells;
          // if a selection was made, transform the selected cells
          for (var i = 0; i < sc.length; i++) {
            for (var j = 0; j < sc[i].length; j++) {
              for (var f = 0; f < that.columnConfig.length; f++) {
                jQuery(sc[i][j]).removeClass(that.columnConfig[f].cssClass);
              }
            }
          }
          
          // selection could have changed.
          if (that.activeTable) {
            that.activeTable.selectColumns();
          }
        }
      });
    }
    
    this.columnMSButton = new Aloha.ui.MultiSplitButton({
      items : this.columnMSItems
    });
    
    if (this.columnMSItems.length > 0) {
      FloatingMenu.addButton(
        this.name + '.column',
        this.columnMSButton,
        i18n.t('floatingmenu.tab.table'),
        3
      );
    }
  };

	/**
	 * initialize the buttons and register them on floating menu
	 */
	TablePlugin.initTableButtons = function () {
		var that = this;

		// generate the new scopes
		FloatingMenu.createScope(this.name + '.row', 'Aloha.global');
		FloatingMenu.createScope(this.name + '.column', 'Aloha.global');
		FloatingMenu.createScope(this.name + '.cell', 'Aloha.continuoustext');

		// the 'create table' button
		this.createTableButton = new Aloha.ui.Button({
			'iconClass' : 'aloha-button aloha-button-table',
			'size' : 'small',
			'tooltip' : i18n.t('button.createtable.tooltip'),
			'onclick' : function (element, event) {
				TablePlugin.createDialog(element.btnEl.dom);
			}
		});

		// add to floating menu
		FloatingMenu.addButton(
			'Aloha.continuoustext',
			this.createTableButton,
			i18nCore.t('floatingmenu.tab.insert'),
			1
		);

    // now the specific table buttons

    //---------------------------------------------------------------
    // generate formatting buttons for columns
    //---------------------------------------------------------------
    this.initColumnBtns();

    //---------------------------------------------------------------
    // generate formatting buttons for rows
    //---------------------------------------------------------------
    this.initRowsBtns();

    //---------------------------------------------------------------
    // generate formatting buttons for tables
    //---------------------------------------------------------------
    this.tableMSItems = [];
    
    var tableConfig = this.tableConfig;
    
    jQuery.each(tableConfig, function(j, itemConf){
      that.tableMSItems.push({
        name: itemConf.name,
        text: i18n.t(itemConf.text),
        tooltip: i18n.t(itemConf.tooltip),
        iconClass: 'aloha-button aloha-table-layout ' + itemConf.iconClass,
        click: function(){
          // set table css class
          if (that.activeTable) {
            for (var f = 0; f < tableConfig.length; f++) {
              that.activeTable.obj.removeClass(tableConfig[f].cssClass);
            }
            that.activeTable.obj.addClass(itemConf.cssClass);
          }
        }
      });
    });
    
    if(this.tableMSItems.length > 0) {
      this.tableMSItems.push({
        name: 'removeFormat',
        text: i18n.t('button.removeFormat.text'),
        tooltip: i18n.t('button.removeFormat.tooltip'),
        iconClass: 'aloha-button aloha-button-removeFormat',
        wide: true,
        click: function () {
          // remove all table classes
          if (that.activeTable) {
            for (var f = 0; f < tableConfig.length; f++) {
              that.activeTable.obj.removeClass(that.tableConfig[f].cssClass);
            }
          }
        }
      });
    }
    
    this.tableMSButton = new Aloha.ui.MultiSplitButton({
      items : this.tableMSItems
    });
    
    if(this.tableMSItems.length > 0) {
      FloatingMenu.addButton(
        this.name + '.cell',
        this.tableMSButton,
        i18n.t('floatingmenu.tab.tablelayout'),
        3
      );
    };

	// Add merge/split cells buttons
    FloatingMenu.addButton(
      this.name + '.cell',
      new Aloha.ui.Button({
			'iconClass' : 'aloha-button aloha-button-merge-cells',
			'size' : 'small',
			'tooltip' : i18n.t('button.mergecells.tooltip'),
			'toggle' : false,
			'onclick' : function () {
        TableHelper.mergeCells();
			}
		}),
      i18n.t('floatingmenu.tab.table'),
      1
    );

    FloatingMenu.addButton(
      this.name + '.cell',
      new Aloha.ui.Button({
			'iconClass' : 'aloha-button aloha-button-split-cells',
			'size' : 'small',
			'tooltip' : i18n.t('button.splitcells.tooltip'),
			'toggle' : false,
			'onclick' : function () {
        TableHelper.splitCells();
			}
		}),
      i18n.t('floatingmenu.tab.table'),
      1
    );

	// Add caption button
    this.captionButton = new Aloha.ui.Button({
			'iconClass' : 'aloha-button aloha-button-table-caption',
			'size' : 'small',
			'tooltip' : i18n.t('button.caption.tooltip'),
			'toggle' : true,
			'onclick' : function () {
				if (that.activeTable) {
					// look if table object has a child caption
					if ( that.activeTable.obj.children("caption").is('caption') ) {
						that.activeTable.obj.children("caption").remove();
						// select first cell of table
					} else {
						var captionText = i18n.t('empty.caption');
						var c = jQuery('<caption></caption>');
						that.activeTable.obj.append(c);
						that.makeCaptionEditable(c, captionText);

						// get the editable span within the caption and select it
						var cDiv = c.find('div').eq(0);
						var captionContent = cDiv.contents().eq(0);
						if (captionContent.length > 0) {
							var newRange = new GENTICS.Utils.RangeObject();
							newRange.startContainer = newRange.endContainer = captionContent.get(0);
							newRange.startOffset = 0;
							newRange.endOffset = captionContent.text().length;

							// blur all editables within the table
							that.activeTable.obj.find('div.aloha-table-cell-editable').blur();

							cDiv.focus();
							newRange.select();
							Aloha.Selection.updateSelection();
						}
					}
				}
			}
		});

		FloatingMenu.addButton(
			this.name + '.cell',
			this.captionButton,
			i18n.t('floatingmenu.tab.table'),
			1
		);

		// for cells
		// add summary field
		this.summary = new Aloha.ui.AttributeField({
			'width': 275
		});
		this.summary.addListener('keyup', function(obj, event) {
			that.activeTable.checkWai();
		});

		FloatingMenu.addButton(
			this.name + '.cell',
			this.summary,
			i18n.t('floatingmenu.tab.table'),
			1
		);

	};

	/**
	 * Helper method to make the caption editable
	 * @param caption caption as jQuery object
	 * @param captionText default text for the caption
	 */
	TablePlugin.makeCaptionEditable = function(caption, captionText) {
		var that = this;

		var cSpan = caption.children('div').eq(0);
		if (cSpan.length == 0) {
			// generate a new div
			cSpan = jQuery('<div></div>');
			jQuery(cSpan).addClass('aloha-ui');
			jQuery(cSpan).addClass('aloha-editable-caption');
			if (caption.contents().length > 0) {
				// when the caption has content, we wrap it with the new div
				caption.contents().wrap(cSpan);
			} else {
				// caption has no content, so insert the default caption text
				if (captionText) {
					cSpan.text(captionText);
				}
				// and append the div into the caption
				caption.append(cSpan);
			}
		}
		// make the div editable
		cSpan.contentEditable(true);
		cSpan.unbind('mousedown');
		// focus on click
		cSpan.bind('mousedown', function(jqEvent) {
			cSpan.focus();

			// stop bubble, otherwise the mousedown of the table is called ...
			jqEvent.preventDefault();
			jqEvent.stopPropagation();
			return false;
		});
	};

	/**
	 * This function adds the createDialog to the calling element
	 *
	 * @param callingElement
	 *            The element, which was clicked. It's needed to set the right
	 *            position to the create-table-dialog.
	 */
	TablePlugin.createDialog = function(callingElement) {
		// set the calling element to the layer the calling element mostly will be
		// the element which was clicked on it is used to position the createLayer
		this.createLayer.set('target', callingElement);

		// show the createLayer
		this.createLayer.show();

	};

	/**
	 * Creates a normal html-table, "activates" this table and inserts it into the
	 * active Editable
	 *
	 * @param cols
	 *            number of colums for the created table
	 * @param cols
	 *            number of rows for the created table
	 * @return void
	 */
	TablePlugin.createTable = function(cols, rows) {
		// Check if there is an active Editable and that it contains an element (= .obj)
		if (Aloha.activeEditable != null && typeof Aloha.activeEditable.obj != 'undefined') {
			// create a dom-table object
			var table = document.createElement('table');
			var tableId = table.id = TableHelper.getNewTableID();
			var tbody = document.createElement('tbody');

			// create "rows"-number of rows
			for (var i = 0; i < rows; i++) {
				var tr = document.createElement('tr');
				// create "cols"-number of columns
				for (var j = 0; j < cols; j++) {
					var text = document.createTextNode('\u00a0');
					var td = document.createElement('td');
					td.appendChild(text);
					tr.appendChild(td);
				}
				tbody.appendChild(tr);
			}
			table.appendChild(tbody);

			// insert at current cursor position
			GENTICS.Utils.Dom.insertIntoDOM(jQuery(table), Aloha.Selection.getRangeObject(), jQuery(Aloha.activeEditable.obj));

			// if the table is inserted
			var tableReloadedFromDOM = document.getElementById(tableId);

			var tableObj = new Table(tableReloadedFromDOM);

			tableObj.parentEditable = Aloha.activeEditable;

			// transform the table to be editable
			tableObj.activate();

			// after creating the table, trigger a click into the first cell to
			// focus the content
			// for IE set a timeout of 10ms to focus the first cell, other wise it
			// won't work
			if (jQuery.browser.msie) {
				window.setTimeout(function() { tableObj.cells[0].wrapper.get(0).focus(); }, 20);
			} else {
				tableObj.cells[0].wrapper.get(0).focus();
			}

			TablePlugin.TableRegistry.push(tableObj);

		// no active editable => error
		}else{
			this.error('There is no active Editable where the table can be inserted!');
		}
	};

	TablePlugin.setFocusedTable = function(focusTable) {
		var that = this;
		for (var i = 0; i < TablePlugin.TableRegistry.length; i++) {
			TablePlugin.TableRegistry[i].hasFocus = false;
		}
		if (typeof focusTable != 'undefined') {
			this.summary.setTargetObject(focusTable.obj, 'summary');
			if ( focusTable.obj.children("caption").is('caption') ) {
				// set caption button
				that.captionButton.setPressed(true);
				var c = focusTable.obj.children("caption");
				that.makeCaptionEditable(c);
			}
			focusTable.hasFocus = true;
		}
		TablePlugin.activeTable = focusTable;

    // show configured formatting classes
    for (var i = 0; i < this.tableMSItems.length; i++) {
      this.tableMSButton.extButton.showItem(this.tableMSItems[i].name);
    }
    
    this.tableMSButton.setActiveItem();
    
    if (this.activeTable) {
      for (var i = 0; i < this.tableConfig.length; i++) {
        if (this.activeTable.obj.hasClass(this.tableConfig[i].cssClass)) {
          this.tableMSButton.setActiveItem(this.tableConfig[i].name);
          // TODO ???? k = this.tableConfig.length;
        }
      }
    }
  };

	/**
	 * Calls the Aloha.log function with 'error' level
	 *
	 * @see Aloha.log
	 * @param msg
	 *            The message to display
	 * @return void
	 */
	TablePlugin.error = function(msg) {
		Aloha.Log.error(this, msg);
	};

	/**
	 * Calls the Aloha.log function with 'debug' level
	 *
	 * @see Aloha.log
	 * @param msg
	 *            The message to display
	 * @return void
	 */
	TablePlugin.debug = function(msg) {
		Aloha.Log.debug(this, msg);
	};

	/**
	 * Calls the Aloha.log function with 'info' level
	 *
	 * @see Aloha.log
	 * @param msg
	 *            The message to display
	 * @return void
	 */
	TablePlugin.info = function(msg) {
		Aloha.Log.info(this, msg);
	};

	/**
	 * Calls the Aloha.log function with 'info' level
	 *
	 * @see Aloha.log
	 * @param msg
	 *            The message to display
	 * @return void
	 */
	TablePlugin.log = function(msg) {
		Aloha.log('log', this, msg);
	};

	/**
	 * The "get"-method returns the value of the given key.
	 * First it searches in the config for the property.
	 * If there is no property with the given name in the
	 * "config"-object it returns the entry associated with
	 * in the parameters-object
	 *
	 * @param property
	 * @return void
	 *
	 */
	TablePlugin.get = function (property) {
		if (this.config[property]) {
			return this.config[property];
		}
		if (this.parameters[property]) {
			return this.parameters[property];
		}
		return undefined;
	};

	/**
	 * The "set"-method takes a key and a value. It checks if there is a
	 * key-value pair in the config-object. If so it saves the data in the
	 * config-object. If not it saves the data in the parameters-object.
	 *
	 * @param key the key which should be set
	 * @param value the value which should be set for the associated key
	 */
	TablePlugin.set = function (key, value) {
		if (this.config[key]) {
			this.config[key] = value;
		}else{
			this.parameters[key] = value;
		}
	};

	/**
	 * Make the given jQuery object (representing an editable) clean for saving
	 * Find all tables and deactivate them
	 * @param obj jQuery object to make clean
	 * @return void
	 */
	TablePlugin.makeClean = function (obj) {
		// find all table tags
		obj.find('table').each(function() {
			// instantiate a new table-object
			var table = new Table(this);
			// deactivate the table
			table.deactivate();
		});
	};

	/**
	 * String representation of the Table-object
	 *
	 * @return The plugins namespace (string)
	 */
	TablePlugin.toString = function() {
		return this.prefix;
	};
	/* -- END METHODS -- */

	/**************************
	  +---------------------+
	  | Table |
	  +---------------------+
	***************************/
	/**
	 * Constructor of the table object
	 *
	 * @param table
	 *            the dom-representation of the held table
	 * @return void
	 */
	var Table = function(table) {
		// set the table attribut "obj" as a jquery represenation of the dom-table
		this.obj = jQuery(table);

		if ( !this.obj.attr('id') ) {
			this.obj.attr('id', GENTICS.Utils.guid());
		}

		// find the dimensions of the table
		var rows = this.obj.find("tr");
		var firstRow = jQuery(rows.get(0));
		this.numCols = firstRow.children("td, th").length;
		this.numRows = rows.length;

		// init the cell-attribute with an empty array
		this.cells = new Array();

		// iterate over table cells and create Cell-objects
		var rows = this.obj.find('tr');
		for (var i = 0; i < rows.length; i++) {
			var row = jQuery(rows[i]);
			var cols = row.children();
			for (var j = 0; j < cols.length; j++) {
				var col = cols[j];
				var Cell = new Table.Cell(col, this);
				this.cells.push(Cell);
			}
		}
	};  /* -- ATTRIBUTES -- */

  jQuery.extend(Table.prototype, {
    /**
     * Attribute holding the jQuery-table-represenation
     */
    obj: undefined,
    /**
     * The DOM-element of the outest div-container wrapped around the cell
     */
    tableWrapper: undefined,

    /**
     * An array of all Cells contained in the Table
     *
     * @see Aloha.Table.Cell
     */
    cells: undefined,

    /**
     * Number of rows of the table
     */
    numRows: undefined,

    /**
     * Number of rows of the table
     */
    numCols: undefined,

    /**
     * Flag wether the table is active or not
     */
    isActive: false,

    /**
     * Flag wether the table is focused or not
     */
    hasFocus: false,

    /**
     * The editable which contains the table
     */
    parentEditable: undefined,

    /**
     * Flag to check if the mouse was pressed. For row- and column-selection.
     */
    mousedown: false,

    /**
     * ID of the column which was pressed when selecting columns
     */
    clickedColumnId: -1,

    /**
     * ID of the row which was pressed when selecting rows
     */
    clickedRowId: -1,

    /**
     * collection of columnindexes of the columns which should be selected
     */
    columnsToSelect: [],

    /**
     * collection of rowindexes of the rows which should be selected
     */
    rowsToSelect: [],

    /**
     * contains the plugin id used for interaction with the floating menu
     */
    fmPluginId: undefined
  });

  /* -- END ATTRIBUTES -- */

  /* -- METHODS -- */
  /**
   * @hide
   */
  Table.prototype.refresh = function () {
    // find the dimensions of the table
    var rows = this.obj.find("tr");
    var firstRow = jQuery(rows.get(0));
    var selector = "td:not(td." + this.get('classLeftUpperCorner') + "), th";
    this.numCols = firstRow.children(selector).length;
    this.numRows = rows.length;

    // init the cell-attribute with an empty array
    this.cells = [];

    // iterate over table cells and create Cell-objects
    var rows = this.obj.find('tr');
    for (var i = 0; i < rows.length; i++) {
      var row = jQuery(rows[i]);
      var cols = row.children();
      for (var j = 0; j < cols.length; j++) {
        var col = cols[j];
        var Cell = new Table.Cell(col, this);
        this.cells.push(Cell);
      }
    }
  };

	/* -- METHODS -- */
	/**
	 * Wrapper-Mehotd to return a property of TablePlugin.get
	 *
	 * @see TablePlugin.get
	 * @param property
	 *            the property whichs value should be return
	 * @return the value associated with the property
	 */
	Table.prototype.get = function(property) {
		return TablePlugin.get(property);
	};

	/**
	 * Wrapper-Method for TablePlugin.set
	 *
	 * @see TablePlugin.set
	 * @param key
	 *            the key whichs value should be set
	 * @param value
	 *            the value for the key
	 * @return void
	 */
	Table.prototype.set = function(key, value) {
		TablePlugin.set(key, value);
	};

	/**
	 * Transforms the existing dom-table into an editable aloha-table. In fact it
	 * replaces the td-elements with equivalent Table.Cell-elements
	 * with attached events.
	 * Furthermore it creates wrapping divs to realize a click-area for row- and
	 * column selection and also attaches events.
	 *
	 * @return void
	 */
	Table.prototype.activate = function() {
		if (this.isActive) {
			return;
		}
		var that = this,
			htmlTableWrapper, tableWrapper;

		// alter the table attributes
		this.obj.addClass(this.get('className'));
		this.obj.contentEditable(false);


		// set an id to the table if not already set
		if (this.obj.attr('id') == '') {
			this.obj.attr('id', TableHelper.getNewTableID());
		}

		// unset the selection type
		TableHelper.selectionType = undefined;

		this.obj.bind('keydown', function(jqEvent){
			if (!jqEvent.ctrlKey && !jqEvent.shiftKey) {
				if (TableHelper.selectedCells.length > 0 && TableHelper.selectedCells[0].length > 0) {
					TableHelper.selectedCells[0][0].firstChild.focus();
				}
			}
		});

		// handle click event of the table
	//	this.obj.bind('click', function(e){
	//		// stop bubbling the event to the outer divs, a click in the table
	//		// should only be handled in the table
	//		e.stopPropagation();
	//		return false;
	//	});

		this.obj.bind('mousedown', function(jqEvent) {
			// focus the table if not already done
			if (!that.hasFocus) {
				that.focus();
			}

	// DEACTIVATED by Haymo prevents selecting rows
	//		// if a mousedown is done on the table, just focus the first cell of the table
	//		setTimeout(function() {
	//			var firstCell = that.obj.find('tr:nth-child(2) td:nth-child(2)').children('div[contenteditable=true]').get(0);
	//			TableHelper.unselectCells();
	//			jQuery(firstCell).get(0).focus();
	//			// move focus in first cell
	//			that.obj.cells[0].wrapper.get(0).focus();
	//		}, 0);

			// stop bubbling and default-behaviour
			jqEvent.stopPropagation();
			jqEvent.preventDefault();
			return false;
		});

		// ### create a wrapper for the table (@see HINT below)
		// wrapping div for the table to suppress the display of the resize-controls of
		// the editable divs within the cells
		tableWrapper = jQuery('<div class="' + this.get('classTableWrapper') + '"></div>');
		tableWrapper.contentEditable(false);

		// wrap the tableWrapper around the table
		this.obj.wrap(tableWrapper);

		// :HINT The outest div (Editable) of the table is still in an editable
		// div. So IE will surround the the wrapper div with a resize-border
		// Workaround => just disable the handles so hopefully won't happen any ugly stuff.
		// Disable resize and selection of the controls (only IE)
		// Events only can be set to elements which are loaded from the DOM (if they
		// were created dynamically before) ;)
		htmlTableWrapper = this.obj.parents('.' + this.get('classTableWrapper'));
		htmlTableWrapper.get(0).onresizestart   = function(e) { return false; };
		htmlTableWrapper.get(0).oncontrolselect = function(e) { return false; };
		htmlTableWrapper.get(0).ondragstart = function(e) { return false; };
		htmlTableWrapper.get(0).onmovestart = function(e) { return false; };
		htmlTableWrapper.get(0).onselectstart = function(e) { return false; };

		this.tableWrapper     = this.obj.parents('.' + this.get('classTableWrapper')).get(0);

		jQuery(this.cells).each(function () {
			this.activate();
		});

		// after the cells where replaced with contentEditables ... add selection cells
		// first add the additional columns on the left side
		this.attachSelectionColumn();
		// then add the additional row at the top
		this.attachSelectionRow();

		// attach events for the last cell
		this.attachLastCellEvents();

		// make the caption editable

		this.makeCaptionEditable();

		// check WAI status
		this.checkWai();

		// set flag, that the table is activated
		this.isActive = true;

		// throw a new event when the table has been activated
		Aloha.trigger('aloha-table-activated');
	};

	/**
	 * Make the table caption editable (if present)
	 */
	Table.prototype.makeCaptionEditable = function() {
		var caption = this.obj.find('caption').eq(0);
		if (caption) {
			TablePlugin.makeCaptionEditable(caption);
		}
	};

  /**
   * check the WAI conformity of the table and sets the attribute.
   */
  Table.prototype.checkWai = function () {
    var w = this.wai;
    
    w.removeClass(this.get('waiGreen'));
    w.removeClass(this.get('waiRed'));
    
    // Y U NO explain why we must check that summary is longer than 5 characters?
    // http://cdn3.knowyourmeme.com/i/000/089/665/original/tumblr_l96b01l36p1qdhmifo1_500.jpg

    if (this.obj[0].summary.trim() != '') {
      w.addClass(this.get('waiGreen'));
    } else {
      w.addClass(this.get('waiRed'));
    }
  };

	/**
	 * Add the selection-column to the left side of the table and attach the events
	 * for selection rows
	 *
	 * @return void
	 */
	Table.prototype.attachSelectionColumn = function() {
		// create an empty cell
		var emptyCell = jQuery('<td>'),
			rowIndex, columnToInsert, rowObj, that = this, rows, i;

		// set the unicode '&nbsp;' code
		emptyCell.html('<div>\u00a0</div>');

		that = this;
		rows = this.obj.context.rows;

		// add a column before each first cell of each row
		for ( i = 0; i < rows.length; i++) {
			rowObj = jQuery(rows[i]);
			columnToInsert = emptyCell.clone();
			columnToInsert.addClass(this.get('classSelectionColumn'));
			columnToInsert.css('width', this.get('selectionArea') + 'px');
			//rowObj.find('td:first').before(columnToInsert);
			rowObj.children().first().before(columnToInsert);			
			// rowIndex + 1 because an addtional row is still added
			rowIndex = i + 1;

			// this method sets the selection-events to the cell
			this.attachRowSelectionEventsToCell(columnToInsert);
		}
	};

	/**
	 * Binds the needed selection-mouse events to the given cell
	 *
	 * @param cell
	 *            The jquery object of the table-data field
	 * @return void
	 */
	Table.prototype.attachRowSelectionEventsToCell = function(cell){
		var that = this;

		// unbind eventually existing events of this cell
		cell.unbind('mousedown');
		cell.unbind('mouseover');

		// prevent ie from selecting the contents of the table
		cell.get(0).onselectstart = function() { return false; };

		cell.bind('mousedown', function(e){
			// set flag that the mouse is pressed
			that.mousedown = true;
			return that.rowSelectionMouseDown(e);
		});

		cell.bind('mouseover', function(e){
			// only select more crows if the mouse is pressed
			if ( that.mousedown ) {
				return that.rowSelectionMouseOver(e);
			}
		});
	};

	/**
	 * Mouse-Down event for the selection-cells on the left side of the table
	 *
	 * @param jqEvent
	 *            the jquery-event object
	 * @return void
	 */
	Table.prototype.rowSelectionMouseDown = function (jqEvent) {

		// focus the table (if not already done)
		this.focus();

		// if no cells are selected, reset the selection-array
		if (TableHelper.selectedCells.length == 0) {
			this.rowsToSelect = new Array();
		}

		// set the origin-rowId of the mouse-click
		this.clickedRowId = jqEvent.currentTarget.parentNode.rowIndex;

		// set single column selection
		if (jqEvent.metaKey) {
			var arrayIndex = jQuery.inArray(this.clickedRowId, this.rowsToSelect);
			if (arrayIndex >= 0) {
				this.rowsToSelect.splice(arrayIndex, 1);
			}else{
				this.rowsToSelect.push(this.clickedRowId);
			}
		// block of colums selection
		} else if (jqEvent.shiftKey) {
			this.rowsToSelect.sort(function(a,b){return a - b;});
			var start = this.rowsToSelect[0];
			var end = this.clickedRowId;
			if (start > end) {
				start = end;
				end = this.rowsToSelect[0];
			}
			this.rowsToSelect = new Array();
			for (var i = start; i <= end; i++) {
				this.rowsToSelect.push(i);
			}
		// single column
		} else {
			this.rowsToSelect = [this.clickedRowId];
		}

		// mark the selection visual
		this.selectRows();

		// prevent browser from selecting the table
		jqEvent.preventDefault();

		// stop bubble, otherwise the mousedown of the table is called ...
		jqEvent.stopPropagation();

		// prevent ff/chrome/safare from selecting the contents of the table
		return false;
	};

	/**
	 * The mouse-over event for the selection-cells on the left side of the table.
	 * On mouse-over check which column was clicked, calculate the span between
	 * clicked and mouse-overed cell and mark them as selected
	 *
	 * @param jqEvent
	 *            the jquery-event object
	 * @return void
	 */
	Table.prototype.rowSelectionMouseOver = function (jqEvent) {
		var rowIndex = jqEvent.currentTarget.parentNode.rowIndex,
			indexInArray, start, end, i;

		// only select the row if the mouse was clicked and the clickedRowId isn't
		// from the selection-row (row-id = 0)
		if (this.mousedown && this.clickedRowId >= 0) {

			// select first cell
	//		var firstCell = this.obj.find('tr:nth-child(2) td:nth-child(2)').children('div[contenteditable=true]').get(0);
	//		jQuery(firstCell).get(0).focus();

			indexInArray = jQuery.inArray(rowIndex, this.rowsToSelect);

			start = (rowIndex < this.clickedRowId) ? rowIndex : this.clickedRowId;
			end = (rowIndex < this.clickedRowId) ? this.clickedRowId : rowIndex;

			this.rowsToSelect = new Array();
			for ( i = start; i <= end; i++) {
				this.rowsToSelect.push(i);
			}

			// this actually selects the rows
			this.selectRows();

			// prevent browser from selecting the table
			jqEvent.preventDefault();

			// stop bubble, otherwise the mousedown of the table is called ...
			jqEvent.stopPropagation();

			// prevent ff/chrome/safare from selecting the contents of the table
			return false;
		}
	};

  /**
   * Binds the needed selection-mouse events to the given cell
   *
   * @param cell
   *            The jquery object of the table-data field
   * @return void
   */
  Table.prototype.attachSelectionRow = function () {
    var that = this;

    // create an empty td
    var emptyCell = jQuery('<td>');
//    emptyCell.html('\u00a0');
	emptyCell.html('<div>\u00a0</div>');
    
    // get the number of columns in the table
    // iterate through all rows and find the maximum number of columns to add
    var numColumns = 0;
    for(var i = 0; i < this.obj.context.rows.length; i++){
      var curNumColumns = this.obj.context.rows[i].cells.length;
      if(numColumns < curNumColumns)
        numColumns = curNumColumns;
    }
    
    var selectionRow = jQuery('<tr>');
    selectionRow.addClass(this.get('classSelectionRow'));
    selectionRow.css('height', this.get('selectionArea') + 'px');
    for (var i = 0; i < numColumns; i++) {

      var columnToInsert = emptyCell.clone();
      // the first cell should have no function, so only attach the events for
      // the rest
      if (i > 0) {
        // bind all mouse-events to the cell
        this.attachColumnSelectEventsToCell(columnToInsert);
        //set the colspan of selection column to match the colspan of first row columns
      } else {
        var columnToInsert = jQuery('<td>').clone();
        columnToInsert.addClass(this.get('classLeftUpperCorner'));
        this.wai =
          jQuery('<div/>')
            .width(25)
            .height(12)
            .click(function (e) {
              // select the Table 
              that.focus();
              
              // select first cell
              // var firstCell = that.obj.find('tr:nth-child(2) td:nth-child(2)').children('div[contenteditable=true]').get(0);
              // jQuery(firstCell).get(0).focus();
              
              FloatingMenu.userActivatedTab = i18n.t('floatingmenu.tab.table');
              FloatingMenu.doLayout();
              
              // jump in Summary field
              // attempting to focus on summary input field will occasionally result in the
              // following exception:
              //uncaught exception: [Exception... "Component returned failure code: 0x80004005 (NS_ERROR_FAILURE) [nsIDOMHTMLInputElement.setSelectionRange]" nsresult: "0x80004005 (NS_ERROR_FAILURE)" location: "JS frame :: src/dep/ext-3.2.1/ext-all.js :: <TOP_LEVEL> :: line 11" data: no]
              // this occurs when the tab in which the summary field is contained is not visible
              // TODO: I'm adding a try catch clause here for the time being, but a proper solution, which addresses the problem of how to handle invisible fields ought to be persued.

              try {
                TablePlugin.summary.focus();
                e.stopPropagation();
                e.preventDefault();
              } catch (e) {}

              return false;
            });
        
        columnToInsert.append(this.wai);
      }
      
      // add the cell to the row
      selectionRow.append(columnToInsert);
    }
    
    // global mouseup event to reset the selection properties
    jQuery(document).bind('mouseup', function (e) {
      that.mousedown = false;
      that.clickedColumnId = -1;
      that.clickedRowId = -1;
    });
    
    this.obj.find('tr:first').before(selectionRow);
  };

	/**
	 * Binds the events for the column selection to the given cell.
	 *
	 * @param cell
	 *            the jquery object of the td-field
	 * @return void
	 */
	Table.prototype.attachColumnSelectEventsToCell = function (cell) {
		var that = this;

		// unbind eventually existing events of this cell
		cell.unbind('mousedown');
		cell.unbind('mouseover');

		// prevent ie from selecting the contents of the table
		cell.get(0).onselectstart = function() { return false; };

		cell.bind('mousedown',  function(e) {
			// set the mousedown flag
			that.mousedown = true;
			that.columnSelectionMouseDown(e);

		});

		cell.bind('mouseover', function (e) {
			// only select more crows if the mouse is pressed
			if ( that.mousedown ) {
				that.columnSelectionMouseOver(e);
			}
		});
	};

	/**
	 * Mouse-down event for a columns-selection cell. It adds the index of the
	 * clicked column to the "columnsToSelect"-Array and calls the method which
	 * selects the column.
	 *
	 * @param jqEvent
	 *            the jquery event-object
	 * @return void
	 */
	Table.prototype.columnSelectionMouseDown = function (jqEvent) {

		this.focus();

		// select first cell
	//	var firstCell = this.obj.find('tr:nth-child(2) td:nth-child(2)').children('div[contenteditable=true]').get(0);
	//	jQuery(firstCell).get(0).focus();

		// if no cells are selected, reset the selection-array
		if (TableHelper.selectedCells.length == 0) {
			this.columnsToSelect = new Array();
		}

		// store the id of the column which has been originally clicked
		this.clickedColumnId = jqEvent.currentTarget.cellIndex;
		if (jqEvent.metaKey) {
			var arrayIndex = jQuery.inArray(this.clickedColumnId, this.columnsToSelect);
			if (arrayIndex >= 0) {
				this.columnsToSelect.splice(arrayIndex, 1);
			}else{
				this.columnsToSelect.push(this.clickedColumnId);
			}
		}else if (jqEvent.shiftKey) {
			this.columnsToSelect.sort(function(a,b){return a - b;});
			var start = this.columnsToSelect[0];
			var end = this.clickedColumnId;
			if (start > end) {
				start = end;
				end = this.columnsToSelect[0];
			}
			this.columnsToSelect = new Array();
			for (var i = start; i <= end; i++) {
				this.columnsToSelect.push(i);
			}
		}else{
			this.columnsToSelect = [this.clickedColumnId];
		}

		// this does actually the column-selection.
		// it reads the columns which should be selected from "columnsToSelect"
		this.selectColumns();

		// prevent browser from selecting the table
		jqEvent.preventDefault();

		// stop bubble, otherwise the mousedown of the table is called ...
		jqEvent.stopPropagation();

		return false;
	};

	/**
	 * Mouseover-event for the column-selection cell. This method calcluates the
	 * span between the clicked column and the mouse-overed cell and selects the
	 * columns inbetween. and mark them as selected
	 *
	 * @param jqEvent
	 *            the jquery-event object
	 * @return void
	 */
	Table.prototype.columnSelectionMouseOver = function (jqEvent) {
		var colIndex = jqEvent.currentTarget.cellIndex;
		if (this.mousedown && this.clickedColumnId > 0) {
			var indexInArray = jQuery.inArray(colIndex, this.columnsToSelect);

			var start = (colIndex < this.clickedColumnId) ? colIndex : this.clickedColumnId;
			var end = (colIndex < this.clickedColumnId) ? this.clickedColumnId : colIndex;

			this.columnsToSelect = new Array();
			for (var i = start; i <= end; i++) {
				this.columnsToSelect.push(i);
			}

			this.selectColumns();
		}
	};

  /**
   * Unbinds all events of the last cell
   *
   * @return void
   */
  Table.prototype.releaseLastCellEvents = function () {
    this.obj.find('tr:last td:last').unbind();
  };

  /**
   * Attach a keydown-event for the last cell
   *
   * @see Aloha.Table.lastCellKeyDown
   * @return void
   */
  Table.prototype.attachLastCellEvents = function () {
    var that = this;
    var o = this.obj.find('tr:last td:last');
    o.bind('keydown', function (jqEvent) {
      that.lastCellKeyDown(jqEvent);
    });	

    o.bind('mousedown', function(jqEvent) {
      var wrapper = jQuery(this).children('div').eq(0);		
      setTimeout(function() {
        wrapper.trigger('focus');
      }, 1);
      // unselect cells
      TableHelper.unselectCells();
    });
  };

	/**
	 * If the tab-key was pressed in the last cell create a new row and jump into
	 * the first cell of the next row.
	 * Only add a new row if no addtional key was pressed (shift, alt, ctrl)
	 *
	 * @param jqEvent
	 *            the jquery-event object
	 * @return
	 */
	Table.prototype.lastCellKeyDown = function(jqEvent) {
		var KEYCODE_TAB = 9;

		// only add a row on a single key-press of tab (so check if alt-, shift- or
		// ctrl-key are NOT pressed)
		if (KEYCODE_TAB == jqEvent.keyCode && !jqEvent.altKey && !jqEvent.shiftKey && !jqEvent.ctrlKey) {
			// add a row after the current row (false stands for not highlighting the new row)
			this.addRowsAfter(false);

			// stop propagation because this should overwrite all other events
			jqEvent.stopPropagation();

		}
	};

	/**
	 * Deletes the selected rows. If no row are selected, delete the row, where the
	 * cursor is positioned. If all rows of the table should be deleted, the whole
	 * table is deletet and removed from the tableRegistry.
	 *
	 * @return void
	 */
	Table.prototype.deleteRows = function() {
		var 
			rowIDs = [],
			rowsToDelete = {},
			Table = this;

		// flag if the table should be deleted
		var deleteTable = false;

		// if a selection was made, delete the selected cells
		if (TableHelper.selectedCells.length > 0) {
			for (var i = 0; i < TableHelper.selectedCells.length; i++) {
				rowsToDelete[TableHelper.selectedCells[i].parentNode.rowIndex] = true;
			}

		// if no rows were selected, delete the row, where the cursor is placed in
		}else if (typeof Table.Cell.lastActiveCell != 'undefined') {
			rowsToDelete[Table.Cell.lastActiveCell.obj.context.parentNode.rowIndex] = true;
		}
		
	    for (rowId in rowsToDelete) {
	       rowIDs.push(rowId);
	    }
	    
		// if all rows should be deleted, set flag to remove the WHOLE table
		if (rowIDs.length == this.numRows) {
			deleteTable = true;
		}

		// delete the whole table
		if (deleteTable) {
			var that = this;
			Aloha.showMessage(new Aloha.Message({
				title : i18n.t('Table'),
				text : i18n.t('deletetable.confirm'),
				type : Aloha.Message.Type.CONFIRM,
				callback : function (sel) {
					if (sel == 'yes') {
						that.deleteTable();
					}
				}
			}));
		} else {
			rowIDs.sort(function(a,b){return a - b;});
			// check which cell should be focused after the deletion
			var focusRowId = rowIDs[0];
			if (focusRowId > (this.numRows - rowIDs.length)) {
				focusRowId --;
			}

			// release the events of the last cell
			this.releaseLastCellEvents();

			// get all rows
			var rows = this.obj.find('tr');
			var rows2delete = new Array();

			// build the array with the row-ids of th rows which should be deleted
			for (var i = 0; i < rowIDs.length; i++) {
				rows2delete.push(jQuery(rows[rowIDs[i]]));
			}

			// delete cells from cells-array
			for (var i = 0; i < rows2delete.length; i ++) {
				var cols = rows2delete[i].children("td").toArray();
				for (var j = 0; j < cols.length; j++) {
					for (var m = 0; m < this.cells.length; m ++) {
						if (cols[j] == this.cells[m].obj.get(0)) {
							this.cells.splice(m, 1);
							m = this.cells.length;
						}
					}
				}
			}

			// remove the rows
			for (var i = 0; i < rows2delete.length; i++) {
				rows2delete[i].remove();
			}

			// reduce the attribute storing the number of rows in the table
			this.numRows -= rows2delete.length;

			if (jQuery.browser.msie){
				setTimeout( function() {
					var cell = Table.obj.find('tr:nth-child(' + (focusRowId + 1) + ') td:nth-child(2) div.aloha-table-cell-editable');
					if ( cell.get(0) ) {
						cell.get(0).focus();
					}
				}, 5);
			}else{
				this.obj.find('tr:nth-child(' + (focusRowId + 1) + ') td:nth-child(2) div.aloha-table-cell-editable').get(0).focus();
			}

			// re-attach the events for the last cell
			this.attachLastCellEvents();

			// finally unselect the marked cells
			TableHelper.unselectCells();
		}
	};

	/**
	 * Deletes the selected columns. If no columns are selected, delete the column, where the
	 * cursor is positioned. If all columns of the table should be deleted, the whole
	 * table is deleted from the dom and removed from the tableRegistry.
	 *
	 * @return void
	 */
	Table.prototype.deleteColumns = function() {
		var colIDs = new Array();

		// flag if the table should be deleted
		var deleteTable = false;

		// if a selection was made, delete the selected cells
		if (TableHelper.selectedCells.length > 0) {
			for (var i = 0; i < TableHelper.selectedCells[0].length; i++) {
				colIDs.push(TableHelper.selectedCells[0][i].cellIndex);
			}

		// if no columns were selected, delete the column, where the cursor is placed in
		}else if (typeof Table.Cell.lastActiveCell != 'undefined') {
			colIDs.push(Table.Cell.lastActiveCell.obj.context.cellIndex);
		}

		// if all columns should be deleted, set flag to remove the WHOLE table
		if (colIDs.length == this.numCols) {
			deleteTable = true;
		}

		// delete the whole table
		if (deleteTable) {
			var that = this;
			Aloha.showMessage(new Aloha.Message({
				title : i18n.t('Table'),
				text : i18n.t('deletetable.confirm'),
				type : Aloha.Message.Type.CONFIRM,
				callback : function (sel) {
					if (sel == 'yes') {
						that.deleteTable();
					}
				}
			}));
		} else {
			colIDs.sort(function(a,b){return a - b;});
			// check which cell should be focused after the deletion
			var focusColID = colIDs[0];
			if (focusColID > (this.numCols - colIDs.length)) {
				focusColID --;
			}

			// release the events of the last cell
			this.releaseLastCellEvents();

			// get all rows to iterate
			var rows = this.obj.find('tr');
			var cols2delete = new Array();

			// build the array with the row-ids of th rows which should be deleted
			for (var i = 0; i < rows.length; i++) {
				var cells = jQuery(rows[i]).children("td, th").toArray();
				for (var j = 0; j < colIDs.length; j++) {
					cols2delete.push(cells[colIDs[j]]);
				}
			}

			// delete cells from cells-array
			for (var i = 0; i < cols2delete.length; i ++) {
				for (var j = 0; j < this.cells.length; j++) {
					if (cols2delete[i] == this.cells[j].obj.get(0)) {
						this.cells.splice(j, 1);
						j = this.cells.length;
					}
				}
			}

			// remove the columns
			for (var i = 0; i < cols2delete.length; i++) {
				jQuery(cols2delete[i]).remove();
			}

			// reduce the attribute storing the number of rows in the table
			this.numCols -= colIDs.length;

			if (jQuery.browser.msie){
				setTimeout(this.obj.find('tr:nth-child(2) td:nth-child(' + (focusColID + 1) + ') div.aloha-table-cell-editable').get(0).focus, 5);
			}else{
				this.obj.find('tr:nth-child(2) td:nth-child(' + (focusColID + 1) + ') div.aloha-table-cell-editable').get(0).focus();
			}

			// re-attach the events for the last cell
			this.attachLastCellEvents();

			TableHelper.unselectCells();
		}
	};

	/**
	 * Deletes the table from the dom and remove it from the tableRegistry.
	 *
	 * @return void
	 */
	Table.prototype.deleteTable = function() {
		var deleteIndex = -1;
		for (var i = 0; i < TablePlugin.TableRegistry.length; i++){
			if (TablePlugin.TableRegistry[i].obj.attr('id') == this.obj.attr('id')) {
				deleteIndex = i;
				break;
			}
		}
		if (deleteIndex >= 0) {
			// before deleting the table, deactivate it
			this.deactivate();

			TableHelper.selectionType = undefined;
			TablePlugin.TableRegistry.splice(i, 1);

			// we will set the cursor right before the removed table
			var newRange = Aloha.Selection.rangeObject;
			// TODO set the correct range here (cursor shall be right before the removed table)
			newRange.startContainer = newRange.endContainer = this.obj.get(0).parentNode;
			newRange.startOffset = newRange.endOffset = GENTICS.Utils.Dom.getIndexInParent(this.obj.get(0).parentNode);
			newRange.clearCaches();

			this.obj.remove();
			this.parentEditable.obj.focus();
			// select the new range
			newRange.correctRange();
			newRange.select();
		}
	};

	/**
	 * Wrapper function for this.addRow to add a row before the active row
	 *
	 * @param highlightNewRows flag if the newly created rows should be marked as selected
	 * @see Table.prototype.addRow
	 * @return
	 */
	Table.prototype.addRowsBefore = function(highlightNewRows) {
		this.addRows('before', highlightNewRows);
	};

	/**
	 * Wrapper function for this.addRow to add a row after the active row
	 *
	 * @param highlightNewRows flag if the newly created rows should be marked as selected
	 * @see Table.prototype.addRow
	 * @return
	 */
	Table.prototype.addRowsAfter = function(highlightNewRows) {
		this.addRows('after', highlightNewRows);
	};

	/**
	 * Adds new rows to the table. If rows were selected, the new rows will be
	 * inserted before/after the first/last selected row. If no rows are selected, a
	 * new row will be inserted before/after the row of the currently selected cell.
	 * As well the row-selection events have to be bound again.
	 *
	 * @param {string} position
	 *            could be 'after' or 'before'. defines the position where the new
	 *            rows should be inserted
	 * @param {boolean} highlightNewRows
	 *            flag if the newly created rows should be marked as selected
	 * @return void
	 */
	Table.prototype.addRows = function(position, highlightNewRows) {
		if (!TablePlugin.activeTable) {
			return;
		}
		
		// release listening events of the last cell
		this.releaseLastCellEvents();

		var that = this;
		var numCols = this.numCols;
		var rowsToInsert = 1;
		var newRowIndex = 0;
		
		// If rows were selected, then the selected number of rows will be the
		// quotient of all the number of selected cells / by the number of
		// columns. If no rows were selected, we insert 1 new row before/after
		// the row of the last active cell
		if (TableHelper.selectedCells.length > 0) {
			if (numCols) {
				rowsToInsert = TableHelper.selectedCells.length / numCols;
			}
			
			var cellOfInterest = null;
			
			// get the index where the new rows should be inserted
			switch (position) {
				case 'before':
					cellOfInterest = TableHelper.selectedCells[0];
					break;
				case 'after':
					cellOfInterest = TableHelper.selectedCells[
						TableHelper.selectedCells.length - 1
					];
					break;
			}
			
			if (cellOfInterest && cellOfInterest.nodeType == 1) {
				newRowIndex = cellOfInterest.parentNode.rowIndex;
			}
		} else if (typeof Table.Cell.lastActiveCell !== 'undefined') {
			newRowIndex = Table.Cell.lastActiveCell.obj.context.parentNode.rowIndex;
		}

		// save a copy of the new row index for the created row
		var currentRowIndex = newRowIndex;
		
		// If we are inserting the news rows 'after' the current row, then the
		// newRowIndex will be the 1 more than the actual row
		if (position == 'after') {
			++newRowIndex;
		}

		var rowIdArray = [];
		for (var j = 0; j < rowsToInsert; j++) {
			rowIdArray.push(newRowIndex);
			var insertionRow = jQuery('<tr>');

			// create the first column, the "select row" column
			var selectionColumn = jQuery('<td>');
			selectionColumn.addClass(this.get('classSelectionColumn'));
			this.attachRowSelectionEventsToCell(selectionColumn);
			insertionRow.append(selectionColumn);

			for (i = 0; i < numCols; i++) {
				var newCol = jQuery('<td>');
				newCol.html('\u00a0');
				var cell = new Table.Cell(newCol[0], TablePlugin.activeTable);
				cell.activate();
				this.cells.push(cell);

				insertionRow.append(cell.obj);
			}

			var currentRow = jQuery(
				TablePlugin.activeTable.obj.find('tr')[currentRowIndex]
			);

			switch (position) {
				case 'before':
					currentRow.before(insertionRow);
					break;
				case 'after':
					currentRow.after(insertionRow);
					break;
				default:
					this.warn(this, 'Wrong call of Table.prototype.addRow!');
			}
			
			++newRowIndex;
		}
		
		this.numRows += rowsToInsert;
		
		TableHelper.unselectCells();

		this.rowsToSelect = rowIdArray;
		
		if (highlightNewRows) {
			this.selectRows();
		}

		// re-attach events of the last cell
		this.attachLastCellEvents();
	};

	/**
	 * Wrapper method to add columns on the right side
	 *
	 * @see Table.addColumns
	 * @return void
	 */
	Table.prototype.addColumnsRight = function () {
		this.addColumns('right');
	};

	/**
	 * Wrapper method to add columns on the left side
	 *
	 * @see Table.addColumns
	 * @return void
	 */
	Table.prototype.addColumnsLeft = function() {
		this.addColumns('left');
	};

	/**
	 * Inserts new columns into the table. Either on the right or left side. If
	 * columns are selected, the amount of selected columns will be inserted on the
	 * 'right' or 'left' side. If no cells are selected, 1 new column will be
	 * inserted before/after the column of the last active cell.
	 * As well all column-selection events must be bound to the firsts row-cell.
	 *
	 * @param position
	 *            could be 'left' or 'right'. defines the position where the new
	 *            columns should be inserted
	 * @return void
	 */
	Table.prototype.addColumns = function (position) {
		if (typeof TablePlugin.activeTable != 'undefined') {
			// release listening events of the last cell
			this.releaseLastCellEvents();

			var that = this;

			// amount of columns to insert
			var columnsToInsert = 1;
			// index of the column from where the new columns should be inserted
			var colId = 1;

			// if columns are selected, get the column-index of the column on the left/right selected end
			if (TableHelper.selectedCells.length > 0) {
				columnsToInsert = TableHelper.selectedCells[0].length;
				switch (position) {
					case 'left':
						if (TableHelper.selectedCells[0].length){
							colId = TableHelper.selectedCells[0][0].cellIndex;
						}
						break;
					case 'right':
						var lastColumn = TableHelper.selectedCells[0].length - 1;
						if (TableHelper.selectedCells[0].length){
							colId = TableHelper.selectedCells[0][lastColumn].cellIndex;
						}
						break;
				}
			// otherwise take the column-index of the last active cell
			}else if (typeof Table.Cell.lastActiveCell != 'undefined') {
				colId = Table.Cell.lastActiveCell.obj.context.cellIndex;
			}

			// the new col index for the created column
			var newColId = colId;

			var emptyCell = jQuery('<td>');
			var rows = this.obj.find('tr');
			var colIdArray = new Array();
			for (var i = 0; i < rows.length; i++) {
				
				var currentColId = newColId;
//				var row = rows[i];

				for (var j = 0; j < columnsToInsert; j++) {
					var cell = emptyCell.clone();
					cell.html('\u00a0');
					// this is the first row, so make a column-selection cell
					if (i == 0) {
						this.attachColumnSelectEventsToCell(cell);

					}else{
						cellObj = new Table.Cell(cell.get(0), TablePlugin.activeTable);
						this.cells.push(cellObj);
						cellObj.activate();
						cell = cellObj.obj;
					}

//					var insertionColumn = jQuery(jQuery(row).find("td,th").get(newColId));
					var cellIdx = gridColumnToCellIndex(rows, i, newColId);
					var insertionColumn = jQuery(rows[i].cells[cellIdx]);
					switch (position) {
					case 'left':
						if (jQuery.inArray(currentColId, colIdArray) < 0) {
							colIdArray.push(currentColId);
						}
						insertionColumn.before(cell);
						break;
					case 'right':
						if ( cellIdx[2] ) {
							if (jQuery.inArray((currentColId + 1), colIdArray) < 0) {
								colIdArray.push(currentColId + 1);
							}
							jQuery( rows[i].cells[ cellIdx[1] ] ).after(cell);
						} else {
							if ( cellIdx[1] == 0 ) {
								jQuery( rows[i] ).prepend( cell );
							} else {
								jQuery( rows[i].cells[ cellIdx[1] - 1 ] ).after( cell );
							}
							// TODO change colspan !?
						}
								
							
//						} else if ( gridColumnToCellIndex(rows, i, newColId + 1) >= 0){
//							if (jQuery.inArray((currentColId + 1), colIdArray) < 0) {
//								colIdArray.push(currentColId + 1);
//							}
//							insertionColumn.after(cell);							
//						} else {
//							// adjust colspan
//						}
						break;
					}
					currentColId ++;
				}
			}
			this.numCols += columnsToInsert;
			TableHelper.unselectCells();
			this.columnsToSelect = colIdArray;
			this.selectColumns();

			// re-attach events of the last cell
			this.attachLastCellEvents();
		}
	};

	/**
	 * Helper method to set the focus-attribute of the table to true
	 *
	 * @return void
	 */
	Table.prototype.focus = function() {
		if (!this.hasFocus) {
			if (!this.parentEditable.isActive) {
				this.parentEditable.obj.focus();
			}

			TablePlugin.setFocusedTable(this);

			// select first cell
			// TODO put cursor in first cell without selecting
	//		var firstCell = this.obj.find('tr:nth-child(2) td:nth-child(2)').children('div[contenteditable=true]').get(0);
	//		jQuery(firstCell).get(0).focus();

		}

		// TODO workaround - fix this. the selection is updated later on by the browser
		// using setTimeout here is hideous, but a simple execution-time call will fail
	// DEACTIVATED by Haymo prevents selecting rows
	//	setTimeout('Aloha.Selection.updateSelection(false, true)', 50);

	};

	/**
	 * Helper method to set the focus-attribute of the table to false
	 *
	 * @return void
	 */
	Table.prototype.focusOut = function() {
		if (this.hasFocus) {
			TablePlugin.setFocusedTable(undefined);
			TableHelper.selectionType = undefined;
		}
	};

  /**
   * Marks all cells of the specified column as marked (adds a special class)
   *
   * @return void
   */
	Table.prototype.selectColumns = function () {
		// get the class which selected cells should have
		var selectClass = this.get('classCellSelected');
		// Create local copy in this scope for quicker look-up reference in 3-level deep for-loops
		
		//deactivate keepCellsSelected flag
		TableHelper.keepCellsSelected = false;

		// unselect selected cells
		TableHelper.unselectCells();

		// activate all column formatting button
		for ( var i = 0; i < TablePlugin.columnMSItems.length; i++ ) {
			TablePlugin.columnMSButton.extButton.showItem(TablePlugin.columnMSItems[i].name);
		}
		
		TableHelper.selectionType = 'column';
		FloatingMenu.setScope(TablePlugin.name + '.column');
		
		//console.log(this.columnsToSelect);
		this.columnsToSelect.sort(function (a,b) {return a - b;});

		var rows = this.obj.find("tr").toArray();
		// first row is the selection row (dump it, it's not needed)
		rows.shift();
		var toSelect = [];
		
		
		// set the status of the table header button to the status of the 
		// frist 2 selected cells (index 1+2). First cell is for selection.
		if ( this.columnsToSelect &&  this.columnsToSelect.length > 0 &&
    		 rows && rows[0] &&	rows[0].cells && rows[0].cells[this.columnsToSelect[0]] ) {
			if ( rows[1] && rows[1].cells && rows[1].cells[this.columnsToSelect[0]] ) {
        		TablePlugin.columnHeader.setPressed(
        			// take 1 column to detect if the header button is pressd
        			rows[0].cells[this.columnsToSelect[0]].nodeName.toLowerCase() == 'th' &&
        				rows[1].cells[this.columnsToSelect[0]].nodeName.toLowerCase() == 'th'
        		);
			} else {
        		TablePlugin.columnHeader.setPressed( rows[0].cells[1].nodeName.toLowerCase() == 'th');
			}
		}

		// set the first class found as active item in the multisplit button
		TablePlugin.columnMSButton.setActiveItem();
		for (var k = 0; k < TablePlugin.columnConfig.length; k++) {
			if ( jQuery(rows[0].cells[0]).hasClass(TablePlugin.columnConfig[k].cssClass) ) {
				TablePlugin.columnMSButton.setActiveItem(TablePlugin.columnConfig[k].name);
				k = TablePlugin.columnConfig.length;
			}
		}

		for (var i = 0; i < rows.length; i++) {
			var rowCells = rows[i].cells;

			var selectedCellsInCol = [];
			for (var j = 0; j < this.columnsToSelect.length; j++) {

				var colIndex;
				
				colIndex = gridColumnToCellIndex(rows, i, this.columnsToSelect[j]);
				if ( colIndex[0] ) {
					
					if( rowCells[ colIndex[1] ] ){
						toSelect.push( rowCells[ colIndex[1] ] );
						selectedCellsInCol.push( rowCells[ colIndex[1] ] );
					}
				}
				
			}
			TableHelper.selectedCells.push(selectedCellsInCol);
		};

		// blur all editables within the table
		this.obj.find('div.aloha-ui-table-cell-editable').blur();

		// add the class (visually selecting the cells)
		jQuery(toSelect).addClass(selectClass);
	};


  /**
   * Marks all cells of the specified row as marked (adds a special class)
   *
   * @return void
   */
  Table.prototype.selectRows = function () {
    // get the class which selected cells should have
    var selectClass = this.get('classCellSelected');

    //deactivate keepCellsSelected flag
    TableHelper.keepCellsSelected = false;

    // unselect selected cells
    TableHelper.unselectCells();
    
    // activate all row formatting button
    for (var i = 0; i < TablePlugin.rowMSItems.length; i++ ) {
      TablePlugin.rowMSButton.extButton.showItem(TablePlugin.rowMSItems[i].name);
    }
    
    this.rowsToSelect.sort(function (a,b) {return a - b;});


	// set the status of the table header button to the status of the 
	// frist 2 selected cells (index 1+2). First cell is for selection.
	if ( this.rowsToSelect &&  this.rowsToSelect.length > 0 &&
		rowCells && rowCells[0] ) {
	    if ( rowCells[1]  ) {
	    	TablePlugin.rowHeader.setPressed(
	    			// take 1 column to detect if the header button is pressd
	    			rowsCells[1].nodeName.toLowerCase() == 'th' &&
	    			rowsCells[2].nodeName.toLowerCase() == 'th'
	    	);
	    } else {
	    	TablePlugin.rowHeader.setPressed( rowCells[1].nodeName.toLowerCase() == 'th');
	    }
	}
 
	for (var i = 0; i < this.rowsToSelect.length; i++) {
      var rowId = this.rowsToSelect[i];
      var rowCells = jQuery(this.obj.find('tr').get(rowId).cells).toArray();
      
      if (i == 0) {
        // set the status of the table header button to the status of the first 2 selected
        // cells (index 1 + 2). The first cell is the selection-helper
        TablePlugin.rowHeader.setPressed(
          rowCells[1].nodeName.toLowerCase() == 'th'  &&
          rowCells[2].nodeName.toLowerCase() == 'th'
//          jQuery(rowCells[1]).attr('scope') == 'col'
        );

        // set the first class found as active item in the multisplit button
        for (var j = 0; j < rowCells.length; j++) {
          TablePlugin.rowMSButton.setActiveItem();
          for ( var k = 0; k < TablePlugin.rowConfig.length; k++) {
            if (jQuery(rowCells[j]).hasClass(TablePlugin.rowConfig[k].cssClass) ) {
              TablePlugin.rowMSButton.setActiveItem(TablePlugin.rowConfig[k].name);
              k = TablePlugin.rowConfig.length;
            }
          }
        }
      }

      // shift the first element (which is a selection-helper cell)
      rowCells.shift();

      TableHelper.selectedCells = TableHelper.selectedCells.concat(rowCells);
      jQuery(rowCells).addClass(this.get('classCellSelected'));
    }
    
    TableHelper.selectionType = 'row';
    FloatingMenu.setScope(TablePlugin.name + '.row');

    // blur all editables within the table
    this.obj.find('div.aloha-ui-table-cell-editable').blur();
  };

	/**
	 * Deactivation of a Aloha-table. Clean up ... remove the wrapping div and the
	 * selection-helper divs
	 *
	 * @return void
	 */
	Table.prototype.deactivate = function() {
		this.obj.removeClass(this.get('className'));
		if (jQuery.trim(this.obj.attr('class')) == '') {
			this.obj.removeAttr('class');
		}
		this.obj.removeAttr('contenteditable');
	//	this.obj.removeAttr('id');

		// unwrap the selectionLeft-div if available
		if (this.obj.parents('.' + this.get('classTableWrapper')).length){
			this.obj.unwrap();
		}

		// remove the selection row
		this.obj.find('tr.' + this.get('classSelectionRow') + ':first').remove();
		// remove the selection column (first column left)
		var that = this;
		jQuery.each(this.obj.context.rows, function(){
			jQuery(this).children('td.' + that.get('classSelectionColumn')).remove();
		});

		// remove the "selection class" from all td and th in the table
		this.obj.find('td, th').removeClass(this.get('classCellSelected'));

		this.obj.unbind();
		// wrap the inner html of the contentEditable div to its outer html
		for (var i = 0; i < this.cells.length; i++) {
			var Cell = this.cells[i];
			Cell.deactivate();
		}

		// remove editable span in caption (if any)
		this.obj.find('caption div').each(function() {
			jQuery(this).contents().unwrap();
		});

		// better unset ;-) otherwise activate() may think you're activated.
		this.isActive = false;
	};

	/**
	 * toString-method for Table object
	 *
	 * @return void
	 */
	Table.prototype.toString = function() {
		return 'Table';
	};
	/* -- END METHODS -- */

	/*****************************
	  +--------------------------+
	  | Table.Cell |
	  +--------------------------+
	******************************/

	/**
	 * The constructor for the Cell-Objects takes a DOM td-object, attaches
	 * events, adds an wrapper into the cell and returns the modified td-object as
	 * DOM representation
	 *
	 * @param originalTd
	 *            The original td-field which should will be transformed
	 * @param colId
	 *            the internal id of the corresponding col (begin with 0)
	 * @param rowId
	 *            the internal id of the corresponding row (begin with 0)
	 * @param tableObj
	 *            Table-Object which contains the cell
	 *
	 * @return the created table-data field as DOM-representation
	 */
	Table.Cell = function(originalTd, tableObj) {
		this.obj = jQuery(originalTd);
		this.tableObj = tableObj;
	};
	/* -- ATTRIBUTES -- */
	/**
	 * Reference to the jQuery-representation of the wrapping table
	 *
	 * @see Table.Cell.table
	 */
	Table.Cell.prototype.tableObj = undefined;

	/**
	 * Reference to the jQuery td-Object of the cell
	 */
	Table.Cell.prototype.obj = undefined;

	/**
	 * The jQuery wrapper of the cell
	 */
	Table.Cell.prototype.wrapper = undefined;

	/**
	 * Flag if the cell has focus
	 */
	Table.Cell.prototype.hasFocus = false;

	/**
	 * The jQuery wrapper of the cell
	 */
	Table.Cell.activeCell = undefined;

	/**
	 * The jQuery wrapper of the cell
	 */
	Table.Cell.lastActiveCell = undefined;
	/* -- END ATTRIBUTES -- */


	/**
	 * Focus method for the contentediable div within a table data-field. The method
	 * requires the event-property Cell as a Table.Cell object. If the
	 * Cell wasn't activated yet it does all relevant actions to activate the cell.
	 *
	 * @param e
	 *            the jquery event object
	 * @return void
	 */
	Table.Cell.prototype.editableFocus = function(e) {
		// only do activation stuff if the cell don't has the focus
		if (!this.hasFocus) {
			// set an internal flag to focus the table
			this.tableObj.focus();

			// set the clicked cell active as the active cell
			Table.Cell.activeCell = this;

			// set the clicked cell active as the last active cell (the difference
			// to activeCell is that lastActiveCell won't be reset on blur)
			Table.Cell.lastActiveCell = this;

			// add an active-class
			this.obj.addClass('aloha-table-cell_active');

			// set the focus flag
			this.hasFocus = true;

			// select the whole content in the table-data field
			this.selectAll(this.wrapper.get(0));

			// unset the selection type
			TableHelper.selectionType = 'cell';

		}
	};

	/**
	 * Blur event for the contenteditable div within a table-data field. The method
	 * requires the event-property Cell as a Table.Cell object. It
	 * sets the hasFocus flag of the cell to false and removes the "active"
	 * css-class.
	 *
	 * @param jqEvent
	 *            the jquery event object
	 * @return void
	 */
	Table.Cell.prototype.editableBlur = function(jqEvent){
		// no active cell
		Table.Cell.activeCell = undefined;

		// reset the focus of the cell
		this.hasFocus = false;

		// remove "active class"
		this.obj.removeClass('aloha-table-cell-active');
	};

	Table.Cell.prototype.activate = function() {
		// wrap the created div into the contents of the cell
		this.obj.wrapInner('<div/>');

		// create the editable wrapper for the cells
		var wrapper = this.obj.children('div').eq(0);

		wrapper.contentEditable(true);
		wrapper.addClass('aloha-table-cell-editable');


		var that = this;
		// attach events to the editable div-object
		wrapper.bind('focus', function(jqEvent) {
			// ugly workaround for ext-js-adapter problem in ext-jquery-adapter-debug.js:1020
			if (jqEvent.currentTarget) {
				jqEvent.currentTarget.indexOf = function () {
					return -1;
				};
			}
			that.editableFocus(jqEvent);
		});
		wrapper.bind('mousedown', function(jqEvent) {
			// ugly workaround for ext-js-adapter problem in ext-jquery-adapter-debug.js:1020
			if (jqEvent.currentTarget) {
				jqEvent.currentTarget.indexOf = function () {
					return -1;
				};
			}
     
			that.editableMouseDown(jqEvent);

      //start cell selection
      that.startCellSelection();       
 
		});
		wrapper.bind('blur',      function(jqEvent) { that.editableBlur(jqEvent);      });
		wrapper.bind('keyup',     function(jqEvent) { that.editableKeyUp(jqEvent);     });
		wrapper.bind('keydown',   function(jqEvent) { that.editableKeyDown(jqEvent);   });
		wrapper.bind('mouseover', function(jqEvent) { that.selectCellRange(); });

		// we will treat the wrapper just like an editable
		wrapper.contentEditableSelectionChange(function (event) {
			Aloha.Selection.onChange(wrapper, event);
			return wrapper;
		});

		this.obj.bind('mousedown', function(jqEvent) {
      setTimeout(function() {
				that.wrapper.trigger('focus');
			}, 1);

			// unselect cells
			TableHelper.unselectCells();

      //start cell selection
      that.startCellSelection();       

			jqEvent.stopPropagation();
		});

		if (this.obj.get(0)) {
			this.obj.get(0).onselectstart = function (jqEvent) { return false; };
		}

		// set contenteditable wrapper div
		this.wrapper = this.obj.children();
		if (this.wrapper.get(0)) {
			this.wrapper.get(0).onselectstart = function() {
				window.event.cancelBubble = true;
			};

			// Disabled the dragging of content, since it makes cell selection difficult
			this.wrapper.get(0).ondragstart = function() { return false };
		}

		return this;
	};

	/**
	 * The deactivate method removes the contenteditable helper div within the
	 * table-data field and wraps the innerHtml to the outerHTML
	 *
	 * @return void
	 */
	Table.Cell.prototype.deactivate = function() {
		var wrapper = this.obj.children('.aloha-table-cell-editable');

		if (wrapper.length) {
			// get the inner html of the contenteditable div
			var innerHtml = wrapper.html();

			// remove the contenteditable div and its attached events
			wrapper.unbind();
			wrapper.remove();

			// remove the click event of the
			this.obj.unbind('click');

			if (jQuery.trim(this.obj.attr('class')) == '') {
				this.obj.removeAttr('class');
			}

			// set the inner html of the contenteditable div as html for the table-data
			// field
			this.obj.html(innerHtml);
		}
	}

  /**
   * Gives the X (column no) for a cell, after adding colspans 
   */
  Table.Cell.prototype.virtualX = function(){
    var table = this.tableObj;
    var columnSelector = 'td:not(.' + table.get('classSelectionColumn') + '),th';

    var column_no = 0;
    jQuery(this.obj.prevAll(columnSelector)).each(function(){
      column_no += (parseInt(jQuery(this).attr('colspan')) || 1);
    });

    return column_no;
  };

  /**
   * Gives the Y (row no) for a cell, after adding colspans 
   */
  Table.Cell.prototype.virtualY = function(){
    var table = this.tableObj;
    var rowSelector = 'tr:not(.' + table.get('classSelectionRow') + ')';

    return this.obj.closest('tr').prevAll(rowSelector).length
  };

  /**
   * Starts the cell selection mode
   */
  Table.Cell.prototype.startCellSelection = function(){
    if(!TableHelper.cellSelectionMode){

      //deactivate keepCellsSelected flag
      TableHelper.keepCellsSelected = false;

      //unselect currently selected cells
      TableHelper.unselectCells();

      // activate cell selection mode
      TableHelper.cellSelectionMode = true; 

      // set the start cell position
      var row_no = this.virtualY();
      var column_no = this.virtualX();

      //bind a global mouseup event handler to stop cell selection
      var that = this;
      jQuery('body').bind('mouseup.cellselection', function(){
        that.endCellSelection();
      });

      TableHelper.baseCellPosition = [row_no, column_no];
    }
  };

  /**
   * Ends the cell selection mode
   */
  Table.Cell.prototype.endCellSelection = function(){
    if(TableHelper.cellSelectionMode){
      TableHelper.cellSelectionMode = false; 
      TableHelper.keepCellsSelected = true;
      TableHelper.baseCellPosition = null;
      TableHelper.lastSelectionRange = null; 

      TableHelper.selectionType = 'cell';

      //unbind the global cell selection event
      jQuery('body').unbind('mouseup.cellselection');
    }
  };

  /**
   * Toggles selection of cell.
   * This works only when cell selection mode is active. 
   */
  Table.Cell.prototype.selectCellRange = function(){
    if(!TableHelper.cellSelectionMode)
      return;

    // get the class which selected cells should have
    var table = this.tableObj;
    var selectClass = table.get('classCellSelected');
    var rowSelector = 'tr:not(.' + table.get('classSelectionRow') + ')';
    var columnSelector = 'td:not(.' + table.get('classSelectionColumn') + '),th';

    //gets a cell by virtual x,y co-ordinates 
    var cell_by_virtual_xy = function(coord){
      var selection_row = table.obj.find(rowSelector)[coord[0]];

      //get all columns in the row
      var cur_columns = jQuery(selection_row).find(columnSelector);

      var virtual_col_no = -1;
      for(var i = 0; i < cur_columns.length; i++){
        var cur_column_obj = jQuery(cur_columns[i]);
        virtual_col_no += (parseInt(cur_column_obj.attr('colspan')) || 1);

        if(virtual_col_no >= coord[1]){
          return cur_column_obj[0];
        }
      }
    };

    //expand the range defined by row and column boundaries to full co-ordinates
    var expand_range = function(r, c){
      //console.log("Row Range: " + r);
      //console.log("Column Range: " + c);

      var range_array = [];
      var colspanned_cells = [];

      for(var i = r[0]; i <= r[1]; i++){
        for(var j = c[0]; j <= c[1]; j++){
          var cur_cell = jQuery(cell_by_virtual_xy([i, j]));
          var colspan_val = cur_cell.attr('colspan') || 1;

          if(colspan_val > 1)
            colspanned_cells.push(cur_cell);

          range_array.push([i, j]);  
        }
      }

      //Add cells that aligns with colspanned cell from adajcent rows 
      jQuery.each(colspanned_cells, function(){
        var cur_cell_row = this.parent().prevAll(rowSelector).length;
        var cur_cell_col = this.prevAll(columnSelector).length;
        var cur_cell_colspan = cur_cell_col + (this.attr('colspan') - 1); 

        for(var k = cur_cell_col; k <= cur_cell_colspan; k++){ 
          //iterate through rows
          for(var l = r[0]; l <= r[1]; l++){
            if(l != cur_cell_row){
              range_array.push([l, k]);       
            } 
          }
        }
      });

      //TODO: remove duplicates before returning
      return range_array
    };

    // set the start cell position
    var column_no = this.virtualX();
    var row_no = this.virtualY();

    var row_increment = (TableHelper.baseCellPosition[0] > row_no) ? [row_no, TableHelper.baseCellPosition[0]] : [TableHelper.baseCellPosition[0], row_no];
    var col_increment = (TableHelper.baseCellPosition[1] > column_no) ? [column_no, TableHelper.baseCellPosition[1]] : [TableHelper.baseCellPosition[1], column_no];

    var current_selection_range = expand_range(row_increment, col_increment); 
    var previous_selection_range = TableHelper.lastSelectionRange || [];

    //cache a copy of current selection
    cached_selection_range  = current_selection_range.slice(0);

    // remove common cells in two selections
    // remants after this loop in the two arrays as follows:
    // current_selection_range - cells to select
    // previous_selection_range - cells to unselect
    for(var i = 0; i < current_selection_range.length; i++){
      for(var j = 0; j < previous_selection_range.length; j++){

        if(current_selection_range[i][0] == previous_selection_range[j][0] && 
           current_selection_range[i][1] == previous_selection_range[j][1]){
          current_selection_range.splice(i, 1); 
          previous_selection_range.splice(j, 1); 

          i--;
          break;
        } 
      }    
    };

    //select cells
    for(var k=0; k < current_selection_range.length; k++){
      var cell_to_select = cell_by_virtual_xy(current_selection_range[k]);

      //push only if the cell to select is not already selected
      var index_of_selected_cell = TableHelper.selectionIndex(cell_to_select);

      if(index_of_selected_cell < 0){
        TableHelper.selectedCells.push(cell_to_select);
      }
      jQuery(cell_to_select).addClass(selectClass);
    }

    //unselect cells
    for(var l=0; l < previous_selection_range.length; l++){
      var cell_to_unselect = cell_by_virtual_xy(previous_selection_range[l]);

      var cell_index_to_remove = TableHelper.selectionIndex(cell_to_unselect);

      TableHelper.selectedCells.splice(cell_index_to_remove, 1);
      jQuery(cell_to_unselect).removeClass(selectClass);
    }

    TableHelper.lastSelectionRange = cached_selection_range;
  };


	/**
	 * Native toString-method
	 *
	 * @return string name of the namespace
	 */
	Table.Cell.prototype.toString = function() {
		return 'Table.Cell';
	};

	/**
	 * Selects all inner-contens of an contentEditable-object
	 *
	 * @param editableNode dom-representation of the editable node (div-element)
	 * @return void
	 */
	Table.Cell.prototype.selectAll = function(editableNode) {
		var e = (editableNode.jquery) ? editableNode.get(0) : editableNode;

		// Not IE
		if (!jQuery.browser.msie) {
			var s = window.getSelection();
			// Safari
			if (s.setBaseAndExtent /*&& e> 0 */) {
				s.setBaseAndExtent(e, 0, e, e.innerText.length - 1);
			}
			// Firefox and Opera
			else {
				// workaround for bug # 42885
				if (window.opera
						&& e.innerHTML.substring(e.innerHTML.length - 4) == '<BR>') {
					e.innerHTML = e.innerHTML + '&#160;';
				}

				var r = document.createRange();
				r.selectNodeContents(e);
				s.removeAllRanges();
				s.addRange(r);
			}
		}
		// Some older browsers
		else if (document.getSelection) {
			var s = document.getSelection();
			var r = document.createRange();
			r.selectNodeContents(e);
			s.removeAllRanges();
			s.addRange(r);
		}
		// IE
		else if (document.selection) {
			var r = document.body.createTextRange();
			r.moveToElementText(e);
			r.select();
		}

		Aloha.Selection.updateSelection(editableNode);
	};

	/**
	 * The mouse-down event for the editable-div in the thd-field. Unselect all
	 * cells when clicking on the editable-div.
	 ;*
	 * @param jqEvent
	 *            the jquery-event object
	 * @return void
	 */
	Table.Cell.prototype.editableMouseDown = function(jqEvent) {
		// deselect all highlighted cells registered in the TableHelper object
		TableHelper.unselectCells();

		if (this.tableObj.hasFocus) {
			jqEvent.stopPropagation();
		}
	};

	/**
	 * The key-up event for the editable-div in the td-field. Just check if the div
	 * is empty and insert an &nbsp;
	 *
	 * @param jqEvent
	 *            the jquery-event object
	 * @return void
	 */
	Table.Cell.prototype.editableKeyUp = function(jqEvent) {
		this.checkForEmptyEvent(jqEvent);
	};

	/**
	 * The key-down event for the ediable-div in the td-field. Check if the the div
	 * is empty and insert an &nbsp. Furthermore if cells are selected, unselect
	 * them.
	 *
	 * @param jqEvent
	 *            the jquery-event object
	 * @return void
	 */
	Table.Cell.prototype.editableKeyDown = function(jqEvent) {
		this.checkForEmptyEvent(jqEvent);
		if (!jqEvent.ctrlKey && !jqEvent.shiftKey) {
			if (TableHelper.selectedCells.length > 0 && TableHelper.selectedCells[0].length > 0) {
				TableHelper.selectedCells[0][0].firstChild.focus();
				TableHelper.unselectCells();
				jqEvent.stopPropagation();
			}
		}else if(jqEvent.shiftKey && TableHelper.selectedCells.length > 0){
			var KEYCODE_ARROWLEFT = 37;
			var KEYCODE_ARROWUP = 38;
			var KEYCODE_ARROWRIGHT = 39;
			var KEYCODE_ARROWDOWN = 40;
			switch (TableHelper.selectionType) {
				case 'row':
					switch(jqEvent.keyCode) {
						case KEYCODE_ARROWUP:
							var firstSelectedRow = TableHelper.selectedCells[0][0].parentNode.rowIndex;
							if (firstSelectedRow > 1) {
								this.tableObj.rowsToSelect.push(firstSelectedRow - 1);
							}
							break;
						case KEYCODE_ARROWDOWN:
							var lastRowIndex = TableHelper.selectedCells.length - 1;
							var lastSelectedRow = TableHelper.selectedCells[lastRowIndex][0].parentNode.rowIndex;
							if (lastSelectedRow < this.tableObj.numRows) {
								this.tableObj.rowsToSelect.push(lastSelectedRow + 1);
							}
							break;
					}
					this.tableObj.selectRows();

					break;
				case 'column':
					switch(jqEvent.keyCode) {
						case KEYCODE_ARROWLEFT:
							var firstColSelected = TableHelper.selectedCells[0][0].cellIndex;
							if (firstColSelected > 1) {
								this.tableObj.columnsToSelect.push(firstColSelected - 1);
							}
							break;
						case KEYCODE_ARROWRIGHT:
							var lastColIndex = TableHelper.selectedCells[0].length - 1;
							var lastColSelected = TableHelper.selectedCells[0][lastColIndex].cellIndex;
							if (lastColSelected < this.tableObj.numCols) {
								this.tableObj.columnsToSelect.push(lastColSelected + 1);
							}
							break;
					}
					this.tableObj.selectColumns();

					break;
			}
			jqEvent.stopPropagation();
			jqEvent.preventDefault();
			return false;
		}
	};


	/**
	 * The custom keyup event for a table-cell Checks if the cell is empty and
	 * inserts a space (\u00a0)
	 *
	 * @param e
	 *            the event object which is given by jquery
	 * @return void
	 */
	Table.Cell.prototype.checkForEmptyEvent = function(jqEvent) {
		var
			$wrapper = jQuery(this.wrapper),
			text = $wrapper.text();

		if ( $wrapper.children().length > 0) {
			return;
		}

		// if empty insert a blank space and blur and focus the wrapper
		if ( text === '' ){
			this.wrapper.text('\u00a0');
			this.wrapper.get(0).blur();
			this.wrapper.get(0).focus();
		}
	};
	/* -- END METHODS -- */


	/**************************************
	  +---------------------------------+
	  | Table.CreateLayer |
	  +---------------------------------+
	***************************************/
	/**
	 * Dummy initialize of the CreateLayer object
	 */
	Table.CreateLayer = function(){};

	/* -- ATTRIBUTES -- */
	/**
	 * Internal configuration of the create-table panel
	 */
	Table.CreateLayer.prototype.parameters = {
		elemId: 'aloha-table-createLayer', // id of the create-table panel
		className: 'aloha-table-createdialog',   // class-name of the create-table panel
		numX: 10,	         // Number of cols in the create-layer
		numY: 10,            // Number of rows in the create-layer vertically
		layer: undefined,    // Attribute holding the create-layer
		target: undefined    // the clicktarget which was clicked on (mostly the button of the floatingmenu)
	};

	/**
	 * The configuration-object for the implementer of the plugin. All keys of
	 * the "parameters" object could be overwritten within this object and will
	 * simply be used instead.
	 */
	Table.CreateLayer.prototype.config = new Object();

	/**
	 * Flag wether the CreateLayer is currently visble or not
	 */
	Table.CreateLayer.prototype.visible = false;
	/* -- END ATTRIBUTES -- */

	/* -- METHODS -- */
	/**
	 * This function checks if there is an create-table-layer. If no layer exists, it creates one and puts it into the configuration.
	 * If the layer was already created it sets the position of the panel and shows it.
	 *
	 * @return void
	 */
	Table.CreateLayer.prototype.show = function(){
		var layer = this.get('layer');

		// create the panel if the layer doesn't exist
		if (layer == null) {
			this.create();
		}else {
			// or reposition, cleanup and show the layer
			this.setPosition(layer);
			layer.find('td').removeClass('hover');
			layer.show();
		}
		this.visible = true;
	};

	/**
	 * Creates the div-layer which holds a table with the given number of rows and cols.
	 * It sets click and mouseover-events to the table data fields
	 *
	 * @return void
	 */
	Table.CreateLayer.prototype.create = function () {
		var that = this;
		var layer = jQuery('<div></div>');
		layer.id = this.get('elemId');
		layer.addClass(this.get('className'));

		var table = jQuery('<table></table>');
		table.css('width', (this.get('numX') + 6) * 15);
		var tr;
		var td;

		for (var i = 0; i < this.get('numY'); i++) {
			tr = jQuery('<tr></tr>');

			for (var j = 0; j < this.get('numX'); j++) {
				td = jQuery('<td>\u00a0</td>');

				if (i == 0 && j == 0) {
					td.addClass('hover');
				}

				td.bind('mouseover', {rowId: i, colId: j}, function(e) {
					that.handleMouseOver(e, table);
				});

				td.bind('click', {rowId: i, colId: j}, function(e){
					var rows = e.data.rowId + 1;
					var cols = e.data.colId + 1;

					TablePlugin.createTable(cols, rows);
					that.hide();
				});

				tr.append(td);
			}
			table.append(tr);
		}
		layer.append(table);

		// set attributes
		this.set('layer', layer);
		this.setPosition();

		// stop bubbling the click on the create-dialog up to the body event
		layer.bind('click', function(e) {
			e.stopPropagation();
		}).mousedown(function(e) {
			e.stopPropagation();
		});

		// append layer to body and
		// hide the create layer if user clicks anywhere in the body
		jQuery('body').append(layer).bind('click', function(e) {
			if (e.target != that.get('target') && that.visible) {
				that.hide();
			}
		});
	};

	/**
	 * handles the mose over state for a cell
	 * @param e event object
	 * @param table the aeffected table
	 * @return void
	 */
	Table.CreateLayer.prototype.handleMouseOver = function(e, table) {
		var rowId = e.data.rowId;
		var colId = e.data.colId;
		var innerRows = table.find('tr');

		for (var n = 0; n <= innerRows.length; n++) {
			var innerCells = jQuery(innerRows[n]).find('td');

			for (var k = 0; k <= innerCells.length; k++) {
				if (n <= rowId && k <= colId) {
					jQuery(innerCells[k]).addClass('hover');
				} else {
					jQuery(innerCells[k]).removeClass('hover');
				}
			}
		}
	};

	/**
	 * Sets the "left" and "top" style-attributes according to the clicked target-button
	 *
	 *  @return void
	 */
	Table.CreateLayer.prototype.setPosition = function() {
		var targetObj = jQuery(this.get('target'));
		var pos = targetObj.offset();
		this.get('layer').css('left', pos.left + 'px');
		this.get('layer').css('top', (pos.top + targetObj.height()) + 'px');
	};


	/**
	 * Hides the create-table panel width the jQuery-method hide()
	 *
	 * @see jQuery().hide()
	 * @return void
	 */
	Table.CreateLayer.prototype.hide = function() {
		this.get('layer').hide();
		this.visible = false;
	};

	/**
	 * The "get"-method returns the value of the given key. First it searches in the
	 * config for the property. If there is no property with the given name in the
	 * "config"-object it returns the entry associated with in the parameters-object
	 *
	 * @param property
	 * @return void
	 */
	Table.CreateLayer.prototype.get = function(property) {
		// return param from the config
		if (this.config[property]) {
			return this.config[property];
		}
		// if config-param was not found return param from the parameters-object
		if (this.parameters[property]) {
			return this.parameters[property];
		}
		return undefined;
	};

	/**
	 * The "set"-method takes a key and a value. It checks if there is a key-value
	 * pair in the config-object. If so it saves the data in the config-object. If
	 * not it saves the data in the parameters-object.
	 *
	 * @param key
	 *            the key which should be set
	 * @param value
	 *            the value which should be set for the associated key
	 */
	Table.CreateLayer.prototype.set = function (key, value) {
		// if the key already exists in the config-object, set it to the config-object
		if (this.config[key]) {
			this.config[key] = value;

		// otherwise "add" it to the parameters-object
		}else{
			this.parameters[key] = value;
		}
	};
	/* -- END METHODS -- */

	/********************************
	  +---------------------------+
	  | TableHelper |
	  +---------------------------+
	*********************************/
	/**
	 * The TableHelper object is a helper-object which consists of static/global attributes and functions
	 */
	var TableHelper = function(){};

	/* -- ATTRIBUTES -- */
	/**
	 * Gives the type of the cell-selection
	 * possible values are "row" or "col" 
   * also possible value is 'cell', which defines custom cell selections
	 */
	TableHelper.prototype.selectionType = undefined;

	/**
	 * Holds all currently selected table cells as an array of DOM "td" representations
	 */
	TableHelper.prototype.selectedCells = new Array();

  /**
   * Holds the active/disabled state of cell selection mode 
  */
  TableHelper.prototype.cellSelectionMode = false;

  /**
   * Tells whether to keep the cells selected 
  */
  TableHelper.prototype.keepCellsSelected = false;

  /**
   * Gives the position of the base cell of a selection - [row, column]
  */
  TableHelper.prototype.baseCellPosition = null;

  /**
   * Gives the range of last cell selection - [row, column]
  */
  TableHelper.prototype.lastSelectionRange = null;


	/* -- END ATTRIBUTES -- */

	/* -- METHODS -- */
	/**
	 * This method removes the "selected" class from all selected cells
	 *
	 * @return void
	 */
	TableHelper.prototype.unselectCells = function(){
    //don't unselect cells if cellSelectionMode is active
    if(this.cellSelectionMode || this.keepCellsSelected)
      return;

		if (this.selectedCells.length > 0) {
			for (var i = 0; i < this.selectedCells.length; i++) {
				jQuery(this.selectedCells[i]).removeClass(TablePlugin.get('classCellSelected'));
			}
			this.selectedCells = new Array();
			this.selectionType = undefined;
		}
	};

  /**
	 * Returns the index of a given cell, in selectedCells
   * returns -1 if the given cell is not in selectedCells 
   * @params cell
   *          DOMElement
	 *
	 * @return integer 
	 */
	TableHelper.prototype.selectionIndex = function(cell){
    for(var i = 0; i < this.selectedCells.length; i++){
      if(this.selectedCells[i] === cell){
        return i; 
      } 
    }
    return -1;
  };

  /**
	 * This method merges all selected cells
	 *
	 * @return void
	 */
	TableHelper.prototype.mergeCells = function(){
		if (this.selectedCells.length > 0) {

      //sorts the cells
      this.selectedCells.sort(function(a, b){
        var aRowId = jQuery(a).parent().prevAll('tr').length;
        var bRowId = jQuery(b).parent().prevAll('tr').length;

        var aColId = jQuery(a).prevAll('td, th').length;
        var bColId = jQuery(b).prevAll('td, th').length;

        if(aRowId < bRowId){
          return -1; 
        }
        else if(aRowId > bRowId){
          return 1; 
        }
        //row id is equal
        else {
          //sort by column id
            if(aColId < bColId){
            return -1; 
          }
          if(aColId > bColId){
            return 1; 
          }
        }
      });

      var firstCell = jQuery(this.selectedCells.shift());

      //set the initial rowspan and colspan
      var rowspan = parseInt(firstCell.attr('rowspan')) || 1;
      var colspan = parseInt(firstCell.attr('colspan')) || 1;;

      var firstRowId = prevRowId = firstCell.parent().prevAll('tr').length;
      var firstColId = firstCell.parent().prevAll('tr').length;

      //iterate through remaining cells
			for (var i = 0; i < this.selectedCells.length; i++) {
        //get the current cell
        var curCell = jQuery(this.selectedCells[i]);

        var curRowId = curCell.parent().prevAll('tr').length;
        var curColId = curCell.parent().prevAll('tr').length;

        //if current cell is in the same row as the first cell,
        //increase colspan
        if(curRowId == firstRowId){
          colspan += (parseInt(curCell.attr('colspan')) || 1); 
        }
        //if they are in different rows increase the rowspan
        else {
          if(curRowId != prevRowId)
            rowspan += (parseInt(curCell.attr('rowspan')) || 1);      
        }

        //set the current row id to previous row id
        prevRowId = curRowId;

        // get the content of the current row and append it to the first cell
        firstCell.find(":first-child").append(" " + curCell.find(":first-child").html());

        // remove the cell
        curCell.remove();
			}
      
      firstCell.attr({ 'rowspan': rowspan, 'colspan': colspan });

      //select the merged cell
      TableHelper.selectedCells = [firstCell];

      //reset flags
      TableHelper.cellSelectionMode = false; 
      TableHelper.keepCellsSelected = false;
      TableHelper.baseCellPosition = null;
      TableHelper.lastSelectionRange = null; 
      TableHelper.selectionType = 'cell';
		}
	};

	/**
	 * This method splits all selected cells (if they are already have row or column spans)
	 *
	 * @return void
	 */
	TableHelper.prototype.splitCells = function(){
		// split the selected cells or currently active cell
		var cells_to_split = (this.selectedCells.length > 0 ? this.selectedCells : [Table.Cell.lastActiveCell.obj[0]]);

		function newCell() {
			var $cell = jQuery('<td>&nbsp;</td>');
			var new_cell = new Table.Cell($cell.get(0), TablePlugin.activeTable);
			new_cell.activate();
			TablePlugin.activeTable.cells.push(new_cell);
			return $cell;
		}

		if (cells_to_split.length > 0) {

			//will be populated with rows that will get a new cell prepended
			var prepend = [];
			//will be populated with cells that will get a new cell inserted after
			var after = [];

			jQuery(cells_to_split).each(function(){
				var $cell = jQuery(this);
				var colspan = parseInt($cell.attr('colspan')) || 1;
				var rowspan = parseInt($cell.attr('rowspan')) || 1;

				var $row  = $cell.parent();
				var $rows = $row.parent().children();
				var rowIdx = $row.index();
				var colIdx = $cell.index();
				var gridColumn = cellIndexToGridColumn($rows, rowIdx, colIdx);
				walkCells($rows, function(ri, ci, walkedGridColumn, containsCell, homeRow) {
					//we test whether we are within a coordinate spanned by the cell-to-split
					//and we make sure we only insert a cell if there isn't already one present
					if (ri >= rowIdx && ri < rowIdx + rowspan && gridColumn <= walkedGridColumn && ! containsCell ) {
						if (ri == 0) {
							prepend.push($rows[ri]);
						} else if ( ! homeRow ) {
							//the ci will not point to an actual cell unless this is the homerow
							after.push($rows[ri].cells[ci - 1]);
						} else {
							after.push($rows[ri].cells[ci]);
						}
					}
				});
			});

			//we use prepend and after arrays to perform table
			//manipulation after walking all cells_to_split with
			//walkCells since the walkCells function will use the table
			//structure to calculate offsets and we mustn't modify the
			//table while we walk it. the same reasoning applies to
			//removing the 'colspan' and 'rowspan' attributes below.

			for (var i = 0; i < prepend.length; i++) {
				jQuery(prepend[i]).prepend(newCell());
			}

			for (i = 0; i < after.length; i++) {
				jQuery(after[i]).after(newCell());
			}

			jQuery(cells_to_split).each(function(){
				var $cell = jQuery(this);

				$cell.removeAttr('colspan');
				$cell.removeAttr('rowspan');
			});

			//reset flags
			TableHelper.cellSelectionMode = false; 
			TableHelper.keepCellsSelected = false;
			TableHelper.baseCellPosition = null;
			TableHelper.lastSelectionRange = null; 
			TableHelper.selectionType = 'cell';
		}
	};

	TableHelper.prototype.getNewTableID = function() {
		var idPrefix = 'aloha-table-';
		var factor = 1000000;
		for (this.tableCounter; true; this.tableCounter ++) {
			var id = idPrefix + (Math.ceil(Math.random() * factor));
			// fill up the id with zeros
			for (var j = id.length; j < idPrefix.length + factor.toString().length; j++) {
				id += '0';
			}
			if (!jQuery('#' + id).length) {
				return id;
			}
		}
	};
	/* -- END METHODS -- */

	/**
	 * Initialize a new Object from the same object to get access to the prototype methods
	 */
	TableHelper = new TableHelper();

	PluginManager.register(TablePlugin);
	//return TablePlugin;

	/**
	 * Translates the coordinates of a table cell (in dom coordinates)
	 * to the gridColumn of the cell, which is the column index adjusted
	 * by other cells' rowspan and colspan values.
	 *
	 * @param rows the rows of a table as an array or jQuery object
	 * @param rowIdx the index in rows of the cell to get the grid column of
	 * @param colIdx the index in rows[row].cells of the cell to get the grid column of
	 * @return the grid column of the cell at the given rowIdx and colIdx
	 */
	function cellIndexToGridColumn(rows, rowIdx, colIdx) {
		var gridColumn = null;
		walkCells(rows, function(ri, ci, walkedGridColumn, containsCell) {
			if (ci === colIdx) {
				gridColumn = walkedGridColumn;
				return false;
			}
		});
		return gridColumn;
	}
	/**
	 * @param rows the rows of the table
	 * @param rowIdx the index of the row in "rows" that contains the
	 *   cell for which the index will be returned.
	 * @param gridColumn the grid column index of the cell for which the
	 *   the index will be returned. grid column index means that
	 *   the table is divided into squares of equal size before taking
	 *   the column index. the grid column index doesn't contain any
	 *   adjustments for colspans.
<<<<<<< HEAD
	 */
	function gridColumnToCellIndex(rows, rowIdx, gridColumn) {
		var cellIndex = null;
		walkCells(rows, function(ri, ci, walkedGridColumn, containsCell, homeRow){
			if (ri === rowIdx && walkedGridColumn === gridColumn) {
				cellIndex = [containsCell, ci, homeRow];
				return false;
=======
	 * @return the index of the cell in rows[rowIdx].cells that is located
	 *   in the column given by colIdx. this value is the given colIdx adjusted
	 *   by the rowspans and colspans of other cells in the table. If the position
	 *   indicated by rowIdx and colIdx is spanned by a cell that has
	 *   different coordiantes, -1 will be returned to indicate that the
	 *   coordinates given by rowIdx and colIdx don't contain a cell.
	 */
	function gridColumnToCellIndex(rows, rowIdx, colIdx) {
		var cellIndex;
		walkCells(rows, function(ri, ci, gridColumn, containsCell, homeRow){
			if (ri == rowIdx && gridColumn == colIdx) {
				//retun -1 for spanned cells
               cellIndex = [containsCell, ci, homeRow];
               return false;
>>>>>>> 880c4048
			}
	    });
		return cellIndex;
	}
	/**
	 * Walks the cells in the given rows calling the given callback with
	 * the row index, the cell index, and the grid column index. The
	 * grid column index is the cell index adjusted by the rowspans and
	 * colspans of preceding cells.
	 *
	 * The callback is invoked once for each grid-cell, meaning it can
	 * be invoked multiple times for a cell if the cell has rowspan or
	 * colspan attributes greater than 1.
	 *
	 * The order in which the cells are walked is left-to-right and
	 * top-to-bottom.
	 *
	 * @param rows the rows of the table
	 * @param callback accepts
	 * 1. ri the row index (rows)
	 * 2. ci the cell index (rows[row].cells)
	 * 3. gridColumn the adjusted grid column index; may vary for the same row
	 *    index and cell index if a cell spans multiple rows or columns.
	 * 4. containsCell a boolan indicating whether there is a real
	 *    cell at the provided grid column index and row index or
	 *    whether it is another cell that spans to the provided grid
	 *    column index.
	 * Returning false from the callback will terminate the walk early.
	 * @return void
	 */
	function walkCells(rows, callback) {
		var adjust = [];
		for (var ri = 0; ri < rows.length; ri++) {
			var cells = rows[ri].cells;
			var skip = 0;
			for (var ci = 0; ci < cells.length; ci++) {
				var cell = cells[ci];
				var colspan = parseInt(jQuery(cell).attr('colspan')) || 1;
				var rowspan = parseInt(jQuery(cell).attr('rowspan')) || 1;
				
				while (adjust[ci + skip]) {
<<<<<<< HEAD
					if (false === callback(ri, ci, ci + skip, false, false)) {
=======
					if (false === callback(ri, ci, ci + skip, false, false )) {
>>>>>>> 880c4048
						return;
					}
					adjust[ci + skip] -= 1;
					skip += 1;
				}

				for (var j = 0; j < colspan; j++) {
					//the cell is understood to begin in the first grid position it spans
					var containsCell = (j == 0);
<<<<<<< HEAD
					if (false === callback(ri, ci, ci + skip + j, containsCell, true)) {
=======
					if (false === callback(ri, ci, ci + skip + j, containsCell, true )) {
>>>>>>> 880c4048
						return;
					}
				}
				
				for (var i = 0; i < colspan; i++) {
					if (adjust[ci + skip + i] ) {
						Aloha.Log.error("an impossible case has occurred");
					}
					adjust[ci + skip + i] = rowspan - 1;
				}
				skip += colspan - 1;
			}
			for (; ci + skip < adjust.length; skip++) {
				if (false === callback(ri, ci, ci + skip, false, false)) {
					return;
				}
				if (adjust[ci + skip]) {
					adjust[ci + skip] -= 1;
				}
			}
		}
    }
});<|MERGE_RESOLUTION|>--- conflicted
+++ resolved
@@ -3801,7 +3801,6 @@
 	 *   the table is divided into squares of equal size before taking
 	 *   the column index. the grid column index doesn't contain any
 	 *   adjustments for colspans.
-<<<<<<< HEAD
 	 */
 	function gridColumnToCellIndex(rows, rowIdx, gridColumn) {
 		var cellIndex = null;
@@ -3809,22 +3808,6 @@
 			if (ri === rowIdx && walkedGridColumn === gridColumn) {
 				cellIndex = [containsCell, ci, homeRow];
 				return false;
-=======
-	 * @return the index of the cell in rows[rowIdx].cells that is located
-	 *   in the column given by colIdx. this value is the given colIdx adjusted
-	 *   by the rowspans and colspans of other cells in the table. If the position
-	 *   indicated by rowIdx and colIdx is spanned by a cell that has
-	 *   different coordiantes, -1 will be returned to indicate that the
-	 *   coordinates given by rowIdx and colIdx don't contain a cell.
-	 */
-	function gridColumnToCellIndex(rows, rowIdx, colIdx) {
-		var cellIndex;
-		walkCells(rows, function(ri, ci, gridColumn, containsCell, homeRow){
-			if (ri == rowIdx && gridColumn == colIdx) {
-				//retun -1 for spanned cells
-               cellIndex = [containsCell, ci, homeRow];
-               return false;
->>>>>>> 880c4048
 			}
 	    });
 		return cellIndex;
@@ -3866,11 +3849,7 @@
 				var rowspan = parseInt(jQuery(cell).attr('rowspan')) || 1;
 				
 				while (adjust[ci + skip]) {
-<<<<<<< HEAD
 					if (false === callback(ri, ci, ci + skip, false, false)) {
-=======
-					if (false === callback(ri, ci, ci + skip, false, false )) {
->>>>>>> 880c4048
 						return;
 					}
 					adjust[ci + skip] -= 1;
@@ -3880,11 +3859,7 @@
 				for (var j = 0; j < colspan; j++) {
 					//the cell is understood to begin in the first grid position it spans
 					var containsCell = (j == 0);
-<<<<<<< HEAD
 					if (false === callback(ri, ci, ci + skip + j, containsCell, true)) {
-=======
-					if (false === callback(ri, ci, ci + skip + j, containsCell, true )) {
->>>>>>> 880c4048
 						return;
 					}
 				}

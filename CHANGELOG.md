# Aloha Editor Changelog

This document is to serve as a "what has been done" in terms of the [Roadmap](https://github.com/alohaeditor/Aloha-Editor/wiki/Roadmap)


All changes are categorized into one of the following keywords:

- **BUG**: The change fixes a bug.
- **ENHANCEMENT**: The change improves the software, but otherwise makes no
                   functional change to any feature.
- **FEATURE**: The change introduces a new feature, or modifies the function,
               usage, or intent of an existing one.

<<<<<<< HEAD
## 0.21.0 - dev

- **ENHANCEMENT**: block plugin: It is now possible to navigate with arrow keys when there are blocks.
- **ENHANCEMENT**: block plugin: Aloha Block Plugin has now been greatly cleaned up and improved. Besides greatly cleaned up API and documentation, the new features include Drag/Drop, Deletion and Copy/Paste support. Now fully cross-browser (IE7, IE8, IE9, Chrome, Firefox).
- **BUG**: commands.delete: fixed a bug with the delete command when contents are preceded by ignorable whitespace. also added a delete test for that.
- **ENHANCEMENT**: The new plugin dom-to-xhtml attempts to create a valid XHTML serialization of the document when getContents() is called.
- **ENHANCEMENT**: core: The jquery-plugin require plugin will now be able to return loaded plugins. Previously loaded plugins were just accessible through the extended jquery object.
- **ENHANCEMENT**: block plugin: Aloha Block Plugin has now been greatly cleaned up and improved. Besides greatly cleaned up API and documentation, the new features include Drag/Drop, Deletion and Copy/Paste support. Now fully cross-browser (IE7, IE8, IE9, Chrome, Firefox).
- **ENHANCEMENT**: commands.delete: fixed a bug with the delete command when contents are preceded by ignorable whitespace. also added a delete test for that.
- **ENHANCEMENT**: image plugin: splitting main fat file (1500 lines) for easying maintenance and evolutions. The new file which contains the gui is called 'image-floatingMenu.js'. The all sources of the image plugin were jslinted.
- **ENHANCEMENT**: image plugin: abstracting ui calls and removing FloatingMenu dependency from main plugin file
- **BUG**: image plugin: building a selection from scratch when an image is clicked isn't safe as conflictual browser behaviours
- **ENHANCEMENT**: image plugin: new method getImgFocus used in place of findImgMarkup which is pointless now
- **BUG**: image plugin: containing editable not selectable after image plugin activation.
- **BUG**: image plugin: when plugin activated on an image, clicking a second image don't disable resize on first one.
- **BUG**: image plugin: fixing focus and value of srcField when image is clicked (previously handled by selectionChange)
- **ENHANCEMENT**: core: #448 Aloha Editor possibility to be loaded as requireJS module
- **FEATURE**: added hotkey functionality
- **FEATURE**: added Aloha.settings.plugins.load to load plugins also via config
- **BUG**: fixes alohaeditor/Aloha-Editor##424 -- SmartContentChanged is not triggered when hitting
- **BUG**: browser: fixes alohaeditor/Aloha-Editor#415 -- Repositorie entries appears twice in explorer
- **FEATURE**: images browser plugin
- **ENHANCEMENT**: browser: commenting some methods and coding guidelines
- **BUG**: browser: fixes alohaeditor/Aloha-Editor#460 -- Error when multiple repositories are configured
- **BUG** block sidebar attribute editor: when using backspace/del in an input field the block was removed
- **FEATURE** plugin extra/proxy: as multiple plugins need a proxy script to access external resources there's now one for all to use
- **FEATURE** editable.js: introduced method setContents() -- use Aloha.getEditableById('my-editable').setContents('Aloha World') to set the contents of the editable with the ID my-editable
=======
## 0.20.10 - 2012/04/17

- **BUG**: core: Fixed a typo in the previous bugfix: Fixed a javascript error in IE9 stating that the method createContextualFragment doesn't exist

## 0.20.9 - 2012/04/16

- **BUG**: block-plugin: Fixed 'e.srcElement is undefined' error in blockmanager.js which affected firefox 11
- **BUG** floatingmenu: Fixed problem with creating new buttons after Aloha is ready.
- **ENHANCEMENT**: updated integration of Aloha Blocks to the most recent version
- **BUG** floatingmenu: Fixed problem with showing floatingmenu shadow too early
- **BUG** core: Fixed a permission error in Firefox, when Aloha Editor tried to access a document property of an external ressource
- **BUG** table-plugin: Fixed the cleanup of the table cells on blur not cleaning up correctly (caused by a typo in the element class)
- **BUG** core: Fixed a javascript error in IE9 stating that the method createContextualFragment doesn't exist (fixed in extjs)

## 0.20.8 - 2012/04/06

- **BUG** core: UP and DOWN cursor key will now not be processed specially by Aloha, they will be left to native handeling.
- **BUG** core: Adds a guard in `execCommand()' to prevent `INDEX_SIZE_ERR' exceptions.
- **BUG** core: The cursor processing around non-contenteditable elements (blocks) was not functioning as described or desired.  It now behaves with more stability especially on Internet Explorer.
- **ENHANCEMENT** core: Improved efficiency of cursor processing, especially around blocks.
- **FEATURE** core: It is now possible to place the caret between two adjecent non-contenteditable elements.
- **ENHANCEMENT** core: The jquery-plugin require plugin will now be able to return loaded plugins. Previously loaded plugins were just accessible through the extended jquery object.
>>>>>>> 209634fd
- **FEATURE** editable.js: introduced method setContents() -- use Aloha.getEditableById('my-editable').setContents('Aloha World') to set the contents of the editable with the ID my-editable
- **BUG** smartContentChange is now again triggered when pressing enter key; and new: delete / backspace keys
- **ENHANCEMENT** enabled image plugin in boilerplate demo. needs some enhancements to be more user friendly
- **BUG** align plugin: Fixed alignment behavior and place the buttons in the format tab instead of a new one.
- **FEATURE** hints plugin: Implemented using Tipsy as tooltip library and the latest Aloha-Editor plugin standard.
- **ENHANCEMENT** block plugin: added data-attribute to prevent triggering scope changes when a block is activated
- **ENHANCEMENT** block plugin: revamped colors for highlighting blocks
- **BUG** updated dom.js to reflect HTML5 spec changes; format with u and i tags is now available; updated default button config
- **ENHANCEMENT** config options per editable for plugin common/horizontalruler and extra/toc
- **ENHANCEMENT** configure the sidebar handle position via Aloha.settings.sidebar.handle.top
- **ENHANCEMENT** table plugin: disable split / merge cell buttons when not possible to use
- **ENHANCEMENT** dom-to-xhtml plugin: non-specified attributes are excluded from serialization, making attribute serialization more consistent on IE7 and IE8.
- **FEATURE** API docs: added first version of new API docs
- **FEATURE** HotKey feature added for link, format and wai-lang plugin
- **ENHANCEMENT** load plugins via config option
- **BUG** added missing endprologue. and regenerated guides; jslint for image plugin
- **ENHANCEMENT** Added very simple example for loading Aloha Editor. Simplyfied "Using Aloha Editor" guides page.
- **ENHANCEMENT** adding documentation about Aloha Editor events

## 0.20.7 - 2012/03/07

- **BUG** link: fixed a bug in the link list static repository plugin that would cause aloha to fail when no settings for the linklist repository were specified.
- **BUG** formatlesspaste plugin: fixed IE syntax error caused by a comma at the end of a list.

## 0.20.6 - 2012/03/01

- **BUG** link: fixed a bug in the link list static repository plugin that caused Internet Explorer to fail handling repository links.
- **BUG** dom-to-xhtml plugin: fixed attribute names are not lowercased
- **BUG** floatingmenu: fixed floating menu's reading of configuration values
          so that they are parsed into numbers.
- **BUG** floatingmenu: fixed floating menu positioning when view port is
          scrolled so that it takes into account the aligntopOffset setting.

- **ENHANCEMENT** Added jslint setup to guides and fixed error output in build script.
- **ENHANCEMENT** The new plugin dom-to-xhtml attempts to create a valid XHTML serialization of the document when getContents() is called.
- **BUG** Paste plugin: paste into an editable in an editable is now working
- **BUG** Selection of content in an contenteditable=false which is not a child of an Aloha Editor instance now works like expected
- **ENHANCEMENT** Repositories: It is now possible to configure the timeout for querying repositories.
- **ENHANCEMENT** Floating menu: It is now possible to configure the floating menu to be 'append' to an other element. It is needed to set an extra option 'element' with the ID of the HTML DOM element where the fm should be attach to. The floating menu is attached to the same position as the 'element'.
- **ENHANCEMENT** Floating menu: If the floating menu is set to be not draggable, the drag&drop bar + pin will not be shown
- **BUG** engine.js: insert paragraph was sometimes broken in IE7 (copy of empty/all p-element attributes)
- **ENHANCEMENT** updated plugin: table of contents (toc) to work with the current Aloha Editor version
- **BUG** characterpicker plugin: fixed cursor position after inserting a character
- **ENHANCEMENT** Browser plugin: loading of required jQuery plugins is now changed so all can be loaded via CDN


## 0.20.5 - 2012/02/09

- **ENHANCEMENT** word contenthandler: cleanup for pasted word documents with table of contents
- **BUG** paste plugin: removed trim of pasted contents -- test[ text] + 2x c&p results now in test text text instead of testtexttext
- **BUG** format/table plugin: added a workaround in the format plugin to enable formating of selected cells
- **ENHANCEMENT** cite plugin: config option if sidebar should auto open or not (Aloha.settings.plugins.cite.sidebar.open: true|false)
- **BUG** The link plugin won't use a scope but will now hide/show it's buttons directly.
- **BUG** Fixed the way the table plugin unwrapped it's cell contents when deactivating a table - all dom object references where lost before. Now the objects are truly unwrapped, and just moved up one step within the dom structure.

## 0.20.4 - 2012/01/27

- **BUG** core: fixed IE7 browser crash caused by dereferencing element attributes.
- **BUG** floatingmenu: Fixed positioning of floating menu when it extends
          beyond the width of the viewport


## 0.20.3 - 2012/01/24

- **BUG** floatingmenu: Fixed float position of floatingmenu when it moves
          between editables.
- **BUG** core: Removes ExtJS' IE6 style fixes which break layout in IE9.
- **BUG** image-plugin: The image plugin will now only display the crop buttons
          when the cropping area selection was finished. This avoids a bug in
		  Internet Explorer 7 where the crop area could not be resized once the
		  user entered those crop buttons.
- **BUG** core: Fixed floating menu pinning with topalign behaviour
          (topalignOffset, horizontalOffset)


## 0.20.2 - 2012/01/19

- **BUG** image-plugin: Replaced unicode characters in the crop buttons with
          images to fix display issues within Internet Explorer 7.
- **BUG** core: Fixed problem where Internet Explorer 7 and jquery.store will
          not work with frames since it will fallback to window.name storage.
		  We'll now use a void storage for IE7. This means that IE7 will not be
		  able to store floating menu postion and other settings.
- **BUG** core: Fixed problem of Internet Explorer 7 crashing when invoking
          jQuery's `removeAttr`.
- **BUG** html5shims: Function `getRootParent` in ecma5schims.js no longer
          throws an error when `null` or `undefined` is passed to it.
- **BUG** core: fixed incorrect dependency on jquery.json-2.2 where util/json2
          is needed instead and made it globally available
- **ENHANCEMENT** core: Removed unneeded JSON empty function definition that
                  surpressed errors in IE.
- **ENHANCEMENT** guides: Updated guides. They now include a directory
                  structure explanation and a detailed release guide.
- **ENHANCEMENT** word contenthandler: html cleanup for empty tags, removal of
                  spans and the paragraph numbering from TOC feature.


## 0.20.1 2012/01/13

- **ENHANCEMENT** table-plugin: fixed incorrect repairing of tables (cells were
                  appended to rows containing th elements).


## 0.20.0 2011/12/27

- **ENHANCEMENT** doc/api: added first version of new API docs. Please note
                  that the API docs are currently work in progress.
- **BUG** floatingmenu: fixed a bug with topalign behaviour where scrolling
          would attach the floatingmenu to the left side of the screen.


## 0.20.0-RC9 - 2011/12/07

- **BUG** image-plugin: The saved aspect ratio will now be correcly
          recalculated when a cropping action is sucessfully ended. Previously
		  the aspect ratio was not recalculated and therefore resizing of
		  images resulted in unexpected image sizes.
- **FEATURE** formatlesspaste plugin: The elements stripped by the
              formatlesspaste plugin can now be configured like this

```javascript
	"formatlesspaste" :{
				formatlessPasteOption : true,
				strippedElements : [
				"strong",
				"i",
				"b",
				"u"]
			}
```

- **FEATURE** wai-lang plugin: The styling of the language input field, and
              dropdown suggestion box has been improved.
- **ENHANCEMENT** listenforcer-plugin: The enforce method is now a private
                  function.
- **FEATURE** listenforcer-plugin: List enforcer plugin configuration should
              change

```javascript
	// ... from this:

	"listenforcer" : {
		"editables" : {
			".myselector" : [ "true" ]
		},
		"config" : "false"
	}

	//... to this:

	"listenforcer" : {
		"editables" : [ ".myselector" ]
	}
```

- **FEATURE** listenforcer-plugin: The listenforcer plugin removes any non-list
              top-level elements to ensure that an editable in which lists are
			  enforced will contain exactly one list as the only immediate
			  child of the editable.
- **ENHANCEMENT** some changes in the Browser Plugin (browser.js) to allow
                  multiple, distinguishable instances of browsers on the same
				  page
- **BUG** customizable numerated-header plugin: when header content is deleted,
          the numeration tag will be deleted, too


## 0.20.0-RC8 - 2011/11/22

- **ENHANCEMENT** listenforcer-plugin: The listenforcer plugin was refactored.
                  Method names were changed and the way the plugin works with
				  lists was also changed. It will now no longer replace list
				  dom elments. Instead it will move sibling lists into the
				  first list element within the editable. Previously the whole
				  element was replaced and thus the selection was lost. This
				  caused problems with the floating menu. The user had to click
				  two times into a list to make the floating menu appear since
				  the selection was lost due to dom replacements. This is now
				  fixed.
- **BUG** core: The aloha-editable-activated will now no longer invoked twice.
- **BUG** image-plugin: Fixed handling of width and height when the user
          entered the cropping mode. You can resize the crop area by entering
		  values in the width and height field. 
- **BUG** list-plugin/link-plugin: The list plugin interfered with the link
          plugin behaviour. Previously it was not possible to create links
		  within a list due to a bug within the list plugin. The list plugin
		  will now no longer use the Aloha.List scope.
- **BUG** link-plugin: Fixed problem with auto-suggestion mechanism for the
          link input field causing the the wrong href value to be taken.


## 0.20.0-RC7 - 2011/11

- **BUG** link-plugin: Fixed javascript error that occured when linking items
          using the repository browser in Internet Explorer 8.
- **BUG** boilerplate demo: Fixed javascript error that occured in Internet
          Explorer 8.
- **ENHANCEMENT** flag-icons plugin: It is now necessary to add the flag-icons
                  plugin in the aloha plugin load order before any plugins that
				  need to use the shared flag icons.
- **ENHANCEMENT** metaview-plugin: Fixed metaview plugin to use shared flags
                  icon from flag-icons plugin, for consistancy between plugins.
- **ENHANCEMENT** wai-lang-plugin: Improved wai-lang language selection ui.
                  Organized flags to be in a plugin their own plugin so that
				  the icons can be shared between other components.
- **BUG** link-plugin: The autocomplete list is now closed properly when esc
          was pressed.

## 0.20.0-RC6 - 2011/11

- **BUG** link-plugin/linkbrowser-plugin: Previously the highlight css for a
          link was not removed after an item was selected by the linkbrowser.
		  Now highlight css will be correctly removed and the cursor will be
		  placed back into the content. Previously the selection was lost.
- **BUG** table-plugin: Fixed a bug that deactivated tables after 5 seconds.
          This issue was caused by a failure within the table registry. Instead
		  of loading the cloned object the original table was loaded and
		  deactivated.


## 0.20.0-RC5 - 2011/11

- **BUG** link-plugin: The link plugin will no longer remove repository data
          attributes from the link when the user clicks a link and leaves it
		  imediately. Previously those repository data attributes where removed
		  when the repository lookup was not finished on time (before the user
		  left the link). For the user the repository link was transformed to a
		  normal link. This is now fixed.


## 0.20.0-RC4 - 2011/11

- **BUG** FloatingMenu: The FloatingMenu will now check the
          Aloha.settings.floatingmenu.topalignOffset parameter to be not
		  undefined, as checking for 'number' was too strict


## 0.20.0-RC3 - 2011/11

- **FEATURE** link-plugin: The default behaviour for the link plugin has
              changed. Links with empty hrefs will not be removed automatically
			  any longer - removing the current href has to be confirmed by
			  pressing enter to delete the link itself. Use the unlink button
			  to remove the link directly.


## 0.20.0-RC2 - 2011/11

- **BUG** link-plugin: Fixed bug in link-plugin, which prevented correct
          selection of items from the repository browser when creating a link
		  on a fresh page
- **BUG** browser-plugin: Fixed a bug that prevented the browser plugin to load
          its dependencies correctly.


## 0.20.0-RC1 - 2011/11

- **BUG** link-plugin: Fixed a bug that prevented correct selection of items
          from the repository browser when a new link was created on a fresh
		  loaded page.


## 0.20.0 - 2011/11
- core: Add option for "cls" property to be added to ui-attributefields. cls will be an optional extra CSS class that will be added to this component's Element. This can be useful for adding customized styles to the component or any of its children using standard CSS rules. (http://docs.sencha.com/ext-js/4-0/#!/api/Ext.AbstractComponent-cfg-cls)
- ribbon-plugin: The ribbon will no longer be visible by default. Instead you can use the show function to make it appear.
- image-plugin: The plugin will now use a different method to calculate the width/height when using a fixed aspect ratio.
- core: Fixed floatingmenu to stay visible, if pinned and window is resized.
- core: Added new Method to FloatingMenu: activateTabOfButton(name) will activate the tab containing the button with given name (if tab is visible)
- core: Fixed all plugins to not use FloatingMenu.userActivatedTab, but FloatingMenu.activateTabOfButton instead. This will ensure that switching Tabs will also work, if floatingmenu is configured individually.
	- fixed link-plugin to bind events to links when editables are created. Also bind events to new created links. This ensures that Hotkey CTRL+L to create a new link works, and links can be followed by clicking on them while holding CTRL
	- enforced correct highlighting of selection within the input field
	- fixed handling of external links. Previously it was not possible to change a repository link to an external link.
	- initially clicking on an existing link before the link tab has been rendered would leave you with an empty href field. This is actually an ExtJS issue, which has been workarounded.
	- fixed: autosuggest sometimes left fragments on the screen when closing the autosuggest field early.
- listenforcer-plugin: fixed a bug which would cause an error when activating or deactivating an editable
- listenforcer-plugins: Fixed a possible jquery error within the listforcer plugin. Previously this plugin was not requiring aloha using require.js. This was now corrected. 
- format-plugin: tags removed by the "remove format" button may now be configured by setting Aloha.settings.plugins.format.removeFormats = ['b', 'strong', 'whatever']; The default set of formats to be removed is: 'strong', 'em', 'b', 'i', 'cite', 'q', 'code', 'abbr', 'del', 'sub', 'sup'
- browser-plugin
	- The browser now supports i18n and has better paging support, if the repositories provides meta information (numItems, hasMoreItems)
	- fixed a bug with the paging algorithm when jumping to the last page
- sidebar: The sidebar can now be disabled using the Aloha.settings.sidebar.disabled flag.
- core: added +Aloha.ready( function() {} )+ 
- core: Aloha base url is now auto-detected
- core: Aloha plugins are now loaded in through `data-plugins="format,table"` on the aloha `script` element
	- See demos for more usage information
- core: moved to requireJS
	- Structure overhaul
		- `WebContent` is now `src`
		- `build/out` is now `out`
		- Plugins are now nicely named, and have dropped their ExtJS prefixes. Eg. the format plugin was renamed from 'com.gentics.aloha.plugins.Format' to 'format'. Have a look at the plugin folder for a complete overview of new plugin names.
	- refactored respecting commonJS package structure
	- AMD loading	- Convert Plugins to RequireJS structure	- improved plugin lodaing (lib, css, doc, i18n)	- Major Source Code Structure Refinements	- build		- CSS Bundling & Compression		- JavaScript Bundling & Compression		- The GENTICS namespace has been completely removed from all objects in Aloha Editor's core	- Building overhaul		- Building has moved from Java + Ant to Node.js + Buildr		- Building now runs in seconds instead of minutes, with greater compression ratios		- Building will run strict JSHint code quality tests		- Output is now more consistent with source, demos can remain untouched between using the src and out versions		- JavaScript and CSS files are now bundled into `aloha.js` and `aloha.css`- core: documentation
	- guides for using Aloha Editor
	- JSdoc	
- core: tests
	- added testbox for developer
	- commandAPI test suite
	- improve core tests
	- added plugin API tests
	- added repository API tests
- core: ranslations as JSON files
- core: Support for Opera (>11)
- core: update jQuery to 1.7
- contenthandler-plugin: (for copy/paste)
	- sanitize (configureable HTML elements and attributes)
	- word
	- generic (for html and text)
- core: implemented Aloha.execCommand stack
	- Bold
	- Delete
	- ForwardDelete
	- InsertParagraph
	- InsertLineBreak
	- InsertHTML
	- InsertOrderedList
	- InsertUnorderedList
	- Indent
	- Outdent
- table-plugin
	- merging and splitting
	- repair tables if they are broken
- list-plugin
	- fixed issues in IE with empty list nodes 
- sidebar-plugin: new 
- image: new
- horizontalruler-plugin: new 
- characterpicker-plugin: new
- undo-plugin: new
- new extra plugins
	- cite
	- headerids
	- metaview
	- wai-lang
	- speak
	- googletranslate
	- Introduced a new plugin that numerates all headers. (e.g. 1. Header1 1.1 Header2 2 Header1 ....)
	- Introduced a new plugin that lets you paste from word without formating. It will strip formatings like bold, italic, ...

- Fixed: the genericcontenthandler caused problems when an editable was initialized

  The genericcontenthandler was enabled by default for the initialization of editables. The genericcontenthandler is too brutal and does more cleanups and conversions than one would normally want. The fix was to remove the genericcontenthandler from the default setting.

  In particular, the conversion from strong tags to b tags (and other tag conversions) is unwanted.

  An issue was created for a replacement of the genericcontenthandler for the initialization of editables:
  https://github.com/alohaeditor/Aloha-Editor/issues/348
  
- FloatingMenu
	The FloatingMenu now accepts the Aloha.settings.floatingmenu.topalignOffset setting, which will define the vertical offset to the editable when the "topalign" behavior is used. The default value is 90px, so if you activate the FloatingMenu's topalign behaviour the FloatingMenu will hover 90px above the currently active editable. Switch it to any meaningful integer offset you prefer.

## 0.10.-0.19.0
The reason for not releasing this builds was the ongoing refactoring of the core engine to implement all functionallities based on execCommand.
Non of these releases reached a production ready state. We still increased the release number due to the fact that we also tested the new release process with maven and archivia and it would brake dependencies if we wouldn't have increased the version number.

## 0.9.3 - October 2010
	- Link/Href handling
	- Repository browser
		- As well as sample Delicious and LinkList Repositories
	- Textarea and $('#myTextarea').aloha() support
	- Table plugin
	- Paste from Microsoft Word
	- Plugins are now submodules
	- Abbreviation plugin
	- LinkChecker plugin<|MERGE_RESOLUTION|>--- conflicted
+++ resolved
@@ -11,16 +11,12 @@
 - **FEATURE**: The change introduces a new feature, or modifies the function,
                usage, or intent of an existing one.
 
-<<<<<<< HEAD
 ## 0.21.0 - dev
 
 - **ENHANCEMENT**: block plugin: It is now possible to navigate with arrow keys when there are blocks.
 - **ENHANCEMENT**: block plugin: Aloha Block Plugin has now been greatly cleaned up and improved. Besides greatly cleaned up API and documentation, the new features include Drag/Drop, Deletion and Copy/Paste support. Now fully cross-browser (IE7, IE8, IE9, Chrome, Firefox).
 - **BUG**: commands.delete: fixed a bug with the delete command when contents are preceded by ignorable whitespace. also added a delete test for that.
-- **ENHANCEMENT**: The new plugin dom-to-xhtml attempts to create a valid XHTML serialization of the document when getContents() is called.
 - **ENHANCEMENT**: core: The jquery-plugin require plugin will now be able to return loaded plugins. Previously loaded plugins were just accessible through the extended jquery object.
-- **ENHANCEMENT**: block plugin: Aloha Block Plugin has now been greatly cleaned up and improved. Besides greatly cleaned up API and documentation, the new features include Drag/Drop, Deletion and Copy/Paste support. Now fully cross-browser (IE7, IE8, IE9, Chrome, Firefox).
-- **ENHANCEMENT**: commands.delete: fixed a bug with the delete command when contents are preceded by ignorable whitespace. also added a delete test for that.
 - **ENHANCEMENT**: image plugin: splitting main fat file (1500 lines) for easying maintenance and evolutions. The new file which contains the gui is called 'image-floatingMenu.js'. The all sources of the image plugin were jslinted.
 - **ENHANCEMENT**: image plugin: abstracting ui calls and removing FloatingMenu dependency from main plugin file
 - **BUG**: image plugin: building a selection from scratch when an image is clicked isn't safe as conflictual browser behaviours
@@ -38,8 +34,8 @@
 - **BUG**: browser: fixes alohaeditor/Aloha-Editor#460 -- Error when multiple repositories are configured
 - **BUG** block sidebar attribute editor: when using backspace/del in an input field the block was removed
 - **FEATURE** plugin extra/proxy: as multiple plugins need a proxy script to access external resources there's now one for all to use
-- **FEATURE** editable.js: introduced method setContents() -- use Aloha.getEditableById('my-editable').setContents('Aloha World') to set the contents of the editable with the ID my-editable
-=======
+
+
 ## 0.20.10 - 2012/04/17
 
 - **BUG**: core: Fixed a typo in the previous bugfix: Fixed a javascript error in IE9 stating that the method createContextualFragment doesn't exist
@@ -52,7 +48,6 @@
 - **BUG** floatingmenu: Fixed problem with showing floatingmenu shadow too early
 - **BUG** core: Fixed a permission error in Firefox, when Aloha Editor tried to access a document property of an external ressource
 - **BUG** table-plugin: Fixed the cleanup of the table cells on blur not cleaning up correctly (caused by a typo in the element class)
-- **BUG** core: Fixed a javascript error in IE9 stating that the method createContextualFragment doesn't exist (fixed in extjs)
 
 ## 0.20.8 - 2012/04/06
 
@@ -61,8 +56,6 @@
 - **BUG** core: The cursor processing around non-contenteditable elements (blocks) was not functioning as described or desired.  It now behaves with more stability especially on Internet Explorer.
 - **ENHANCEMENT** core: Improved efficiency of cursor processing, especially around blocks.
 - **FEATURE** core: It is now possible to place the caret between two adjecent non-contenteditable elements.
-- **ENHANCEMENT** core: The jquery-plugin require plugin will now be able to return loaded plugins. Previously loaded plugins were just accessible through the extended jquery object.
->>>>>>> 209634fd
 - **FEATURE** editable.js: introduced method setContents() -- use Aloha.getEditableById('my-editable').setContents('Aloha World') to set the contents of the editable with the ID my-editable
 - **BUG** smartContentChange is now again triggered when pressing enter key; and new: delete / backspace keys
 - **ENHANCEMENT** enabled image plugin in boilerplate demo. needs some enhancements to be more user friendly

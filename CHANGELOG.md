--- conflicted
+++ resolved
@@ -11,7 +11,7 @@
 - **FEATURE**: The change introduces a new feature, or modifies the function,
                usage, or intent of an existing one.
 
-<<<<<<< HEAD
+
 ## SNATSHOT
 
 - **ENHANCEMENT**: block plugin: Aloha Block Plugin has now been greatly cleaned up and improved. Besides greatly cleaned up API and documentation, the new features include Drag/Drop, Deletion and Copy/Paste support. Now fully cross-browser (IE7, IE8, IE9, Chrome, Firefox).
@@ -36,23 +36,14 @@
 - **BUG** block sidebar attribute editor: when using backspace/del in an input field the block was removed
 - **FEATURE** plugin extra/proxy: as multiple plugins need a proxy script to access external resources there's now one for all to use
 - **FEATURE** editable.js: introduced method setContents() -- use Aloha.getEditableById('my-editable').setContents('Aloha World') to set the contents of the editable with the ID my-editable
-
 - **FEATURE** editable.js: introduced method setContents() -- use Aloha.getEditableById('my-editable').setContents('Aloha World') to set the contents of the editable with the ID my-editable
 - **BUG** smartContentChange is now again triggered when pressing enter key; and new: delete / backspace keys
 - **ENHANCEMENT** enabled image plugin in boilerplate demo. needs some enhancements to be more user friendly
 - **BUG** align plugin: Fixed alignment behavior and place the buttons in the format tab instead of a new one.
-=======
-## 0.21.1 - 2012/02/23
-
 - **FEATURE** hints plugin: Implemented using Tipsy as tooltip library and the latest Aloha-Editor plugin standard.
-
-## 0.21.0 - dev
-
-- block plugin: Aloha Block Plugin has now been greatly cleaned up and improved. Besides greatly cleaned up API and documentation, the new features include Drag/Drop, Deletion and Copy/Paste support. Now fully cross-browser (IE7, IE8, IE9, Chrome, Firefox).i
-- block plugin: added data-attribute to prevent triggering scope changes when a block is activated
-- block plugin: revamped colors for highlighting blocks
-- commands.delete: fixed a bug with the delete command when contents are preceded by ignorable whitespace. also added a delete test for that.
->>>>>>> 6c20cc0c
+- **ENHANCEMENT** block plugin: added data-attribute to prevent triggering scope changes when a block is activated
+- **ENHANCEMENT** block plugin: revamped colors for highlighting blocks
+
 
 ## 0.20.7 - 2012/03/7
 

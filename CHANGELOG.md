--- conflicted
+++ resolved
@@ -3,12 +3,8 @@
 This document is to serve as a "what has been done" in terms of the [Roadmap](http://aloha-editor.org/wiki/Roadmap)
 
 ## 0.20.2-SNAPSHOT
-<<<<<<< HEAD
 - image-plugin: Replaced unicode characters in the crop buttons with images to fix display issues within Internet Explorer 7.
-=======
-
 - core: Fixed problem where Internet Explorer 7 and jquery.store will not work with frames since it will fallback to window.name storage. We'll now use a void storage for IE7. This means that IE7 will not be able to store floating menu postion and other settings.
->>>>>>> a458a38b
 - core: Fixed problem of Internet Explorer 7 crashing when invoking jQuery's `removeAttr`.
 - ecma5shims: Function `getRootParent` in ecma5schims.js no longer throws an
               error when `null` or `undefined` is passed to it.

# Aloha Editor Changelog

This document is to serve as a "what has been done" in terms of the [Roadmap](https://github.com/alohaeditor/Aloha-Editor/wiki/Roadmap)


All changes are categorized into one of the following keywords:

- **BUG**: The change fixes a bug.
- **ENHANCEMENT**: The change improves the software, but otherwise makes no
                   functional change to any feature.
- **FEATURE**: The change introduces a new feature, or modifies the function,
               usage, or intent of an existing one.


<<<<<<< HEAD
- block plugin: Aloha Block Plugin has now been greatly cleaned up and improved. Besides greatly cleaned up API and documentation, the new features include Drag/Drop, Deletion and Copy/Paste support. Now fully cross-browser (IE7, IE8, IE9, Chrome, Firefox).
- commands.delete: fixed a bug with the delete command when contents are preceded by ignorable whitespace. also added a delete test for that.
- **ENHANCEMENT** The new plugin dom-to-xhtml attempts to create a valid XHTML serialization of the document when getContents() is called.
=======
## SNATSHOT

- **ENHANCEMENT** core: The jquery-plugin require plugin will now be able to return loaded plugins. Previously loaded plugins were just accessible through the extended jquery object.
- **ENHANCEMENT**: block plugin: Aloha Block Plugin has now been greatly cleaned up and improved. Besides greatly cleaned up API and documentation, the new features include Drag/Drop, Deletion and Copy/Paste support. Now fully cross-browser (IE7, IE8, IE9, Chrome, Firefox).
- **ENHANCEMENT**: commands.delete: fixed a bug with the delete command when contents are preceded by ignorable whitespace. also added a delete test for that.
- **ENHANCEMENT**: image plugin: splitting main fat file (1500 lines) for easying maintenance and evolutions
                          - new file : image-floatingMenu.js
- **ENHANCEMENT**: image plugin: abstracting ui calls and removing FloatingMenu dependency from main plugin file
- **BUG**: image plugin: building a selection from scratch when an image is clicked isn't safe as conflictual browser behaviours
- **ENHANCEMENT**: image plugin: new method getImgFocus used in place of findImgMarkup which is pointless now
- **BUG**: image plugin: containing editable not selectable after image plugin activation.
- **BUG**: image plugin: when plugin activated on an image, clicking a second image don't disable resize on first one.
- **BUG**: image plugin: fixing naturalSize button
- **BUG**: image plugin: fixing focus and value of srcField when image is clicked (previously handled by selectionChange)
- **ENHANCEMENT**: core: #448 Aloha Editor possibility to be loaded as requireJS module
- **FEATURE**: added hotkey functionality
- **FEATURE**: added Aloha.settings.plugins.load to load plugins also via config
- **BUG**: fixes alohaeditor/Aloha-Editor##424 -- SmartContentChanged is not triggered when hitting
- **BUG**: browser: fixes alohaeditor/Aloha-Editor#415 -- Repositorie entries appears twice in explorer
- **FEATURE**: images browser plugin
- **ENHANCEMENT**: browser: commenting some methods and coding guidelines
- **BUG**: browser: fixes alohaeditor/Aloha-Editor#460 -- Error when multiple repositories are configured
- **BUG** block sidebar attribute editor: when using backspace/del in an input field the block was removed
- **FEATURE** plugin extra/proxy: as multiple plugins need a proxy script to access external resources there's now one for all to use
- **FEATURE** editable.js: introduced method setContents() -- use Aloha.getEditableById('my-editable').setContents('Aloha World') to set the contents of the editable with the ID my-editable
- **FEATURE** editable.js: introduced method setContents() -- use Aloha.getEditableById('my-editable').setContents('Aloha World') to set the contents of the editable with the ID my-editable
- **BUG** smartContentChange is now again triggered when pressing enter key; and new: delete / backspace keys
- **ENHANCEMENT** enabled image plugin in boilerplate demo. needs some enhancements to be more user friendly
- **BUG** align plugin: Fixed alignment behavior and place the buttons in the format tab instead of a new one.
- **FEATURE** hints plugin: Implemented using Tipsy as tooltip library and the latest Aloha-Editor plugin standard.
- **ENHANCEMENT** block plugin: added data-attribute to prevent triggering scope changes when a block is activated
- **ENHANCEMENT** block plugin: revamped colors for highlighting blocks
- **BUG** updated dom.js to reflect HTML5 spec changes; format with u and i tags is now available; updated default button config
- **ENHANCEMENT** config options per editable for plugin common/horizontalruler and extra/toc
- **ENHANCEMENT** configure the sidebar handle position via Aloha.settings.sidebar.handle.top
- **ENHANCEMENT** table plugin: disable split / merge cell buttons when not possible to use
- **ENHANCEMENT** dom-to-xhtml plugin: non-specified attributes are excluded from serialization, making attribute serialization more consistent on IE7 and IE8.

>>>>>>> 81e35b43

## 0.20.7 - 2012/03/7

- **BUG** link: fixed a bug in the link list static repository plugin that would cause aloha to fail when no settings for the linklist repository were specified.

## 0.20.6 - 2012/03/01

- **BUG** link: fixed a bug in the link list static repository plugin that caused Internet Explorer to fail handling repository links.
- **BUG** dom-to-xhtml plugin: fixed attribute names are not lowercased
- **BUG** floatingmenu: fixed floating menu's reading of configuration values
          so that they are parsed into numbers.
- **BUG** floatingmenu: fixed floating menu positioning when view port is
          scrolled so that it takes into account the aligntopOffset setting.

- **ENHANCEMENT** Added jslint setup to guides and fixed error output in build script.
- **ENHANCEMENT** The new plugin dom-to-xhtml attempts to create a valid XHTML serialization of the document when getContents() is called.
- **BUG** Paste plugin: paste into an editable in an editable is now working
- **BUG** Selection of content in an contenteditable=false which is not a child of an Aloha Editor instance now works like expected
- **ENHANCEMENT** Repositories: It is now possible to configure the timeout for querying repositories.
- **ENHANCEMENT** Floating menu: It is now possible to configure the floating menu to be 'append' to an other element. It is needed to set an extra option 'element' with the ID of the HTML DOM element where the fm should be attach to. The floating menu is attached to the same position as the 'element'.
- **ENHANCEMENT** Floating menu: If the floating menu is set to be not draggable, the drag&drop bar + pin will not be shown
- **BUG** engine.js: insert paragraph was sometimes broken in IE7 (copy of empty/all p-element attributes)
- **ENHANCEMENT** updated plugin: table of contents (toc) to work with the current Aloha Editor version
- **BUG** characterpicker plugin: fixed cursor position after inserting a character
- **ENHANCEMENT** Browser plugin: loading of required jQuery plugins is now changed so all can be loaded via CDN


## 0.20.5 - 2012/02/09

- **ENHANCEMENT** word contenthandler: cleanup for pasted word documents with table of contents
- **BUG** paste plugin: removed trim of pasted contents -- test[ text] + 2x c&p results now in test text text instead of testtexttext
- **BUG** format/table plugin: added a workaround in the format plugin to enable formating of selected cells
- **ENHANCEMENT** cite plugin: config option if sidebar should auto open or not (Aloha.settings.plugins.cite.sidebar.open: true|false)
- **BUG** The link plugin won't use a scope but will now hide/show it's buttons directly.
- **BUG** Fixed the way the table plugin unwrapped it's cell contents when deactivating a table - all dom object references where lost before. Now the objects are truly unwrapped, and just moved up one step within the dom structure.

## 0.20.4 - 2012/01/27

- **BUG** core: fixed IE7 browser crash caused by dereferencing element attributes.
- **BUG** floatingmenu: Fixed positioning of floating menu when it extends
          beyond the width of the viewport


## 0.20.3 - 2012/01/24

- **BUG** floatingmenu: Fixed float position of floatingmenu when it moves
          between editables.
- **BUG** core: Removes ExtJS' IE6 style fixes which break layout in IE9.
- **BUG** image-plugin: The image plugin will now only display the crop buttons
          when the cropping area selection was finished. This avoids a bug in
		  Internet Explorer 7 where the crop area could not be resized once the
		  user entered those crop buttons.
- **BUG** core: Fixed floating menu pinning with topalign behaviour
          (topalignOffset, horizontalOffset)


## 0.20.2 - 2012/01/19

- **BUG** image-plugin: Replaced unicode characters in the crop buttons with
          images to fix display issues within Internet Explorer 7.
- **BUG** core: Fixed problem where Internet Explorer 7 and jquery.store will
          not work with frames since it will fallback to window.name storage.
		  We'll now use a void storage for IE7. This means that IE7 will not be
		  able to store floating menu postion and other settings.
- **BUG** core: Fixed problem of Internet Explorer 7 crashing when invoking
          jQuery's `removeAttr`.
- **BUG** html5shims: Function `getRootParent` in ecma5schims.js no longer
          throws an error when `null` or `undefined` is passed to it.
- **BUG** core: fixed incorrect dependency on jquery.json-2.2 where util/json2
          is needed instead and made it globally available
- **ENHANCEMENT** core: Removed unneeded JSON empty function definition that
                  surpressed errors in IE.
- **ENHANCEMENT** guides: Updated guides. They now include a directory
                  structure explanation and a detailed release guide.
- **ENHANCEMENT** word contenthandler: html cleanup for empty tags, removal of
                  spans and the paragraph numbering from TOC feature.


## 0.20.1 2012/01/13

- **ENHANCEMENT** table-plugin: fixed incorrect repairing of tables (cells were
                  appended to rows containing th elements).


## 0.20.0 2011/12/27

- **ENHANCEMENT** doc/api: added first version of new API docs. Please note
                  that the API docs are currently work in progress.
- **BUG** floatingmenu: fixed a bug with topalign behaviour where scrolling
          would attach the floatingmenu to the left side of the screen.


## 0.20.0-RC9 - 2011/12/07

- **BUG** image-plugin: The saved aspect ratio will now be correcly
          recalculated when a cropping action is sucessfully ended. Previously
		  the aspect ratio was not recalculated and therefore resizing of
		  images resulted in unexpected image sizes.
- **FEATURE** formatlesspaste plugin: The elements stripped by the
              formatlesspaste plugin can now be configured like this

```javascript
	"formatlesspaste" :{
				formatlessPasteOption : true,
				strippedElements : [
				"strong",
				"i",
				"b",
				"u"]
			}
```

- **FEATURE** wai-lang plugin: The styling of the language input field, and
              dropdown suggestion box has been improved.
- **ENHANCEMENT** listenforcer-plugin: The enforce method is now a private
                  function.
- **FEATURE** listenforcer-plugin: List enforcer plugin configuration should
              change

```javascript
	// ... from this:

	"listenforcer" : {
		"editables" : {
			".myselector" : [ "true" ]
		},
		"config" : "false"
	}

	//... to this:

	"listenforcer" : {
		"editables" : [ ".myselector" ]
	}
```

- **FEATURE** listenforcer-plugin: The listenforcer plugin removes any non-list
              top-level elements to ensure that an editable in which lists are
			  enforced will contain exactly one list as the only immediate
			  child of the editable.
- **ENHANCEMENT** some changes in the Browser Plugin (browser.js) to allow
                  multiple, distinguishable instances of browsers on the same
				  page
- **BUG** customizable numerated-header plugin: when header content is deleted,
          the numeration tag will be deleted, too


## 0.20.0-RC8 - 2011/11/22

- **ENHANCEMENT** listenforcer-plugin: The listenforcer plugin was refactored.
                  Method names were changed and the way the plugin works with
				  lists was also changed. It will now no longer replace list
				  dom elments. Instead it will move sibling lists into the
				  first list element within the editable. Previously the whole
				  element was replaced and thus the selection was lost. This
				  caused problems with the floating menu. The user had to click
				  two times into a list to make the floating menu appear since
				  the selection was lost due to dom replacements. This is now
				  fixed.
- **BUG** core: The aloha-editable-activated will now no longer invoked twice.
- **BUG** image-plugin: Fixed handling of width and height when the user
          entered the cropping mode. You can resize the crop area by entering
		  values in the width and height field. 
- **BUG** list-plugin/link-plugin: The list plugin interfered with the link
          plugin behaviour. Previously it was not possible to create links
		  within a list due to a bug within the list plugin. The list plugin
		  will now no longer use the Aloha.List scope.
- **BUG** link-plugin: Fixed problem with auto-suggestion mechanism for the
          link input field causing the the wrong href value to be taken.


## 0.20.0-RC7 - 2011/11

- **BUG** link-plugin: Fixed javascript error that occured when linking items
          using the repository browser in Internet Explorer 8.
- **BUG** boilerplate demo: Fixed javascript error that occured in Internet
          Explorer 8.
- **ENHANCEMENT** flag-icons plugin: It is now necessary to add the flag-icons
                  plugin in the aloha plugin load order before any plugins that
				  need to use the shared flag icons.
- **ENHANCEMENT** metaview-plugin: Fixed metaview plugin to use shared flags
                  icon from flag-icons plugin, for consistancy between plugins.
- **ENHANCEMENT** wai-lang-plugin: Improved wai-lang language selection ui.
                  Organized flags to be in a plugin their own plugin so that
				  the icons can be shared between other components.
- **BUG** link-plugin: The autocomplete list is now closed properly when esc
          was pressed.

## 0.20.0-RC6 - 2011/11

- **BUG** link-plugin/linkbrowser-plugin: Previously the highlight css for a
          link was not removed after an item was selected by the linkbrowser.
		  Now highlight css will be correctly removed and the cursor will be
		  placed back into the content. Previously the selection was lost.
- **BUG** table-plugin: Fixed a bug that deactivated tables after 5 seconds.
          This issue was caused by a failure within the table registry. Instead
		  of loading the cloned object the original table was loaded and
		  deactivated.


## 0.20.0-RC5 - 2011/11

- **BUG** link-plugin: The link plugin will no longer remove repository data
          attributes from the link when the user clicks a link and leaves it
		  imediately. Previously those repository data attributes where removed
		  when the repository lookup was not finished on time (before the user
		  left the link). For the user the repository link was transformed to a
		  normal link. This is now fixed.


## 0.20.0-RC4 - 2011/11

- **BUG** FloatingMenu: The FloatingMenu will now check the
          Aloha.settings.floatingmenu.topalignOffset parameter to be not
		  undefined, as checking for 'number' was too strict


## 0.20.0-RC3 - 2011/11

- **FEATURE** link-plugin: The default behaviour for the link plugin has
              changed. Links with empty hrefs will not be removed automatically
			  any longer - removing the current href has to be confirmed by
			  pressing enter to delete the link itself. Use the unlink button
			  to remove the link directly.


## 0.20.0-RC2 - 2011/11

- **BUG** link-plugin: Fixed bug in link-plugin, which prevented correct
          selection of items from the repository browser when creating a link
		  on a fresh page
- **BUG** browser-plugin: Fixed a bug that prevented the browser plugin to load
          its dependencies correctly.


## 0.20.0-RC1 - 2011/11

- **BUG** link-plugin: Fixed a bug that prevented correct selection of items
          from the repository browser when a new link was created on a fresh
		  loaded page.


## 0.20.0 - 2011/11
- core: Adds option for "cls" property to be added to ui-attributefields.
       cls will be an optional extra CSS class that will be added to this component's Element. This can be useful for adding customized styles to the component or any of its children using standard CSS rules. (http://docs.sencha.com/ext-js/4-0/#!/api/Ext.AbstractComponent-cfg-cls)
	- ribbon-plugin: The ribbon will no longer be visible by default. Instead you can use the show function to make it appear.
	- image-plugin: The plugin will now use a different method to calculate the width/height when using a fixed aspect ratio.
	- core: Fixed floatingmenu to stay visible, if pinned and window is resized.
	- core: Added new Method to FloatingMenu: activateTabOfButton(name) will activate the tab containing the button with given name (if tab is visible)
       Fixed all plugins to not use FloatingMenu.userActivatedTab, but FloatingMenu.activateTabOfButton instead. This will ensure that switching Tabs will also work, if floatingmenu is configured individually.
- link-plugin: Fixed link-plugin to bind events to links when editables are created. Also bind events to new created links. This ensures that Hotkey CTRL+L to create a new link works, and links can be followed by clicking on them while holding CTRL
    - link-plugin: Fixed handling of external links. Previously it was not possible to change a repository link to an external link.
- listenforcer-plugin: fixed a bug which would cause an error when activating or deactivating an editable
- format-plugin: tags removed by the "remove format" button may now be configured by setting Aloha.settings.plugins.format.removeFormats = ['b', 'strong', 'whatever']; The default set of formats to be removed is: 'strong', 'em', 'b', 'i', 'cite', 'q', 'code', 'abbr', 'del', 'sub', 'sup'
- browser-plugin: The browser now supports i18n and has better paging support, if the repositories provides meta information (numItems, hasMoreItems)

## 0.20.0 - 2011/11

- moved to requireJS
	- refactored respecting commonJS package structure
	- AMD loading
	- Convert Plugins to RequireJS structure
	- improved plugin lodaing (lib, css, doc, i18n)
	- Major Source Code Structure Refinements
	- CSS Bundling & Compression
	- JavaScript Bundling & Compression
- Documentation
	- guides for using Aloha Editor
	- JSdoc	
- tests
	- added testbox for developer
	- commandAPI test suite
	- improve core tests
	- added plugin API tests
	- added repository API tests
- Translations as JSON files
- Support for Opera (>11)
- update jQuery to 1.7
- contenthandler (for copy/paste)
	- sanitize (configureable HTML elements and attributes)
	- word
	- generic (for html and text)
- Implement Aloha.execCommand stack
	- Bold
	- Delete
	- ForwardDelete
	- InsertParagraph
	- InsertLineBreak
	- InsertHTML
	- InsertOrderedList
	- InsertUnorderedList
	- Indent
	- Outdent
- updated plugins
	- tables
		- merging and splitting
		- repair tables if they are broken
	- lists
		- fixed issues in IE with empty list nodes 
- new common plugins
	- sidebar
	- image
	- horizontal ruler
	- character picker
	- undo
- new extra plugins
	- cite
	- headerids
	- metaview
	- wai-lang
	- speak
	- googletranslate


## 0.10.-0.19.0

The reason for not releasing this builds was the ongoing refactoring of the core engine to implement all functionallities based on execCommand.
Non of these releases reached a production ready state. We still increased the release number due to the fact that we also tested the new release process with maven and archivia and it would brake dependencies if we wouldn't have increased the version number.


## 0.9.3 - October 2010
	- Link/Href handling
	- Repository browser
		- As well as sample Delicious and LinkList Repositories
	- Textarea and $('#myTextarea').aloha() support
	- Table plugin
	- Paste from Microsoft Word
	- Plugins are now submodules
	- Abbreviation plugin
	- LinkChecker plugin<|MERGE_RESOLUTION|>--- conflicted
+++ resolved
@@ -11,25 +11,20 @@
 - **FEATURE**: The change introduces a new feature, or modifies the function,
                usage, or intent of an existing one.
 
-
-<<<<<<< HEAD
-- block plugin: Aloha Block Plugin has now been greatly cleaned up and improved. Besides greatly cleaned up API and documentation, the new features include Drag/Drop, Deletion and Copy/Paste support. Now fully cross-browser (IE7, IE8, IE9, Chrome, Firefox).
-- commands.delete: fixed a bug with the delete command when contents are preceded by ignorable whitespace. also added a delete test for that.
-- **ENHANCEMENT** The new plugin dom-to-xhtml attempts to create a valid XHTML serialization of the document when getContents() is called.
-=======
-## SNATSHOT
-
-- **ENHANCEMENT** core: The jquery-plugin require plugin will now be able to return loaded plugins. Previously loaded plugins were just accessible through the extended jquery object.
+## 0.21.0 - dev
+
+- **ENHANCEMENT**: block plugin: Aloha Block Plugin has now been greatly cleaned up and improved. Besides greatly cleaned up API and documentation, the new features include Drag/Drop, Deletion and Copy/Paste support. Now fully cross-browser (IE7, IE8, IE9, Chrome, Firefox).
+- **BUG**: commands.delete: fixed a bug with the delete command when contents are preceded by ignorable whitespace. also added a delete test for that.
+- **ENHANCEMENT**: The new plugin dom-to-xhtml attempts to create a valid XHTML serialization of the document when getContents() is called.
+- **ENHANCEMENT**: core: The jquery-plugin require plugin will now be able to return loaded plugins. Previously loaded plugins were just accessible through the extended jquery object.
 - **ENHANCEMENT**: block plugin: Aloha Block Plugin has now been greatly cleaned up and improved. Besides greatly cleaned up API and documentation, the new features include Drag/Drop, Deletion and Copy/Paste support. Now fully cross-browser (IE7, IE8, IE9, Chrome, Firefox).
 - **ENHANCEMENT**: commands.delete: fixed a bug with the delete command when contents are preceded by ignorable whitespace. also added a delete test for that.
-- **ENHANCEMENT**: image plugin: splitting main fat file (1500 lines) for easying maintenance and evolutions
-                          - new file : image-floatingMenu.js
+- **ENHANCEMENT**: image plugin: splitting main fat file (1500 lines) for easying maintenance and evolutions. The new file which contains the gui is called 'image-floatingMenu.js'. The all sources of the image plugin were jslinted.
 - **ENHANCEMENT**: image plugin: abstracting ui calls and removing FloatingMenu dependency from main plugin file
 - **BUG**: image plugin: building a selection from scratch when an image is clicked isn't safe as conflictual browser behaviours
 - **ENHANCEMENT**: image plugin: new method getImgFocus used in place of findImgMarkup which is pointless now
 - **BUG**: image plugin: containing editable not selectable after image plugin activation.
 - **BUG**: image plugin: when plugin activated on an image, clicking a second image don't disable resize on first one.
-- **BUG**: image plugin: fixing naturalSize button
 - **BUG**: image plugin: fixing focus and value of srcField when image is clicked (previously handled by selectionChange)
 - **ENHANCEMENT**: core: #448 Aloha Editor possibility to be loaded as requireJS module
 - **FEATURE**: added hotkey functionality
@@ -55,7 +50,6 @@
 - **ENHANCEMENT** table plugin: disable split / merge cell buttons when not possible to use
 - **ENHANCEMENT** dom-to-xhtml plugin: non-specified attributes are excluded from serialization, making attribute serialization more consistent on IE7 and IE8.
 
->>>>>>> 81e35b43
 
 ## 0.20.7 - 2012/03/7
 

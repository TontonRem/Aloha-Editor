--- conflicted
+++ resolved
@@ -49,13 +49,9 @@
 - **ENHANCEMENT** configure the sidebar handle position via Aloha.settings.sidebar.handle.top
 - **ENHANCEMENT** table plugin: disable split / merge cell buttons when not possible to use
 - **ENHANCEMENT** dom-to-xhtml plugin: non-specified attributes are excluded from serialization, making attribute serialization more consistent on IE7 and IE8.
-<<<<<<< HEAD
 - **FEATURE** API docs: added first version of new API docs
 - **FEATURE** HotKey feature added for link, format and wai-lang plugin
-
-=======
 - **ENHANCEMENT** load plugins via config option
->>>>>>> 66e9d39f
 
 ## 0.20.7 - 2012/03/7
 

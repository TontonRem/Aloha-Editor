--- conflicted
+++ resolved
@@ -1,14 +1,7 @@
 # Aloha Editor Changelog
 
 This document is to serve as a "what has been done" in terms of the [Roadmap](https://github.com/alohaeditor/Aloha-Editor/wiki/Roadmap)
-<<<<<<< HEAD
-
-## 0.21.0 - dev
-- doc/api: added first version of new API docs. Please note that the API docs are currently work in progress.
-- floatingmenu: fixed a bug with topalign behaviour where scrolling would attach the floatingmenu to the left side of the screen
-- defaultValue for i18n.t added: i18n.t(string, default)
-- HotKey feature added for link, format and wai-lang plugin
-=======
+
 
 All changes are categorized into one of the following keywords:
 
@@ -17,11 +10,6 @@
                    functional change to any feature.
 - **FEATURE**: The change introduces a new feature, or modifies the function,
                usage, or intent of an existing one.
-
-## 0.21.0 - dev
-
-- block plugin: Aloha Block Plugin has now been greatly cleaned up and improved. Besides greatly cleaned up API and documentation, the new features include Drag/Drop, Deletion and Copy/Paste support. Now fully cross-browser (IE7, IE8, IE9, Chrome, Firefox).
-- commands.delete: fixed a bug with the delete command when contents are preceded by ignorable whitespace. also added a delete test for that.
 
 ## 0.20.5 - 2012/02/09
 
@@ -87,7 +75,6 @@
                   that the API docs are currently work in progress.
 - **BUG** floatingmenu: fixed a bug with topalign behaviour where scrolling
           would attach the floatingmenu to the left side of the screen.
->>>>>>> f8a55e41
 
 
 ## 0.20.0-RC9 - 2011/12/07
@@ -240,8 +227,6 @@
 		  loaded page.
 
 
-<<<<<<< HEAD
-
 ## 0.20.0 - 2011/11
 - core: Adds option for "cls" property to be added to ui-attributefields.
        cls will be an optional extra CSS class that will be added to this component's Element. This can be useful for adding customized styles to the component or any of its children using standard CSS rules. (http://docs.sencha.com/ext-js/4-0/#!/api/Ext.AbstractComponent-cfg-cls)
@@ -252,22 +237,6 @@
        Fixed all plugins to not use FloatingMenu.userActivatedTab, but FloatingMenu.activateTabOfButton instead. This will ensure that switching Tabs will also work, if floatingmenu is configured individually.
 - link-plugin: Fixed link-plugin to bind events to links when editables are created. Also bind events to new created links. This ensures that Hotkey CTRL+L to create a new link works, and links can be followed by clicking on them while holding CTRL
     - link-plugin: Fixed handling of external links. Previously it was not possible to change a repository link to an external link.
-=======
-## 0.20-BETA - 2011/11
-
-- core: Add option for "cls" property to be added to ui-attributefields. cls will be an optional extra CSS class that will be added to this component's Element. This can be useful for adding customized styles to the component or any of its children using standard CSS rules. (http://docs.sencha.com/ext-js/4-0/#!/api/Ext.AbstractComponent-cfg-cls)
-- ribbon-plugin: The ribbon will no longer be visible by default. Instead you can use the show function to make it appear.
-- image-plugin: The plugin will now use a different method to calculate the width/height when using a fixed aspect ratio.
-- core: Fixed floatingmenu to stay visible, if pinned and window is resized.
-- core: Added new Method to FloatingMenu: activateTabOfButton(name) will activate the tab containing the button with given name (if tab is visible)
-- core: Fixed all plugins to not use FloatingMenu.userActivatedTab, but FloatingMenu.activateTabOfButton instead. This will ensure that switching Tabs will also work, if floatingmenu is configured individually.
-- link-plugin
-	- fixed link-plugin to bind events to links when editables are created. Also bind events to new created links. This ensures that Hotkey CTRL+L to create a new link works, and links can be followed by clicking on them while holding CTRL
-	- enforced correct highlighting of selection within the input field
-	- fixed handling of external links. Previously it was not possible to change a repository link to an external link.
-	- initially clicking on an existing link before the link tab has been rendered would leave you with an empty href field. This is actually an ExtJS issue, which has been workarounded.
-	- fixed: autosuggest sometimes left fragments on the screen when closing the autosuggest field early.
->>>>>>> f8a55e41
 - listenforcer-plugin: fixed a bug which would cause an error when activating or deactivating an editable
 - format-plugin: tags removed by the "remove format" button may now be configured by setting Aloha.settings.plugins.format.removeFormats = ['b', 'strong', 'whatever']; The default set of formats to be removed is: 'strong', 'em', 'b', 'i', 'cite', 'q', 'code', 'abbr', 'del', 'sub', 'sup'
 - browser-plugin: The browser now supports i18n and has better paging support, if the repositories provides meta information (numItems, hasMoreItems)
@@ -335,7 +304,6 @@
 The reason for not releasing this builds was the ongoing refactoring of the core engine to implement all functionallities based on execCommand.
 Non of these releases reached a production ready state. We still increased the release number due to the fact that we also tested the new release process with maven and archivia and it would brake dependencies if we wouldn't have increased the version number.
 
-<<<<<<< HEAD
 ## 0.9.3 - 2010/10
 
 - Link/Href Handling
@@ -348,16 +316,4 @@
 - MS Word pastehandler
 	- Table
 	- Abbreviation
-	- LinkChecker Plugin
-=======
-## 0.9.3 - October 2010
-	- Link/Href handling
-	- Repository browser
-		- As well as sample Delicious and LinkList Repositories
-	- Textarea and $('#myTextarea').aloha() support
-	- Table plugin
-	- Paste from Microsoft Word
-	- Plugins are now submodules
-	- Abbreviation plugin
-	- LinkChecker plugin
->>>>>>> f8a55e41
+	- LinkChecker Plugin
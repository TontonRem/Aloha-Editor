--- conflicted
+++ resolved
@@ -14,11 +14,9 @@
 
 # 0.22.x
 
-<<<<<<< HEAD
 - **FEATURE**: align-plugin: the align plugin is now capable of aligning table cell contents
-
-=======
->>>>>>> be496bc6
+- **FEATURE**: table-plugin: table cells can now have individual classes like rows and columns
+
 ## 0.22.2 - 2012/10/08
 
 - **FEATURE**: core: makeClean is in the process of being obsoleted in favor of the aloha/ephemera.js module. See http://aloha-editor.org/guides/writing_plugins.html

# Aloha Editor Changelog

This document is to serve as a "what has been done" in terms of the [Roadmap](https://github.com/alohaeditor/Aloha-Editor/wiki/Roadmap)


All changes are categorized into one of the following keywords:

- **BUG**: The change fixes a bug.
- **ENHANCEMENT**: The change improves the software, but otherwise makes no
                   functional change to any feature.
- **FEATURE**: The change introduces a new feature, or modifies the function,
               usage, or intent of an existing one.
- **MANUAL CHANGE**: The change requires changes to existing implementation.

<<<<<<< HEAD
# 0.21.x

## 0.21.2 - 2012/08/16

- **MANUAL CHANGE**: Updated impress.js to work with jQuery UI

- **MANUAL CHANGE**: Updated demo-app to work with jQuery UI; added simple system test to check file permissions;

- **MANUAL CHANGE**: Updated the guides for the contenthandler configuration;

- **MANUAL CHANGE**: removed not needed demo/test.html (was for testing per editable config)

- **ENHANCEMENT**: link-plugin: Removed unwanted margins from the sidebar panel of the link attribute.

- **ENHANCEMENT**: Addition to the API
                   Aloha.Editable.setContentSerializer() was added to the API.
                   Aloha.Editable.getContentSerializer() was implemented and
				   added to the API.

- **ENHANCEMENT**: pubsub/repository-browser: Upgrades the PubSub, and
                   RepositoryBrowser dependencies.

- **BUG**: Editable.getContents(true) doesn't make defensive copies.
		   Invoking Editable.getContents(true) multiple times in a row would
		   return the same object, causing unexpected behaviour when client
		   code modified that object.

- **BUG**: building/undo-plugin: The undo plugin was removed from the list of 
           plugins that are included in the build process because it caused some 
           silent javascript errors with content in frameset environments.

- **BUG**: image-plugin: The reset image button function was fixed.  Previously
           a javascript error occured when the button was pressed.

- **BUG**: wai-lang-plugin: Language annotations were not enhanced.
		   The short name ('de') of language annotations was displayed instead
		   of of the full name from the repository ('German').

- **BUG**: block-plugin: Selection was lost when using the cursor keys to move
           across inline blocks.

- **BUG**: block-plugin: Fixes problem in how droppable containers were being
		   determined while drapping blocks.  The algorithm was miss-identifing
		   any container that had a <br> tags with the "aloha-end-br" class as
		   an "empty" container, even if it contained other content along with
		   the propping <br>.  We now use a stricter check to remove this false
		   positive.

=======
# 0.20.x

## 0.20.22 - 2012/08/16

- **ENHANCEMENT**: link-plugin: Removed unwanted margins from the sidebar panel of the link attribute.
>>>>>>> 22b3de85
- **BUG**: Fixed block formatting (p, h1, ...)

    To reproduce the error

    * insert two paragraphs into an editable

    "
    Paragraph1
    Paragraph2
    "

    * select both paragraphs and format them as h2
    * click into the second paragraph and format as h3

    The result before this fix would have been that in the last step both
    paragraphs were formatted as h3.

<<<<<<< HEAD

- **BUG**: core: We now also remove jquery* attributes before the content is saved.

- **BUG**: core: We now log a warning to the console if repositories run into timeouts.

- **BUG**: wai-lang: We now load the language dataset in the query method. This fixes the issue that if the first request went wrong it was never loaded again.

- **BUG**: sidebar: The sidebar now remembers the current selection and refreshes itself when it is being opened.

- **BUG**: wordcontenthandler: Fixed the pasting of tables with empty cells.

- **BUG**: wordcontenthandler: Fixed the pasting of lists in chrome and IE9.

- **BUG**: In the sidebar the panel entry for the format plugin was always shown; now when the formatOptions is empty the empty (useless) sidebar panel will be hidden

## 0.21.1 - 2012/08/06

- **MANUAL CHANGE**: The API Method setActiveButton() of the MultiSplit component changed: the parameter must be the name of the button to set active, not the index.
=======
- **BUG**: core: We now also remove jquery* attributes before the content is saved.
- **BUG**: core: We now log a warning to the console if repositories run into timeouts.
- **BUG**: wai-lang: We now load the language dataset in the query method. This fixes the issue that if the first request went wrong it was never loaded again.
- **BUG**: sidebar: The sidebar now remembers the current selection and refreshes itself when it is being opened.
- **BUG**: wordcontenthandler: Fixed the pasting of tables with empty cells.
- **BUG**: wordcontenthandler: Fixed the pasting of lists in chrome and IE9.


## 0.20.21 - 2012/08/06
>>>>>>> 22b3de85

- **MANUAL CHANGE**: Changed the aloha-smart-content-changed event

    The snapshotContent property provided bythe
    aloha-smart-content-changed event was replaced with the
    getSnapshotContent property which is a function that must be
    called to retrieve the value that was provided by snapshotContent.

    This was done to make snapshotting of the editable contents
    optional, since it is a very expensive operation.
    
- **FEATURE**: Toolbar configurability was extended

	The now Aloha.toolbar.settings.tab[i].exclusive property was implemented.
	See the ui guide for more information.

- **FEATURE**: UiPlugin API addition

	UiPlugin.showToolbar() was added to the UiPlugin API.
	This function provides better control over when the toolbar is
	shown.

- **FEATURE**: Aloha Blocks dropzones and configuration

	Aloha Blocks now allow for additional configuration settings which
	allow you to disable the drag'n'drop functionality of blocks
	globally or for individual editables as well as defining custom
	dropzones for each editable. See
	http://www.aloha-editor.org/guides/plugin_block.html#en-disabling-drag-drop-for-blocks
	for details.

- **ENHANCEMENT**: Aloha Editor will now add the browser version to the html dom node (see http://www.aloha-editor.org/guides/core.html#initialization-process)

- **BUG**: A debugger statement was removed.

- **BUG**: Missing implementations to show and hide items in a multisplit button have been added.

- **ENHANCEMENT**: numerated-headers-plugin: Added a &nbsp to the annotation, to seperate it from the heading's text.

- **ENHANCEMENT**: table-plugin: We now show the summary textarea in the sidebar if a click on the wai-image was issued.

- **BUG**: Fixed IE7 mode paragraph margin

    The problem is that with a DOM like the following:

    ```html
    <style>p { margin-top: 2em; }</style>
    <p><br class='aloha-end-br'/></p>
    <p></p>
    ```

    The margin between the paragraphs will not take effect because
    IE8 in compatibility mode considers the paragraph with the ```<br>```
    in it empty. Normal IE8 will render the margin.

    To make IE8 in compatibility mode render the margin, some content
    must be put into the ```<p>```. That is not a big problem, since there
    usually should be no reason to have empty paragraphs in your
    content.

    However, if the content is entered by hand (if it is not there to
    begin with) then the margin will not be immediately updated. Only
    when, after entering some content into the first paragraph, the
    selection is put into the second paragraph, will the margin be
    updated.

    Although I don't see an easy workaround for the first problem
    (that the margin is not displayed when the paragraph is empty)
    there is an easy workaround for the second problem (that the
    margin isn't updated even after some content has been
    entered). The workaround is simply, when some content is entered,
    to insert and remove an arbitrary DOM node into the second
    paragraph, which will force IE to re-render the paragraph.

    Problem was verified to exist on IE7 and IE8 in compatibility
    mode with IE7 document type. May also exist in other IE7 modes.

- **BUG**: Fixed some random and weird selection problems in IE7, where some
	actions (like Enter behaviour) were not performed on the correct cursor
	position. Sometimes there also occurred some JS errors.
	
- **BUG**: Fixed Transforming an empty contenteditable into a list, which
	caused the contenteditable container to disappear.

- **BUG**: Loading errors that occured when a second jQuery was loaded below aloha.js were fixed.

- **BUG**: Fixed the qUnit tests for following commands to work in IE 7/8/9, latest Firefox and Chrome.
  * Bold
  * Italic
  * Subscript
  * Superscript
  * CreateLink
  * Unlink
  * Underline
  * Strikethrough
  * FormatBlock
  * RemoveFormat
  * Indent
  * Outdent
  * InsertOrderedList
  * InsertUnorderedList  


## 0.21.0 - 2012/07/26

- **MANUAL CHANGE**: Most plugins don't load their css files through require any more

    Before this change, plugins loaded the necessary css automatically.
    Now, it is necessary to include aloha/css/aloha.css to get the css
    that is necessary to make plugins work.

- **MANUAL CHANGE**: The jquery requirejs dependency was renamed from aloha/jquery to just jquery.

    define(['aloha/jquery', function($) { });

    must be changed to

    define(['jquery', function($) { });

- **MANUAL CHANGE**: The following jQuery extensions were removed

    jQuery.isBoolean - Instead consider typeof x === 'boolean'. 
    jQuery.isEmpty

- **MANUAL CHANGE**: The default jQuery version distributed with Aloha was updated from 1.6.1 to 1.7.2.

    The jQuery.isNumeric extension added to jQuery by Aloha was removed
    to account for jQuery's own isNumeric function added in 1.7.

- **MANUAL CHANGE**: The browser plugin was removed

    The browser plugin is obsolete. Please see linkbrowser and
    imagebrowser plugins.

- **MANUAL CHANGE**: Added the ui-plugin and removed ui specific code from the Aloha core

    Due to a complete re-implementation of the Aloha user interface in
    the form of the ui-plugin, most of the ui specific Aloha API has
    changed.

    * FloatingMenu - removed

    * Aloha.ui - removed

      Affects
      Aloha.ui.AttributeField
      Aloha.ui.Button
      Aloha.ui.MultiSplitButton
      Aloha.isMessageVisible
      Aloha.hideMessage
      Aloha.ui.MultiSplitButton.idCounter
      Aloha.showMessage
      Aloha.i18n
      Plugin.i18n (has been deprecated for some time now)

    * Aloha.Message - removed

    * Aloha.settings.plugins.table.summaryinsidebar - meaning changed

      This setting decided whether the summary was displayed either in
      the side bar or in the floating-menu. This setting now only
      decides whether or not a summary is displayed in the sidebar.

      The table-plugin defines a component with the name
      tableSummary. It is up to the toolbar configuration whether or not
      this component is displayed in the toolbar.

    * image-plugin - the following settings are obsolete

       Aloha.settings.plugins.image.ui.oneTab
       Aloha.settings.plugins.image.ui.insert
       Aloha.settings.plugins.image.ui.meta
       Aloha.settings.plugins.image.ui.reset
       Aloha.settings.plugins.image.ui.align
       Aloha.settings.plugins.image.ui.margin
       Aloha.settings.plugins.image.ui.crop
       Aloha.settings.plugins.image.ui.resize
       Aloha.settings.plugins.image.ui.aspectRatioToggle

      It is now up to the toolbar configuration whether or not and how
      to display these components.

    * Selection.isFloatingMenuVisible - removed
 
    All settings associated with the removed components do not have any
    effect any more.

    Most Aloha css rules have been re-implemented.
    
    In particular, the Aloha block handles now have z-index 10000, the
    floating menu has 10100, and Aloha dialogs have 10200. The sidebar
    continues to have a z-index of 999999999.

    The new common/ui plugin is now required for the user interface to
    be shown. This plugin is not loaded automatically. Most plugins
    require a user interface and will fail to load if this plugin is not
    configured to be loaded.

    The requirejs plugins order! and jquery-plugin!  have been removed.

    Many plugins exposed buttons, attribute-field and multi-split-button
    components as non-private members. For example, as in the case of
    the cite plugin, buttons were pushed onto the exposed
    multi-split-button of the Format plugin. Most of these exposed
    components were removed.

    The removal of the Ext.* namespace and the ExtJs css may
    inadvertently affect the behaviour and display of any site that
    includes Aloha.

    In particular the trim() function on the String object was provided
    by ExtJs for older versions of IE. Since ExtJs is gone, calling this
    function will now probably cause errors on older versions of
    IE. jQuery.trim() may be used as an alternative.

    See the ui.html guide for more information about the new UI.

- **MANUAL CHANGE**: Several files have been removed

    - src/lib/aloha/ext-alohatreeloader.js
    - src/lib/aloha/ui-browser.js
    - src/lib/aloha/ecma5.js

    These files are not in use by any of the main Aloha plugins and as
    such are deemed obsolete. These files were never loaded and their
    removal should not have any side-effect.

    Custom plugins should be checked for a possible dependency on these
    files.

- **MANUAL CHANGE**: baseUrl and data-aloha-plugins attribute detection changed slightly

    This change can be ignored if aloha.js is loaded in a page where
    only a single script element refers to a file with this name and if
    this script include is also the one carrying the data-aloha-plugins
    attribute, and no other script include is carrying this attribute -
    this should normally be the case. If this is not the case, aloha may
    not load correctly due to this change.

    The exact rules are now as follows:

    If Aloha.settings.baseUrl is not specified, it will be taken from
    the first script element that has a data-aloha-plugins attribute,
    or, if there is no such script element, the first script element of
    which the src attribute matches /\/aloha.js$/.
     
    If Aloha.settings.plugins.load is not specified, it will be taken
    from the data-aloha-plugins attribute of the first script element
    carrying this attribute.

- **MANUAL CHANGE**: The Aloha.requirePaths property has been removed.

- **MANUAL CHANGE**: The jquery.store and jquery.json plugins have been removed

    The jquery.store plugin was used for persisting the floating menu
    position and pinned state. The functionality provided by
    jquery.store has been replaced with amplify.store.

    The jquery.json plugin has been removed since the functionality
    provided by this module is already provided by util/json2.

    This also fixes the problem that pinning the floating menu was not
    persisted in IE8 and below.

- **MANUAL CHANGE**: requirejs is not loaded as part of Aloha-Editor

    For aloha development the user must now load requirejs himself
    before loading aloha.js.

    When using a built version of Aloha, it's possible to choose between
    aloha-bare.js, which doesn't include requirejs (or jQuery), and
    aloha-full.js, which does include requirejs (and jQuery).

- **MANUAL CHANGE**: Properties exposed by Aloha.Selection or aloha/selection were changed

    - tagHierarchy
    - replacingElements
    - allowedToStealElements

    These properties are now maps of maps instead of maps of lists.

- **MANUAL CHANGE**: Aloha.define was removed as it didn't serve any purpose

- **MANUAL CHANGE**: The jQuery loaded by Aloha no longer performs a call to $.noConflict.

    The combined and minified aloha-full.js will contain the call to
    $.noConflict to preserve behaviour with earlier Aloha builds

    The combined and minified aloha-bare.js, or the unminified and
    uncombined form used during development, will not contain the call
    to $.noConflict.

    Aloha now loads jQuery asynchronously, unless the user passes in a
    jQuery instance himself. It is difficult to predictably call
    $.noConflict after loading jquery asynchronously - the global jQuery
    and $ variables may or may not be set to the jQuery loaded by Aloha
    for some time after loading has finished, resulting in possibly
    unpredictable behaviour if multiple jQuery instances are used.

    It is up to the user to load jQuery, call noConflict himself, and
    pass jQuery into Aloha via Aloha.settings.predefinedModules or
    Aloha.settings.jQuery.

- **MANUAL CHANGE**:    HotKey for inserting links is changed back to ctrl+k like documented here:
    https://github.com/alohaeditor/Aloha-Editor/blob/dev/doc/guides/source/core_hotkey.textile

- **FEATURE**: Added hotkey functionality.
- **FEATURE**: Added Aloha.settings.plugins.load to load plugins also via config
- **FEATURE**: plugin extra/proxy: as multiple plugins need a proxy script to access external resources there's now one for all to use
- **FEATURE**: The images browser plugin was added.
- **ENHANCEMENT**: Wrapping some Aloha.require calls in Aloha.ready calls is not necessary any more

    In some cases, wrapping an Aloha.require call in an Aloha.ready call
    is not necessary any more. There are some exceptions, because the
    module itself may assume that Aloha is ready before its API is used.

    At the time of this writing this affects most plugins, since most
    plugins are initialized when Aloha is ready. So, calling
    Aloha.require with the plugin as a dependency will work, but the API
    will likely not be initialized resulting in unpredictable behavior.

- **ENHANCEMENT**: Updated naming from Aloha to Aloha Editor in boilerplate demo.

- **ENHANCEMENT**: Aloha specific css rules that are not in use any more were removed:

    .aloha-editable-zerowidthfix
    .aloha-logo
    .aloha-maximize
    
- **ENHANCEMENT**:  It's now possible to deactivate the transformFormattings method in the genericcontenthandler with the following setting:
    
    Aloha.settings.contentHandler.handler.generic.transformFormattings = false
    
    By default the transformFormattings method is enabled.
    
- **ENHANCEMENT**: The vie plugin was removed
- **ENHANCEMENT**: block plugin: It is now possible to navigate with arrow keys when there are blocks.
- **ENHANCEMENT**: block plugin: Aloha Block Plugin has now been greatly cleaned up and improved. Besides greatly cleaned up API and documentation, the new features include Drag/Drop, Deletion and Copy/Paste support. Now fully cross-browser (IE7, IE8, IE9, Chrome, Firefox).
- **ENHANCEMENT**: core: The jquery-plugin require plugin will now be able to return loaded plugins. Previously loaded plugins were just accessible through the extended jquery object.
- **ENHANCEMENT**: image plugin: splitting main fat file (1500 lines) for easying maintenance and evolutions. The new file which contains the gui is called 'image-floatingMenu.js'. The all sources of the image plugin were jslinted.
- **ENHANCEMENT**: image plugin: abstracting ui calls and removing FloatingMenu dependency from main plugin file
- **ENHANCEMENT**: image plugin: new method getImgFocus used in place of findImgMarkup which is pointless now
- **ENHANCEMENT**: core: #448 Aloha Editor possibility to be loaded as requireJS module
- **ENHANCEMENT**: browser: commenting some methods and coding guidelines
- **BUG**: abbr-plugin: Fixed a javascript error when Aloha.activeEditable.obj / Aloha.activeEditable was not defined
- **BUG**: fixing placeholder bug where it appears twice in some cases
- **BUG**: commands.delete: fixed a bug with the delete command when contents are preceded by ignorable whitespace. also added a delete test for that.
- **BUG**: image plugin: building a selection from scratch when an image is clicked isn't safe as conflictual browser behaviours
- **BUG**: image plugin: containing editable not selectable after image plugin activation.
- **BUG**: image plugin: when plugin activated on an image, clicking a second image don't disable resize on first one.
- **BUG**: image plugin: fixing focus and value of srcField when image is clicked (previously handled by selectionChange)
- **BUG**: fixes alohaeditor/Aloha-Editor##424 -- SmartContentChanged is not triggered when hitting
- **BUG**: browser: fixes alohaeditor/Aloha-Editor#415 -- Repositorie entries appears twice in explorer
- **BUG**: browser: fixes alohaeditor/Aloha-Editor#460 -- Error when multiple repositories are configured
- **BUG**: block sidebar attribute editor: when using backspace/del in an input field the block was removed
- **BUG**: cite-plugin: Fixed a javascript error when the cite plugin had no explicit sidebar configuration.

- **DISCUSS**: It would make sense to support also input (like textarea) elements
    eg. for basic formattings like strong / em -- but prevent insertation of br / p ?

- **BUG**: headerids-plugin: Fixed a bug in the headerids plugin that the ids were not generated when the getContents was called.

- **BUG**: numerated-headers-plugin: Fixed a bug in the numerated-headers plugin, that the selection was not properly updated when the annotations were removed.

- **BUG**: core: Fixed that sanitizing was not executed for IE7 because of an error with modifying style attributes in IE7. We now execute sanitizing, but ignore style attributes.

- **BUG**: core: Added the removal of sizzle attributes to the basic content handler.

- **BUG**: core: We now catch an exception that is thrown when the selection is not properly updated. This exception would lead to unexpected behaviour.

- **BUG**: core&numerated-headers-plugin: Fixed that sometimes DOM INDEX EXCEPTIONS occured when formating a list of paragraphs.

## 0.20.21 - 2012/08/06

- **MANUAL CHANGE**: Changed the aloha-smart-content-changed event

    The snapshotContent property provided bythe
    aloha-smart-content-changed event was replaced with the
    getSnapshotContent property which is a function that must be
    called to retrieve the value that was provided by snapshotContent.

    This was done to make snapshotting of the editable contents
    optional, since it is a very expensive operation.

- **ENHANCEMENT**: numerated-headers-plugin: Added a &nbsp to the annotation, to seperate it from the heading's text.

- **ENHANCEMENT**: table-plugin: We now show the summary textarea in the sidebar if a click on the wai-image was issued.

- **BUG**: Fixed IE7 mode paragraph margin

    The problem is that with a DOM like the following:

    ```html
    <style>p { margin-top: 2em; }</style>
    <p><br class='aloha-end-br'/></p>
    <p></p>
    ```

    The margin between the paragraphs will not take effect because
    IE8 in compatibility mode considers the paragraph with the ```<br>```
    in it empty. Normal IE8 will render the margin.

    To make IE8 in compatibility mode render the margin, some content
    must be put into the ```<p>```. That is not a big problem, since there
    usually should be no reason to have empty paragraphs in your
    content.

    However, if the content is entered by hand (if it is not there to
    begin with) then the margin will not be immediately updated. Only
    when, after entering some content into the first paragraph, the
    selection is put into the second paragraph, will the margin be
    updated.

    Although I don't see an easy workaround for the first problem
    (that the margin is not displayed when the paragraph is empty)
    there is an easy workaround for the second problem (that the
    margin isn't updated even after some content has been
    entered). The workaround is simply, when some content is entered,
    to insert and remove an arbitrary DOM node into the second
    paragraph, which will force IE to re-render the paragraph.

    Problem was verified to exist on IE7 and IE8 in compatibility
    mode with IE7 document type. May also exist in other IE7 modes.

- **BUG**: Fixed some random and weird selection problems in IE7, where some
	actions (like Enter behaviour) were not performed on the correct cursor
	position. Sometimes there also occurred some JS errors.
	
- **BUG**: Fixed Transforming an empty contenteditable into a list, which
	caused the contenteditable container to disappear.

- **BUG**: headerids-plugin: Fixed a bug in the headerids plugin that the ids were not generated when the getContents was called.

- **BUG**: numerated-headers-plugin: Fixed a bug in the numerated-headers plugin, that the selection was not properly updated when the annotations were removed.

- **BUG**: core: Fixed that sanitizing was not executed for IE7 because of an error with modifying style attributes in IE7. We now execute sanitizing, but ignore style attributes.

- **BUG**: core: Added the removal of sizzle attributes to the basic content handler.

- **BUG**: core: We now catch an exception that is thrown when the selection is not properly updated. This exception would lead to unexpected behaviour.

- **BUG**: core&numerated-headers-plugin: Fixed that sometimes DOM INDEX EXCEPTIONS occured when formating a list of paragraphs.

## 0.20.20 - 2012/07/25

- **BUG**: core: An Internet Explorer 7 crash fix was fixed. Previously the fix caused the whole content to be selected for a short period of time when appling inline format elements.
- **BUG**: core: An issue that resize handles were displayed on inline elements that contained a new lines in IE7/8 was fixed. 

## 0.20.19 - 2012/07/25

- **BUG**: cite-plugin: Removal of a cite specific data attribute caused a crash in Native Internet Explorer 7. The removal will now be skipped for Native Internet Explorer 7.

## 0.20.18 - 2012/07/25

- **ENHANCEMENT**: cite-plugin: Fixed cite plugin DOM element attributes. It is not needed to add attributes to blockquote and q tags unless you have defined a referencecontainer.
- **ENHANCEMENT**: contenthandler: Modified contenthandlers to allow language annotations made by the wai-lang plugin. This enables copy & paste of language annotations.
- **ENHANCEMENT**: list-plugin: Some internet explorer specific attributes (hidefocus, tabindex) will now be removed on makeClean.
- **ENHANCEMENT**: wai-lang-plugin: The plugin now supports both ISO-639-1 (two letter) and ISO-639-2 (three letter) language codes. The languages can be searched in english or german (depending on the user's locale). Additionally, it is now possible to switch on/off the display of country flags when searching for language codes.
- **BUG**: format-plugin: removeFormat for quote and others (#577); enabled the useage of the u element (#580)
- **BUG**: core: Fixed copying of attributes when transforming DOM objects into other DOM objects (e.g. when transforming a list into a paragraph), which caused strange attributes to be written in IE, that caused editing problems (e.g. could not set cursor into paragraph, etc.)
- **BUG**: core: A basic content handler was added to the core that will cleanup the dom and html that gets processed by the getContents method. Currently this basic contenthandler is used to remove attributes (tabindex, hidefocus, contenteditable) that were added when using the Internet Explorer.
- **BUG**: repository-browser: Some images for the repository browser were changed because Internet Explorer 7+8 don't know how to handle alpha in PNGs.
- **BUG**: repository-browser: Columns that are not sortable will now no longer be displayed like they were sortable.
- **BUG**: formatlesspaste-plugin: Fixed javascript error that ocurred when no custom editable configuration was set
- **BUG**: dom-to-xhtml-plugin: When used in IE7 (or IE8 in IE7 mode), classes of elements were removed. This lead to unexpected behaviour with the BR-tags with class aloha-end-br, that are automatically added, when using the blockelementcontenthandler.
- **BUG**: characterpicker-plugin: Fixed inserting a special character with a collapsed selection, when using IE.
- **BUG**: table-plugin: Enabled proper selection (with mouse or keys) in the editable caption of a table.
- **BUG**: table-plugin: When the contents of a table cell gains the focus, the whole cell is no longer selected. This also affects applying format to contents of a table cell.
- **BUG**: table-plugin: New Captions are now added as first child of the table (before the tbody), according to the HTML5 specification.
- **BUG**: table-plugin: The table plugin will now remove table id's on cleanup.
- **BUG**: table-plugin: Fixed the removal of the aloha-table-cell_active once a table gets deactivated.
- **BUG**: numerated-headers-plugin: Fixed error that annotations would not be removed when converting a header to a paragraph. The plugin also added leading spaces to the heading's text. This was removed.
- **BUG**: linkbrowser-plugin/numerated-headers-plugin: A bug in the numerated headers plugin caused a javascript error when the linkbrowser window should be closed. This bug was fixed and the linkbrowser window closes now propely.
- **BUG**: wai-lang-plugin: We now remove data attributes generated by the repository on makeClean and we add an xml:lang attribute with the value of the lang attribute.
- **BUG**: wai-lang-plugin: The key combination ctrl+i caused a javascript error in IE8 when using the wai-lang-plugin together with the link plugin. This javascript error was now fixed.
- **BUG**: metaview-plugin: Modified CSS for language annotations to always show a generic icon for language annotated spans.
- **BUG**: metaview-plugin: language annotations would result in background images being repeated over and over again - fixed that problem.
- **BUG**: cite-plugin: Fixed editing of saved citation links.
- **BUG**: cite-plugin: The css animations for the cite plugin were removed because they were poluting the dom with style attributes.
- **BUG**: Fixed trailing comma in array literal.

## 0.20.17 - 2012/07/09

- **ENHANCEMENT**: contenthandler plugin: A new Blockelement Content Handler has been added, that handles breaks in blockelements upon initialization and getContents
- **ENHANCEMENT**: draganddropfiles: A security issue with the upload.php example file was found. The example will no longer be executable by default.
- **BUG**: core: The implementation for adding br-Tags in Blockelements has been fixed to realize a more consistent behaviour across all browsers and also with the metaview plugin turned on.

## 0.20.16 - 2012/07/04

- **ENHANCEMENT**: numerated-headers plugin: Added configuration option 'trailingdot' to switch format of generated headers.
- **BUG**: numerated-headers plugin: Fixed misleading interpretation of the 'numeratedactive' for configuration per editable. 'numeratedactive' will now only determine, whether headers shall be numerated by default (if button not unclicked by the editor). To disable the function for an editable, choose an empty 'headingselector'.
- **BUG**: numerated-headers plugin: Fixed numeration, when the headers are not starting with the highest level (e.g. when using h2 h1 h2 h3, the first h2 will be omitted and numeration will start at the h1)
- **BUG**: core: fixed missing space when selecting a word between two spaces and deleting (by [DEL] or [BACKSPACE]). The result will now be like expected: having the cursor between two spaces.
- **BUG**: characterpicker-plugin: Fixed inserting characters with a non-collapsed selection. Instead of adding the character after the selection, the inserted character will now replace the selection (like expected).
- **BUG**: paste-plugin: Disabled handling paste on IE by executing the command 'paste', because this causes incorrect cursor positions after pasting.
- **BUG**: paste-plugin: Fixed setting focus and selection into the editable before inserting pasted html. That fixes strange behaviour in FF after pasting.

## 0.20.15 - 2012/06/27

- **BUG**: core: Fixed browser crashes in IE9 (and above), after splitting DOM nodes using ENTER and placing the cursor afterwards, that occurred due to a browser bug in IE9

## 0.20.14 - 2012/06/27

- **ENHANCEMENT**: A whole lot of Plugins can now be configured editable-specific configuration: abbr, highlighteditables, list, horizontalruler, link, paste, headerids, listenforcer, metaview, numerated-headers, wai-lang, cite, characterpicker, formatlesspaste, dom-to-xhtml. Have a look at the individual plugin guides for detailed information on how to configure them.
- **ENHANCEMENT**: Added functional description for plugins
- **ENHANCEMENT**: plugin numerated-headers: will now be more tolerant with its configuration options
- **ENHANCEMENT**: sanitize contenthandler: Added 'del' as allowed element to the default configuration of the sanitize contenthandler.
- **ENHANCEMENT**: repository browser: searches in the repository browser will now be done recursively.
- **ENHANCEMENT**: plugin formatlesspaste: will now be more tolerant with the button and formatlessPasteOption setting and not only accept boolean values
- **ENHANCEMENT**: plugin cite: will now be more tolerant with the sidebar.open setting and not only accept boolean values. Additionally, the default config will now show both the quote and blockquote button.
- **BUG**: core: When using the delete button in IE7, so that after deleting the cursor is supposed to be in between two spaces, some unexpected text "undefined" was added to the editable. This has been fixed now.
- **BUG**: metaview: Fixed bug that caused a javascript error when no configuration was provided for the metaview plugin.
- **BUG**: core: Fixed a bug within jquery that caused problems in IE9 when invoking getContents for an editable that contains an embedded object (e.g. flash player).
- **BUG**: FloatingMenu: in IE the FloatingMenu would not be clickable after deleting a table row because of a transparent .ext-shim iframe layered on top of it. Forcefully removed the iframe from the layout.
- **BUG**: FloatingMenu: in IE the FloatingMenu would not be clickable after deleting a table row because of a transparent .ext-shim iframe layered on top of it. Forcefully removed the iframe from the layout.
- **BUG**: repositorymanager: Fixed a bug in the repository manager that caused an javascript error when no result items were passed to the processResults method.
- **BUG**: generic contenthandler: Do not trim text nodes in list elements, because this could remove spaces between words, where one word is formatted.
- **BUG**: plugin format: The format plugin will now support 'del' instead of 's' for strikethrough ('s' is deprecated), like explained in the documentation.
- **BUG**: plugin metaview: Metaview plugin would add a grey backdrop to lists on IE7. Added more specific styles.
- **BUG**: core: Implemented deleting tables with "delete" or "forwarddelete" commands (pressing [DEl] or [BACKSPACE]). 
- **BUG**: core: Fixed strange cursor behaviour when using [BACKSPACE] to delete the first character in a text node, using IE9. 
- **BUG**: enumerated-headers plugin: Added default configuration, which fixes some javascript error, if no other configuration is set.
- **BUG**: wai-lang plugin: Fixed toggle button to be pressed when a language is set, and unpressed if not. Hide language tab, when language is removed.

## 0.20.13 - 2012/06/15

- **ENHANCEMENT**: Removed unwanted behaviour from the block plugin's sidebarattributeedtior, which will clear out the whole sidebar when loaded
- **ENHANCEMENT**: added / updated guides for plugins
- **ENHANCEMENT**: enabled linklist.js so it's possible to use the settings for your own list (removed the default entries)
- **ENHANCEMENT**: table plugin: enabled format tab when a whole row/column is selected via click on the row/column header
- **ENHANCEMENT**: sanitize contenthandler: allow attribute target for the a element in the relaxed config
- **ENHANCEMENT**: plugin highlighteditables: configurable per editable; CSS can be adapted;
- **ENHANCEMENT**: added a new helper function jQuery.isEmpty() to check if a mixed var is empty or not
- **ENHANCEMENT**: A whole lot of Plugins can now be configured editable-specific configuration: abbr, highlighteditables, list, horizontalruler, link, paste, headerids, listenforcer, metaview, numerated-headers, wai-lang, cite, characterpicker, formatlesspaste, dom-to-xhtml. Have a look at the individual plugin guides for detailed information on how to configure them.
- **ENHANCEMENT**: Added functional description for plugins
- **ENHANCEMENT**: core: The getEditableConfig will now also return the selector within the configuration object. This only applies to custom editable configurations that provide objects instead of arrays since arrays can't be extended with custom properties. The returned object will now also contain nested arrays. Previously nested arrays were omitted.
- **BUG**: core: Fixed the fix for IE7 crashes
- **BUG**: core: Fixed Javascript errors that occurred in IE7 when pressing Enter at the end of paragraphs (multiple times).
- **BUG**: core: Fixed possible Javascript error when cleanup operation is done (e.g. after pasting text into an editable).
- **BUG**: commands: Fixed possible browser hang (due to an infinite loop) that occurred, when using the command 'inserthtml' to insert content into an editable span, that is not allowed inside a span (e.g. a h1). This browser hang could occur when using the paste plugin to paste content, since that uses the command 'inserthtml'.
- **BUG**: generic contenthandler: Changed to always remove div, span and font tags, regardless of the setting of the contentEditable attribute. This fixes problems, when e.g. having an editable span and then pressing [CTRL-A] [CTRL-C] [CTRL-V].
- **BUG**: commands: Fixed unwrapping of tags in fixDisallowedAncestors, which possibly removed the editing host when pasting into spans, h1, ...
- **BUG**: sanitize contenthandler: disabled for IE7, because it does not work well in IE7 (sanitize tries to set attributes via setAttributeNode() to DOM Elements, and this does not work for the "style" attribute in IE7)
- **BUG**: commands: fixed weird behaviour when using the backspace key to delete text (cursor was jumping).
- **BUG**: core: Fixed enter behaviour in lists. Before executing command "insertparagraph", whitespace textnodes around list elements are removed, because the algorithm isn't prepared to handle whitespace textnodes.
- **BUG**: citation plugin: Fixed javascript errors on initialization and possible endless loop when adding inline citations.

## 0.20.12 - 2012/05/24

- **MANUAL CHANGE**: wai-lang: The wai lang plugin will now fail loading when the flag-icons plugin was not loaded. Previously the plugin did not fail loading but showed broken flag icon images. Please note that it is currently mandatory to add third party dependencies for some plugins to the data-aloha-plugins attribute otherwise those dependencies can't be resolved correctly.
- **BUG**: browser-plugin: The browser will now open at a more centered position.
- **BUG**: core: A IE7 crash workaround was reverted because it caused all eventhandlers to be lost when getContents() was invoked. The new workaround will remove the jquery expando attributes in IE7 for some elements.
- **BUG**: core: Fixes bugs in the handeling of delete and forward delete. These bugs were introduced in an attempt to fix issues with deleting behaviour near multiple white spaces.  An alernative should be sought for a better solution for handeling white spaces.

## 0.20.11 - 2012/05/10

- **BUG** image plugin: fixes distorted images when in portrait format
- **BUG** table plugin: fixes bug in IE7 that second click on table cell was not activating the table
- **ENHANCEMENT** link plugin: removed linklist (and slowlinklist) which where loaded by default (we should not force everyone to have them active by default)
- **BUG**: browser-plugin: In some cases a javascript error would be thrown when using the browser plugin with Internet Explorer. IE does not support 'new Image' calls within popups.
- **BUG**: browser-plugin: In some cases a javascript error would be thrown when using the browser plugin with Internet Explorer. IE does not support 'new Image' calls within popups.
- **ENHANCEMENT**: browser-plugin: The browser plugin will now calculate the browser width automatically.
- **BUG**: IE7 - #516 navigate with arrow keys through several paragraphs
- **BUG**: IE7 - #515 gray text after list
- **ENHANCEMENT**: Removed unwanted behaviour from the block plugin's sidebarattributeedtior, which will clear out the whole sidebar when loaded
- **BUT**: floatingmenu: Fixed regeneration of ext components for floatingmenu, when buttons are added after the floatingmenu was initialized
- **FEATURE** plugin: Adding the sourceview plugin, which visualizes the current selection in the sidebar to help developers of Aloha Editor with debugging.

## 0.20.10 - 2012/04/17

- **BUG**: core: Fixed a typo in the previous bugfix: Fixed a javascript error in IE9 stating that the method createContextualFragment doesn't exist

## 0.20.9 - 2012/04/16

- **BUG**: block-plugin: Fixed 'e.srcElement is undefined' error in blockmanager.js which affected firefox 11
- **BUG** floatingmenu: Fixed problem with creating new buttons after Aloha is ready.
- **ENHANCEMENT**: updated integration of Aloha Blocks to the most recent version
- **BUG** floatingmenu: Fixed problem with showing floatingmenu shadow too early
- **BUG** core: Fixed a permission error in Firefox, when Aloha Editor tried to access a document property of an external ressource
- **BUG** table-plugin: Fixed the cleanup of the table cells on blur not cleaning up correctly (caused by a typo in the element class)

## 0.20.8 - 2012/04/06

- **BUG** core: UP and DOWN cursor key will now not be processed specially by Aloha, they will be left to native handeling.
- **BUG** core: Adds a guard in `execCommand()' to prevent `INDEX_SIZE_ERR' exceptions.
- **BUG** core: The cursor processing around non-contenteditable elements (blocks) was not functioning as described or desired.  It now behaves with more stability especially on Internet Explorer.
- **ENHANCEMENT** core: Improved efficiency of cursor processing, especially around blocks.
- **FEATURE** core: It is now possible to place the caret between two adjecent non-contenteditable elements.
- **FEATURE** editable.js: introduced method setContents() -- use Aloha.getEditableById('my-editable').setContents('Aloha World') to set the contents of the editable with the ID my-editable
- **BUG** smartContentChange is now again triggered when pressing enter key; and new: delete / backspace keys
- **ENHANCEMENT** enabled image plugin in boilerplate demo. needs some enhancements to be more user friendly
- **BUG** align plugin: Fixed alignment behavior and place the buttons in the format tab instead of a new one.
- **FEATURE** hints plugin: Implemented using Tipsy as tooltip library and the latest Aloha-Editor plugin standard.
- **ENHANCEMENT** block plugin: added data-attribute to prevent triggering scope changes when a block is activated
- **ENHANCEMENT** block plugin: revamped colors for highlighting blocks
- **BUG** updated dom.js to reflect HTML5 spec changes; format with u and i tags is now available; updated default button config
- **ENHANCEMENT** config options per editable for plugin common/horizontalruler and extra/toc
- **ENHANCEMENT** configure the sidebar handle position via Aloha.settings.sidebar.handle.top
- **ENHANCEMENT** table plugin: disable split / merge cell buttons when not possible to use
- **ENHANCEMENT** dom-to-xhtml plugin: non-specified attributes are excluded from serialization, making attribute serialization more consistent on IE7 and IE8.
- **FEATURE** API docs: added first version of new API docs
- **FEATURE** HotKey feature added for link, format and wai-lang plugin
- **ENHANCEMENT** load plugins via config option
- **BUG** added missing endprologue. and regenerated guides; jslint for image plugin
- **ENHANCEMENT** Added very simple example for loading Aloha Editor. Simplyfied "Using Aloha Editor" guides page.
- **ENHANCEMENT** adding documentation about Aloha Editor events

## 0.20.7 - 2012/03/07

- **BUG** link: fixed a bug in the link list static repository plugin that would cause aloha to fail when no settings for the linklist repository were specified.
- **BUG** formatlesspaste plugin: fixed IE syntax error caused by a comma at the end of a list.

## 0.20.6 - 2012/03/01

- **BUG** link: fixed a bug in the link list static repository plugin that caused Internet Explorer to fail handling repository links.
- **BUG** dom-to-xhtml plugin: fixed attribute names are not lowercased
- **BUG** floatingmenu: fixed floating menu's reading of configuration values
          so that they are parsed into numbers.
- **BUG** floatingmenu: fixed floating menu positioning when view port is
          scrolled so that it takes into account the aligntopOffset setting.

- **ENHANCEMENT** Added jslint setup to guides and fixed error output in build script.
- **ENHANCEMENT** The new plugin dom-to-xhtml attempts to create a valid XHTML serialization of the document when getContents() is called.
- **BUG** Paste plugin: paste into an editable in an editable is now working
- **BUG** Selection of content in an contenteditable=false which is not a child of an Aloha Editor instance now works like expected
- **ENHANCEMENT** Repositories: It is now possible to configure the timeout for querying repositories.
- **ENHANCEMENT** Floating menu: It is now possible to configure the floating menu to be 'append' to an other element. It is needed to set an extra option 'element' with the ID of the HTML DOM element where the fm should be attach to. The floating menu is attached to the same position as the 'element'.
- **ENHANCEMENT** Floating menu: If the floating menu is set to be not draggable, the drag&drop bar + pin will not be shown
- **BUG** engine.js: insert paragraph was sometimes broken in IE7 (copy of empty/all p-element attributes)
- **ENHANCEMENT** updated plugin: table of contents (toc) to work with the current Aloha Editor version
- **BUG** characterpicker plugin: fixed cursor position after inserting a character
- **ENHANCEMENT** Browser plugin: loading of required jQuery plugins is now changed so all can be loaded via CDN


## 0.20.5 - 2012/02/09

- **ENHANCEMENT** word contenthandler: cleanup for pasted word documents with table of contents
- **BUG** paste plugin: removed trim of pasted contents -- test[ text] + 2x c&p results now in test text text instead of testtexttext
- **BUG** format/table plugin: added a workaround in the format plugin to enable formating of selected cells
- **ENHANCEMENT** cite plugin: config option if sidebar should auto open or not (Aloha.settings.plugins.cite.sidebar.open: true|false)
- **BUG** The link plugin won't use a scope but will now hide/show it's buttons directly.
- **BUG** Fixed the way the table plugin unwrapped it's cell contents when deactivating a table - all dom object references where lost before. Now the objects are truly unwrapped, and just moved up one step within the dom structure.

## 0.20.4 - 2012/01/27

- **BUG** core: fixed IE7 browser crash caused by dereferencing element attributes.
- **BUG** floatingmenu: Fixed positioning of floating menu when it extends
          beyond the width of the viewport


## 0.20.3 - 2012/01/24

- **BUG** floatingmenu: Fixed float position of floatingmenu when it moves
          between editables.
- **BUG** core: Removes ExtJS' IE6 style fixes which break layout in IE9.
- **BUG** image-plugin: The image plugin will now only display the crop buttons
          when the cropping area selection was finished. This avoids a bug in
		  Internet Explorer 7 where the crop area could not be resized once the
		  user entered those crop buttons.
- **BUG** core: Fixed floating menu pinning with topalign behaviour
          (topalignOffset, horizontalOffset)


## 0.20.2 - 2012/01/19

- **BUG** image-plugin: Replaced unicode characters in the crop buttons with
          images to fix display issues within Internet Explorer 7.
- **BUG** core: Fixed problem where Internet Explorer 7 and jquery.store will
          not work with frames since it will fallback to window.name storage.
		  We'll now use a void storage for IE7. This means that IE7 will not be
		  able to store floating menu postion and other settings.
- **BUG** core: Fixed problem of Internet Explorer 7 crashing when invoking
          jQuery's `removeAttr`.
- **BUG** html5shims: Function `getRootParent` in ecma5schims.js no longer
          throws an error when `null` or `undefined` is passed to it.
- **BUG** core: fixed incorrect dependency on jquery.json-2.2 where util/json2
          is needed instead and made it globally available
- **ENHANCEMENT** core: Removed unneeded JSON empty function definition that
                  surpressed errors in IE.
- **ENHANCEMENT** guides: Updated guides. They now include a directory
                  structure explanation and a detailed release guide.
- **ENHANCEMENT** word contenthandler: html cleanup for empty tags, removal of
                  spans and the paragraph numbering from TOC feature.


## 0.20.1 2012/01/13

- **ENHANCEMENT** table-plugin: fixed incorrect repairing of tables (cells were
                  appended to rows containing th elements).


## 0.20.0 2011/12/27

- **ENHANCEMENT** doc/api: added first version of new API docs. Please note
                  that the API docs are currently work in progress.
- **BUG** floatingmenu: fixed a bug with topalign behaviour where scrolling
          would attach the floatingmenu to the left side of the screen.


## 0.20.0-RC9 - 2011/12/07

- **BUG** image-plugin: The saved aspect ratio will now be correcly
          recalculated when a cropping action is sucessfully ended. Previously
		  the aspect ratio was not recalculated and therefore resizing of
		  images resulted in unexpected image sizes.
- **FEATURE** formatlesspaste plugin: The elements stripped by the
              formatlesspaste plugin can now be configured like this

```javascript
	"formatlesspaste" :{
				formatlessPasteOption : true,
				strippedElements : [
				"strong",
				"i",
				"b",
				"u"]
			}
```

- **FEATURE** wai-lang plugin: The styling of the language input field, and
              dropdown suggestion box has been improved.
- **ENHANCEMENT** listenforcer-plugin: The enforce method is now a private
                  function.
- **FEATURE** listenforcer-plugin: List enforcer plugin configuration should
              change

```javascript
	// ... from this:

	"listenforcer" : {
		"editables" : {
			".myselector" : [ "true" ]
		},
		"config" : "false"
	}

	//... to this:

	"listenforcer" : {
		"editables" : [ ".myselector" ]
	}
```

- **FEATURE** listenforcer-plugin: The listenforcer plugin removes any non-list
              top-level elements to ensure that an editable in which lists are
			  enforced will contain exactly one list as the only immediate
			  child of the editable.
- **ENHANCEMENT** some changes in the Browser Plugin (browser.js) to allow
                  multiple, distinguishable instances of browsers on the same
				  page
- **BUG** customizable numerated-header plugin: when header content is deleted,
          the numeration tag will be deleted, too


## 0.20.0-RC8 - 2011/11/22

- **ENHANCEMENT** listenforcer-plugin: The listenforcer plugin was refactored.
                  Method names were changed and the way the plugin works with
				  lists was also changed. It will now no longer replace list
				  dom elments. Instead it will move sibling lists into the
				  first list element within the editable. Previously the whole
				  element was replaced and thus the selection was lost. This
				  caused problems with the floating menu. The user had to click
				  two times into a list to make the floating menu appear since
				  the selection was lost due to dom replacements. This is now
				  fixed.
- **BUG** core: The aloha-editable-activated will now no longer invoked twice.
- **BUG** image-plugin: Fixed handling of width and height when the user
          entered the cropping mode. You can resize the crop area by entering
		  values in the width and height field. 
- **BUG** list-plugin/link-plugin: The list plugin interfered with the link
          plugin behaviour. Previously it was not possible to create links
		  within a list due to a bug within the list plugin. The list plugin
		  will now no longer use the Aloha.List scope.
- **BUG** link-plugin: Fixed problem with auto-suggestion mechanism for the
          link input field causing the the wrong href value to be taken.


## 0.20.0-RC7 - 2011/11

- **BUG** link-plugin: Fixed javascript error that occured when linking items
          using the repository browser in Internet Explorer 8.
- **BUG** boilerplate demo: Fixed javascript error that occured in Internet
          Explorer 8.
- **ENHANCEMENT** flag-icons plugin: It is now necessary to add the flag-icons
                  plugin in the aloha plugin load order before any plugins that
				  need to use the shared flag icons.
- **ENHANCEMENT** metaview-plugin: Fixed metaview plugin to use shared flags
                  icon from flag-icons plugin, for consistancy between plugins.
- **ENHANCEMENT** wai-lang-plugin: Improved wai-lang language selection ui.
                  Organized flags to be in a plugin their own plugin so that
				  the icons can be shared between other components.
- **BUG** link-plugin: The autocomplete list is now closed properly when esc
          was pressed.

## 0.20.0-RC6 - 2011/11

- **BUG** link-plugin/linkbrowser-plugin: Previously the highlight css for a
          link was not removed after an item was selected by the linkbrowser.
		  Now highlight css will be correctly removed and the cursor will be
		  placed back into the content. Previously the selection was lost.
- **BUG** table-plugin: Fixed a bug that deactivated tables after 5 seconds.
          This issue was caused by a failure within the table registry. Instead
		  of loading the cloned object the original table was loaded and
		  deactivated.


## 0.20.0-RC5 - 2011/11

- **BUG** link-plugin: The link plugin will no longer remove repository data
          attributes from the link when the user clicks a link and leaves it
		  imediately. Previously those repository data attributes where removed
		  when the repository lookup was not finished on time (before the user
		  left the link). For the user the repository link was transformed to a
		  normal link. This is now fixed.


## 0.20.0-RC4 - 2011/11

- **BUG** FloatingMenu: The FloatingMenu will now check the
          Aloha.settings.floatingmenu.topalignOffset parameter to be not
		  undefined, as checking for 'number' was too strict


## 0.20.0-RC3 - 2011/11

- **FEATURE** link-plugin: The default behaviour for the link plugin has
              changed. Links with empty hrefs will not be removed automatically
			  any longer - removing the current href has to be confirmed by
			  pressing enter to delete the link itself. Use the unlink button
			  to remove the link directly.


## 0.20.0-RC2 - 2011/11

- **BUG** link-plugin: Fixed bug in link-plugin, which prevented correct
          selection of items from the repository browser when creating a link
		  on a fresh page
- **BUG** browser-plugin: Fixed a bug that prevented the browser plugin to load
          its dependencies correctly.


## 0.20.0-RC1 - 2011/11

- **BUG** link-plugin: Fixed a bug that prevented correct selection of items
          from the repository browser when a new link was created on a fresh
		  loaded page.


## 0.20.0 - 2011/11
- core: Add option for "cls" property to be added to ui-attributefields. cls will be an optional extra CSS class that will be added to this component's Element. This can be useful for adding customized styles to the component or any of its children using standard CSS rules. (http://docs.sencha.com/ext-js/4-0/#!/api/Ext.AbstractComponent-cfg-cls)
- ribbon-plugin: The ribbon will no longer be visible by default. Instead you can use the show function to make it appear.
- image-plugin: The plugin will now use a different method to calculate the width/height when using a fixed aspect ratio.
- core: Fixed floatingmenu to stay visible, if pinned and window is resized.
- core: Added new Method to FloatingMenu: activateTabOfButton(name) will activate the tab containing the button with given name (if tab is visible)
- core: Fixed all plugins to not use FloatingMenu.userActivatedTab, but FloatingMenu.activateTabOfButton instead. This will ensure that switching Tabs will also work, if floatingmenu is configured individually.
	- fixed link-plugin to bind events to links when editables are created. Also bind events to new created links. This ensures that Hotkey CTRL+L to create a new link works, and links can be followed by clicking on them while holding CTRL
	- enforced correct highlighting of selection within the input field
	- fixed handling of external links. Previously it was not possible to change a repository link to an external link.
	- initially clicking on an existing link before the link tab has been rendered would leave you with an empty href field. This is actually an ExtJS issue, which has been workarounded.
	- fixed: autosuggest sometimes left fragments on the screen when closing the autosuggest field early.
- listenforcer-plugin: fixed a bug which would cause an error when activating or deactivating an editable
- listenforcer-plugins: Fixed a possible jquery error within the listforcer plugin. Previously this plugin was not requiring aloha using require.js. This was now corrected. 
- format-plugin: tags removed by the "remove format" button may now be configured by setting Aloha.settings.plugins.format.removeFormats = ['b', 'strong', 'whatever']; The default set of formats to be removed is: 'strong', 'em', 'b', 'i', 'cite', 'q', 'code', 'abbr', 'del', 'sub', 'sup'
- browser-plugin
	- The browser now supports i18n and has better paging support, if the repositories provides meta information (numItems, hasMoreItems)
	- fixed a bug with the paging algorithm when jumping to the last page
- sidebar: The sidebar can now be disabled using the Aloha.settings.sidebar.disabled flag.
- core: added +Aloha.ready( function() {} )+ 
- core: Aloha base url is now auto-detected
- core: Aloha plugins are now loaded in through `data-plugins="format,table"` on the aloha `script` element
	- See demos for more usage information
- core: moved to requireJS
	- Structure overhaul
		- `WebContent` is now `src`
		- `build/out` is now `out`
		- Plugins are now nicely named, and have dropped their ExtJS prefixes. Eg. the format plugin was renamed from 'com.gentics.aloha.plugins.Format' to 'format'. Have a look at the plugin folder for a complete overview of new plugin names.
	- refactored respecting commonJS package structure
	- AMD loading	- Convert Plugins to RequireJS structure	- improved plugin lodaing (lib, css, doc, i18n)	- Major Source Code Structure Refinements	- build		- CSS Bundling & Compression		- JavaScript Bundling & Compression		- The GENTICS namespace has been completely removed from all objects in Aloha Editor's core	- Building overhaul		- Building has moved from Java + Ant to Node.js + Buildr		- Building now runs in seconds instead of minutes, with greater compression ratios		- Building will run strict JSHint code quality tests		- Output is now more consistent with source, demos can remain untouched between using the src and out versions		- JavaScript and CSS files are now bundled into `aloha.js` and `aloha.css`- core: documentation
	- guides for using Aloha Editor
	- JSdoc	
- core: tests
	- added testbox for developer
	- commandAPI test suite
	- improve core tests
	- added plugin API tests
	- added repository API tests
- core: ranslations as JSON files
- core: Support for Opera (>11)
- core: update jQuery to 1.7
- contenthandler-plugin: (for copy/paste)
	- sanitize (configureable HTML elements and attributes)
	- word
	- generic (for html and text)
- core: implemented Aloha.execCommand stack
	- Bold
	- Delete
	- ForwardDelete
	- InsertParagraph
	- InsertLineBreak
	- InsertHTML
	- InsertOrderedList
	- InsertUnorderedList
	- Indent
	- Outdent
- table-plugin
	- merging and splitting
	- repair tables if they are broken
- list-plugin
	- fixed issues in IE with empty list nodes 
- sidebar-plugin: new 
- image: new
- horizontalruler-plugin: new 
- characterpicker-plugin: new
- undo-plugin: new
- new extra plugins
	- cite
	- headerids
	- metaview
	- wai-lang
	- speak
	- googletranslate
	- Introduced a new plugin that numerates all headers. (e.g. 1. Header1 1.1 Header2 2 Header1 ....)
	- Introduced a new plugin that lets you paste from word without formating. It will strip formatings like bold, italic, ...

- Fixed: the genericcontenthandler caused problems when an editable was initialized

  The genericcontenthandler was enabled by default for the initialization of editables. The genericcontenthandler is too brutal and does more cleanups and conversions than one would normally want. The fix was to remove the genericcontenthandler from the default setting.

  In particular, the conversion from strong tags to b tags (and other tag conversions) is unwanted.

  An issue was created for a replacement of the genericcontenthandler for the initialization of editables:
  https://github.com/alohaeditor/Aloha-Editor/issues/348
  
- FloatingMenu
	The FloatingMenu now accepts the Aloha.settings.floatingmenu.topalignOffset setting, which will define the vertical offset to the editable when the "topalign" behavior is used. The default value is 90px, so if you activate the FloatingMenu's topalign behaviour the FloatingMenu will hover 90px above the currently active editable. Switch it to any meaningful integer offset you prefer.

## 0.10.-0.19.0
The reason for not releasing this builds was the ongoing refactoring of the core engine to implement all functionallities based on execCommand.
Non of these releases reached a production ready state. We still increased the release number due to the fact that we also tested the new release process with maven and archivia and it would brake dependencies if we wouldn't have increased the version number.

## 0.9.3 - October 2010
	- Link/Href handling
	- Repository browser
		- As well as sample Delicious and LinkList Repositories
	- Textarea and $('#myTextarea').aloha() support
	- Table plugin
	- Paste from Microsoft Word
	- Plugins are now submodules
	- Abbreviation plugin
	- LinkChecker plugin<|MERGE_RESOLUTION|>--- conflicted
+++ resolved
@@ -12,7 +12,6 @@
                usage, or intent of an existing one.
 - **MANUAL CHANGE**: The change requires changes to existing implementation.
 
-<<<<<<< HEAD
 # 0.21.x
 
 ## 0.21.2 - 2012/08/16
@@ -61,13 +60,6 @@
 		   the propping <br>.  We now use a stricter check to remove this false
 		   positive.
 
-=======
-# 0.20.x
-
-## 0.20.22 - 2012/08/16
-
-- **ENHANCEMENT**: link-plugin: Removed unwanted margins from the sidebar panel of the link attribute.
->>>>>>> 22b3de85
 - **BUG**: Fixed block formatting (p, h1, ...)
 
     To reproduce the error
@@ -85,7 +77,6 @@
     The result before this fix would have been that in the last step both
     paragraphs were formatted as h3.
 
-<<<<<<< HEAD
 
 - **BUG**: core: We now also remove jquery* attributes before the content is saved.
 
@@ -104,17 +95,6 @@
 ## 0.21.1 - 2012/08/06
 
 - **MANUAL CHANGE**: The API Method setActiveButton() of the MultiSplit component changed: the parameter must be the name of the button to set active, not the index.
-=======
-- **BUG**: core: We now also remove jquery* attributes before the content is saved.
-- **BUG**: core: We now log a warning to the console if repositories run into timeouts.
-- **BUG**: wai-lang: We now load the language dataset in the query method. This fixes the issue that if the first request went wrong it was never loaded again.
-- **BUG**: sidebar: The sidebar now remembers the current selection and refreshes itself when it is being opened.
-- **BUG**: wordcontenthandler: Fixed the pasting of tables with empty cells.
-- **BUG**: wordcontenthandler: Fixed the pasting of lists in chrome and IE9.
-
-
-## 0.20.21 - 2012/08/06
->>>>>>> 22b3de85
 
 - **MANUAL CHANGE**: Changed the aloha-smart-content-changed event
 
@@ -487,6 +467,36 @@
 
 - **BUG**: core&numerated-headers-plugin: Fixed that sometimes DOM INDEX EXCEPTIONS occured when formating a list of paragraphs.
 
+
+# 0.20.x
+
+## 0.20.22 - 2012/08/16
+
+- **ENHANCEMENT**: link-plugin: Removed unwanted margins from the sidebar panel of the link attribute.
+- **BUG**: Fixed block formatting (p, h1, ...)
+
+    To reproduce the error
+
+    * insert two paragraphs into an editable
+
+    "
+    Paragraph1
+    Paragraph2
+    "
+
+    * select both paragraphs and format them as h2
+    * click into the second paragraph and format as h3
+
+    The result before this fix would have been that in the last step both
+    paragraphs were formatted as h3.
+
+- **BUG**: core: We now also remove jquery* attributes before the content is saved.
+- **BUG**: core: We now log a warning to the console if repositories run into timeouts.
+- **BUG**: wai-lang: We now load the language dataset in the query method. This fixes the issue that if the first request went wrong it was never loaded again.
+- **BUG**: sidebar: The sidebar now remembers the current selection and refreshes itself when it is being opened.
+- **BUG**: wordcontenthandler: Fixed the pasting of tables with empty cells.
+- **BUG**: wordcontenthandler: Fixed the pasting of lists in chrome and IE9.
+
 ## 0.20.21 - 2012/08/06
 
 - **MANUAL CHANGE**: Changed the aloha-smart-content-changed event
@@ -695,6 +705,7 @@
 - **BUG** floatingmenu: Fixed problem with showing floatingmenu shadow too early
 - **BUG** core: Fixed a permission error in Firefox, when Aloha Editor tried to access a document property of an external ressource
 - **BUG** table-plugin: Fixed the cleanup of the table cells on blur not cleaning up correctly (caused by a typo in the element class)
+- **BUG** core: Fixed a javascript error in IE9 stating that the method createContextualFragment doesn't exist (fixed in extjs)
 
 ## 0.20.8 - 2012/04/06
 
@@ -703,6 +714,7 @@
 - **BUG** core: The cursor processing around non-contenteditable elements (blocks) was not functioning as described or desired.  It now behaves with more stability especially on Internet Explorer.
 - **ENHANCEMENT** core: Improved efficiency of cursor processing, especially around blocks.
 - **FEATURE** core: It is now possible to place the caret between two adjecent non-contenteditable elements.
+- **ENHANCEMENT** core: The jquery-plugin require plugin will now be able to return loaded plugins. Previously loaded plugins were just accessible through the extended jquery object.
 - **FEATURE** editable.js: introduced method setContents() -- use Aloha.getEditableById('my-editable').setContents('Aloha World') to set the contents of the editable with the ID my-editable
 - **BUG** smartContentChange is now again triggered when pressing enter key; and new: delete / backspace keys
 - **ENHANCEMENT** enabled image plugin in boilerplate demo. needs some enhancements to be more user friendly

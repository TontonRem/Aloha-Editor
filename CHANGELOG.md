# Aloha Editor Changelog

This document is to serve as a "what has been done" in terms of the [Roadmap](https://github.com/alohaeditor/Aloha-Editor/wiki/Roadmap)


All changes are categorized into one of the following keywords:

- **BUG**: The change fixes a bug.
- **ENHANCEMENT**: The change improves the software, but otherwise makes no
                   functional change to any feature.
- **FEATURE**: The change introduces a new feature, or modifies the function,
               usage, or intent of an existing one.

## 0.21.0 - dev

<<<<<<< HEAD
- block plugin: Aloha Block Plugin has now been greatly cleaned up and improved. Besides greatly cleaned up API and documentation, the new features include Drag/Drop, Deletion and Copy/Paste support. Now fully cross-browser (IE7, IE8, IE9, Chrome, Firefox).i
- block plugin: added data-attribute to prevent triggering scope changes when a block is activated
- block plugin: revamped colors for highlighting blocks
- commands.delete: fixed a bug with the delete command when contents are preceded by ignorable whitespace. also added a delete test for that.
=======
- **ENHANCEMENT**: block plugin: Aloha Block Plugin has now been greatly cleaned up and improved. Besides greatly cleaned up API and documentation, the new features include Drag/Drop, Deletion and Copy/Paste support. Now fully cross-browser (IE7, IE8, IE9, Chrome, Firefox).
- **BUG**: commands.delete: fixed a bug with the delete command when contents are preceded by ignorable whitespace. also added a delete test for that.
- **ENHANCEMENT**: The new plugin dom-to-xhtml attempts to create a valid XHTML serialization of the document when getContents() is called.
- **ENHANCEMENT**: core: The jquery-plugin require plugin will now be able to return loaded plugins. Previously loaded plugins were just accessible through the extended jquery object.
- **ENHANCEMENT**: block plugin: Aloha Block Plugin has now been greatly cleaned up and improved. Besides greatly cleaned up API and documentation, the new features include Drag/Drop, Deletion and Copy/Paste support. Now fully cross-browser (IE7, IE8, IE9, Chrome, Firefox).
- **ENHANCEMENT**: commands.delete: fixed a bug with the delete command when contents are preceded by ignorable whitespace. also added a delete test for that.
- **ENHANCEMENT**: image plugin: splitting main fat file (1500 lines) for easying maintenance and evolutions. The new file which contains the gui is called 'image-floatingMenu.js'. The all sources of the image plugin were jslinted.
- **ENHANCEMENT**: image plugin: abstracting ui calls and removing FloatingMenu dependency from main plugin file
- **BUG**: image plugin: building a selection from scratch when an image is clicked isn't safe as conflictual browser behaviours
- **ENHANCEMENT**: image plugin: new method getImgFocus used in place of findImgMarkup which is pointless now
- **BUG**: image plugin: containing editable not selectable after image plugin activation.
- **BUG**: image plugin: when plugin activated on an image, clicking a second image don't disable resize on first one.
- **BUG**: image plugin: fixing focus and value of srcField when image is clicked (previously handled by selectionChange)
- **ENHANCEMENT**: core: #448 Aloha Editor possibility to be loaded as requireJS module
- **FEATURE**: added hotkey functionality
- **FEATURE**: added Aloha.settings.plugins.load to load plugins also via config
- **BUG**: fixes alohaeditor/Aloha-Editor##424 -- SmartContentChanged is not triggered when hitting
- **BUG**: browser: fixes alohaeditor/Aloha-Editor#415 -- Repositorie entries appears twice in explorer
- **FEATURE**: images browser plugin
- **ENHANCEMENT**: browser: commenting some methods and coding guidelines
- **BUG**: browser: fixes alohaeditor/Aloha-Editor#460 -- Error when multiple repositories are configured
- **BUG** block sidebar attribute editor: when using backspace/del in an input field the block was removed
- **FEATURE** plugin extra/proxy: as multiple plugins need a proxy script to access external resources there's now one for all to use
- **FEATURE** editable.js: introduced method setContents() -- use Aloha.getEditableById('my-editable').setContents('Aloha World') to set the contents of the editable with the ID my-editable
- **FEATURE** editable.js: introduced method setContents() -- use Aloha.getEditableById('my-editable').setContents('Aloha World') to set the contents of the editable with the ID my-editable
- **BUG** smartContentChange is now again triggered when pressing enter key; and new: delete / backspace keys
- **ENHANCEMENT** enabled image plugin in boilerplate demo. needs some enhancements to be more user friendly
- **BUG** align plugin: Fixed alignment behavior and place the buttons in the format tab instead of a new one.
- **FEATURE** hints plugin: Implemented using Tipsy as tooltip library and the latest Aloha-Editor plugin standard.
- **ENHANCEMENT** block plugin: added data-attribute to prevent triggering scope changes when a block is activated
- **ENHANCEMENT** block plugin: revamped colors for highlighting blocks
- **BUG** updated dom.js to reflect HTML5 spec changes; format with u and i tags is now available; updated default button config
- **ENHANCEMENT** config options per editable for plugin common/horizontalruler and extra/toc
- **ENHANCEMENT** configure the sidebar handle position via Aloha.settings.sidebar.handle.top
- **ENHANCEMENT** table plugin: disable split / merge cell buttons when not possible to use
- **ENHANCEMENT** dom-to-xhtml plugin: non-specified attributes are excluded from serialization, making attribute serialization more consistent on IE7 and IE8.
- **FEATURE** API docs: added first version of new API docs
- **FEATURE** HotKey feature added for link, format and wai-lang plugin
- **BUG** added missing endprologue. and regenerated guides; jslint for image plugin
- **ENHANCEMENT** Added very simple example for loading Aloha Editor. Simplyfied "Using Aloha Editor" guides page.
- **ENHANCEMENT** adding documentation about Aloha Editor events

>>>>>>> cda82462

## 0.20.7 - 2012/03/7

- **BUG** link: fixed a bug in the link list static repository plugin that would cause aloha to fail when no settings for the linklist repository were specified.
- **BUG** formatlesspaste plugin: fixed IE syntax error caused by a comma at the end of a list.

## 0.20.6 - 2012/03/01

- **BUG** link: fixed a bug in the link list static repository plugin that caused Internet Explorer to fail handling repository links.
- **BUG** dom-to-xhtml plugin: fixed attribute names are not lowercased
- **BUG** floatingmenu: fixed floating menu's reading of configuration values
          so that they are parsed into numbers.
- **BUG** floatingmenu: fixed floating menu positioning when view port is
          scrolled so that it takes into account the aligntopOffset setting.

- **ENHANCEMENT** Added jslint setup to guides and fixed error output in build script.
- **ENHANCEMENT** The new plugin dom-to-xhtml attempts to create a valid XHTML serialization of the document when getContents() is called.
- **BUG** Paste plugin: paste into an editable in an editable is now working
- **BUG** Selection of content in an contenteditable=false which is not a child of an Aloha Editor instance now works like expected
- **ENHANCEMENT** Repositories: It is now possible to configure the timeout for querying repositories.
- **ENHANCEMENT** Floating menu: It is now possible to configure the floating menu to be 'append' to an other element. It is needed to set an extra option 'element' with the ID of the HTML DOM element where the fm should be attach to. The floating menu is attached to the same position as the 'element'.
- **ENHANCEMENT** Floating menu: If the floating menu is set to be not draggable, the drag&drop bar + pin will not be shown
- **BUG** engine.js: insert paragraph was sometimes broken in IE7 (copy of empty/all p-element attributes)
- **ENHANCEMENT** updated plugin: table of contents (toc) to work with the current Aloha Editor version
- **BUG** characterpicker plugin: fixed cursor position after inserting a character
- **ENHANCEMENT** Browser plugin: loading of required jQuery plugins is now changed so all can be loaded via CDN


## 0.20.5 - 2012/02/09

- **ENHANCEMENT** word contenthandler: cleanup for pasted word documents with table of contents
- **BUG** paste plugin: removed trim of pasted contents -- test[ text] + 2x c&p results now in test text text instead of testtexttext
- **BUG** format/table plugin: added a workaround in the format plugin to enable formating of selected cells
- **ENHANCEMENT** cite plugin: config option if sidebar should auto open or not (Aloha.settings.plugins.cite.sidebar.open: true|false)
- **BUG** The link plugin won't use a scope but will now hide/show it's buttons directly.
- **BUG** Fixed the way the table plugin unwrapped it's cell contents when deactivating a table - all dom object references where lost before. Now the objects are truly unwrapped, and just moved up one step within the dom structure.

## 0.20.4 - 2012/01/27

- **BUG** core: fixed IE7 browser crash caused by dereferencing element attributes.
- **BUG** floatingmenu: Fixed positioning of floating menu when it extends
          beyond the width of the viewport


## 0.20.3 - 2012/01/24

- **BUG** floatingmenu: Fixed float position of floatingmenu when it moves
          between editables.
- **BUG** core: Removes ExtJS' IE6 style fixes which break layout in IE9.
- **BUG** image-plugin: The image plugin will now only display the crop buttons
          when the cropping area selection was finished. This avoids a bug in
		  Internet Explorer 7 where the crop area could not be resized once the
		  user entered those crop buttons.
- **BUG** core: Fixed floating menu pinning with topalign behaviour
          (topalignOffset, horizontalOffset)


## 0.20.2 - 2012/01/19

- **BUG** image-plugin: Replaced unicode characters in the crop buttons with
          images to fix display issues within Internet Explorer 7.
- **BUG** core: Fixed problem where Internet Explorer 7 and jquery.store will
          not work with frames since it will fallback to window.name storage.
		  We'll now use a void storage for IE7. This means that IE7 will not be
		  able to store floating menu postion and other settings.
- **BUG** core: Fixed problem of Internet Explorer 7 crashing when invoking
          jQuery's `removeAttr`.
- **BUG** html5shims: Function `getRootParent` in ecma5schims.js no longer
          throws an error when `null` or `undefined` is passed to it.
- **BUG** core: fixed incorrect dependency on jquery.json-2.2 where util/json2
          is needed instead and made it globally available
- **ENHANCEMENT** core: Removed unneeded JSON empty function definition that
                  surpressed errors in IE.
- **ENHANCEMENT** guides: Updated guides. They now include a directory
                  structure explanation and a detailed release guide.
- **ENHANCEMENT** word contenthandler: html cleanup for empty tags, removal of
                  spans and the paragraph numbering from TOC feature.


## 0.20.1 2012/01/13

- **ENHANCEMENT** table-plugin: fixed incorrect repairing of tables (cells were
                  appended to rows containing th elements).


## 0.20.0 2011/12/27

- **ENHANCEMENT** doc/api: added first version of new API docs. Please note
                  that the API docs are currently work in progress.
- **BUG** floatingmenu: fixed a bug with topalign behaviour where scrolling
          would attach the floatingmenu to the left side of the screen.


## 0.20.0-RC9 - 2011/12/07

- **BUG** image-plugin: The saved aspect ratio will now be correcly
          recalculated when a cropping action is sucessfully ended. Previously
		  the aspect ratio was not recalculated and therefore resizing of
		  images resulted in unexpected image sizes.
- **FEATURE** formatlesspaste plugin: The elements stripped by the
              formatlesspaste plugin can now be configured like this

```javascript
	"formatlesspaste" :{
				formatlessPasteOption : true,
				strippedElements : [
				"strong",
				"i",
				"b",
				"u"]
			}
```

- **FEATURE** wai-lang plugin: The styling of the language input field, and
              dropdown suggestion box has been improved.
- **ENHANCEMENT** listenforcer-plugin: The enforce method is now a private
                  function.
- **FEATURE** listenforcer-plugin: List enforcer plugin configuration should
              change

```javascript
	// ... from this:

	"listenforcer" : {
		"editables" : {
			".myselector" : [ "true" ]
		},
		"config" : "false"
	}

	//... to this:

	"listenforcer" : {
		"editables" : [ ".myselector" ]
	}
```

- **FEATURE** listenforcer-plugin: The listenforcer plugin removes any non-list
              top-level elements to ensure that an editable in which lists are
			  enforced will contain exactly one list as the only immediate
			  child of the editable.
- **ENHANCEMENT** some changes in the Browser Plugin (browser.js) to allow
                  multiple, distinguishable instances of browsers on the same
				  page
- **BUG** customizable numerated-header plugin: when header content is deleted,
          the numeration tag will be deleted, too


## 0.20.0-RC8 - 2011/11/22

- **ENHANCEMENT** listenforcer-plugin: The listenforcer plugin was refactored.
                  Method names were changed and the way the plugin works with
				  lists was also changed. It will now no longer replace list
				  dom elments. Instead it will move sibling lists into the
				  first list element within the editable. Previously the whole
				  element was replaced and thus the selection was lost. This
				  caused problems with the floating menu. The user had to click
				  two times into a list to make the floating menu appear since
				  the selection was lost due to dom replacements. This is now
				  fixed.
- **BUG** core: The aloha-editable-activated will now no longer invoked twice.
- **BUG** image-plugin: Fixed handling of width and height when the user
          entered the cropping mode. You can resize the crop area by entering
		  values in the width and height field. 
- **BUG** list-plugin/link-plugin: The list plugin interfered with the link
          plugin behaviour. Previously it was not possible to create links
		  within a list due to a bug within the list plugin. The list plugin
		  will now no longer use the Aloha.List scope.
- **BUG** link-plugin: Fixed problem with auto-suggestion mechanism for the
          link input field causing the the wrong href value to be taken.


## 0.20.0-RC7 - 2011/11

- **BUG** link-plugin: Fixed javascript error that occured when linking items
          using the repository browser in Internet Explorer 8.
- **BUG** boilerplate demo: Fixed javascript error that occured in Internet
          Explorer 8.
- **ENHANCEMENT** flag-icons plugin: It is now necessary to add the flag-icons
                  plugin in the aloha plugin load order before any plugins that
				  need to use the shared flag icons.
- **ENHANCEMENT** metaview-plugin: Fixed metaview plugin to use shared flags
                  icon from flag-icons plugin, for consistancy between plugins.
- **ENHANCEMENT** wai-lang-plugin: Improved wai-lang language selection ui.
                  Organized flags to be in a plugin their own plugin so that
				  the icons can be shared between other components.
- **BUG** link-plugin: The autocomplete list is now closed properly when esc
          was pressed.

## 0.20.0-RC6 - 2011/11

- **BUG** link-plugin/linkbrowser-plugin: Previously the highlight css for a
          link was not removed after an item was selected by the linkbrowser.
		  Now highlight css will be correctly removed and the cursor will be
		  placed back into the content. Previously the selection was lost.
- **BUG** table-plugin: Fixed a bug that deactivated tables after 5 seconds.
          This issue was caused by a failure within the table registry. Instead
		  of loading the cloned object the original table was loaded and
		  deactivated.


## 0.20.0-RC5 - 2011/11

- **BUG** link-plugin: The link plugin will no longer remove repository data
          attributes from the link when the user clicks a link and leaves it
		  imediately. Previously those repository data attributes where removed
		  when the repository lookup was not finished on time (before the user
		  left the link). For the user the repository link was transformed to a
		  normal link. This is now fixed.


## 0.20.0-RC4 - 2011/11

- **BUG** FloatingMenu: The FloatingMenu will now check the
          Aloha.settings.floatingmenu.topalignOffset parameter to be not
		  undefined, as checking for 'number' was too strict


## 0.20.0-RC3 - 2011/11

- **FEATURE** link-plugin: The default behaviour for the link plugin has
              changed. Links with empty hrefs will not be removed automatically
			  any longer - removing the current href has to be confirmed by
			  pressing enter to delete the link itself. Use the unlink button
			  to remove the link directly.


## 0.20.0-RC2 - 2011/11

- **BUG** link-plugin: Fixed bug in link-plugin, which prevented correct
          selection of items from the repository browser when creating a link
		  on a fresh page
- **BUG** browser-plugin: Fixed a bug that prevented the browser plugin to load
          its dependencies correctly.


## 0.20.0-RC1 - 2011/11

- **BUG** link-plugin: Fixed a bug that prevented correct selection of items
          from the repository browser when a new link was created on a fresh
		  loaded page.


## 0.20.0 - 2011/11
- core: Add option for "cls" property to be added to ui-attributefields. cls will be an optional extra CSS class that will be added to this component's Element. This can be useful for adding customized styles to the component or any of its children using standard CSS rules. (http://docs.sencha.com/ext-js/4-0/#!/api/Ext.AbstractComponent-cfg-cls)
- ribbon-plugin: The ribbon will no longer be visible by default. Instead you can use the show function to make it appear.
- image-plugin: The plugin will now use a different method to calculate the width/height when using a fixed aspect ratio.
- core: Fixed floatingmenu to stay visible, if pinned and window is resized.
- core: Added new Method to FloatingMenu: activateTabOfButton(name) will activate the tab containing the button with given name (if tab is visible)
- core: Fixed all plugins to not use FloatingMenu.userActivatedTab, but FloatingMenu.activateTabOfButton instead. This will ensure that switching Tabs will also work, if floatingmenu is configured individually.
	- fixed link-plugin to bind events to links when editables are created. Also bind events to new created links. This ensures that Hotkey CTRL+L to create a new link works, and links can be followed by clicking on them while holding CTRL
	- enforced correct highlighting of selection within the input field
	- fixed handling of external links. Previously it was not possible to change a repository link to an external link.
	- initially clicking on an existing link before the link tab has been rendered would leave you with an empty href field. This is actually an ExtJS issue, which has been workarounded.
	- fixed: autosuggest sometimes left fragments on the screen when closing the autosuggest field early.
- listenforcer-plugin: fixed a bug which would cause an error when activating or deactivating an editable
- listenforcer-plugins: Fixed a possible jquery error within the listforcer plugin. Previously this plugin was not requiring aloha using require.js. This was now corrected. 
- format-plugin: tags removed by the "remove format" button may now be configured by setting Aloha.settings.plugins.format.removeFormats = ['b', 'strong', 'whatever']; The default set of formats to be removed is: 'strong', 'em', 'b', 'i', 'cite', 'q', 'code', 'abbr', 'del', 'sub', 'sup'
- browser-plugin
	- The browser now supports i18n and has better paging support, if the repositories provides meta information (numItems, hasMoreItems)
	- fixed a bug with the paging algorithm when jumping to the last page
- sidebar: The sidebar can now be disabled using the Aloha.settings.sidebar.disabled flag.
- core: added +Aloha.ready( function() {} )+ 
- core: Aloha base url is now auto-detected
- core: Aloha plugins are now loaded in through `data-plugins="format,table"` on the aloha `script` element
	- See demos for more usage information
- core: moved to requireJS
	- Structure overhaul
		- `WebContent` is now `src`
		- `build/out` is now `out`
		- Plugins are now nicely named, and have dropped their ExtJS prefixes. Eg. the format plugin was renamed from 'com.gentics.aloha.plugins.Format' to 'format'. Have a look at the plugin folder for a complete overview of new plugin names.
	- refactored respecting commonJS package structure
	- AMD loading	- Convert Plugins to RequireJS structure	- improved plugin lodaing (lib, css, doc, i18n)	- Major Source Code Structure Refinements	- build		- CSS Bundling & Compression		- JavaScript Bundling & Compression		- The GENTICS namespace has been completely removed from all objects in Aloha Editor's core	- Building overhaul		- Building has moved from Java + Ant to Node.js + Buildr		- Building now runs in seconds instead of minutes, with greater compression ratios		- Building will run strict JSHint code quality tests		- Output is now more consistent with source, demos can remain untouched between using the src and out versions		- JavaScript and CSS files are now bundled into `aloha.js` and `aloha.css`- core: documentation
	- guides for using Aloha Editor
	- JSdoc	
- core: tests
	- added testbox for developer
	- commandAPI test suite
	- improve core tests
	- added plugin API tests
	- added repository API tests
- core: ranslations as JSON files
- core: Support for Opera (>11)
- core: update jQuery to 1.7
- contenthandler-plugin: (for copy/paste)
	- sanitize (configureable HTML elements and attributes)
	- word
	- generic (for html and text)
- core: implemented Aloha.execCommand stack
	- Bold
	- Delete
	- ForwardDelete
	- InsertParagraph
	- InsertLineBreak
	- InsertHTML
	- InsertOrderedList
	- InsertUnorderedList
	- Indent
	- Outdent
- table-plugin
	- merging and splitting
	- repair tables if they are broken
- list-plugin
	- fixed issues in IE with empty list nodes 
- sidebar-plugin: new 
- image: new
- horizontalruler-plugin: new 
- characterpicker-plugin: new
- undo-plugin: new
- new extra plugins
	- cite
	- headerids
	- metaview
	- wai-lang
	- speak
	- googletranslate
	- Introduced a new plugin that numerates all headers. (e.g. 1. Header1 1.1 Header2 2 Header1 ....)
	- Introduced a new plugin that lets you paste from word without formating. It will strip formatings like bold, italic, ...

- Fixed: the genericcontenthandler caused problems when an editable was initialized

  The genericcontenthandler was enabled by default for the initialization of editables. The genericcontenthandler is too brutal and does more cleanups and conversions than one would normally want. The fix was to remove the genericcontenthandler from the default setting.

  In particular, the conversion from strong tags to b tags (and other tag conversions) is unwanted.

  An issue was created for a replacement of the genericcontenthandler for the initialization of editables:
  https://github.com/alohaeditor/Aloha-Editor/issues/348
  
- FloatingMenu
	The FloatingMenu now accepts the Aloha.settings.floatingmenu.topalignOffset setting, which will define the vertical offset to the editable when the "topalign" behavior is used. The default value is 90px, so if you activate the FloatingMenu's topalign behaviour the FloatingMenu will hover 90px above the currently active editable. Switch it to any meaningful integer offset you prefer.

## 0.10.-0.19.0
The reason for not releasing this builds was the ongoing refactoring of the core engine to implement all functionallities based on execCommand.
Non of these releases reached a production ready state. We still increased the release number due to the fact that we also tested the new release process with maven and archivia and it would brake dependencies if we wouldn't have increased the version number.

## 0.9.3 - October 2010
	- Link/Href handling
	- Repository browser
		- As well as sample Delicious and LinkList Repositories
	- Textarea and $('#myTextarea').aloha() support
	- Table plugin
	- Paste from Microsoft Word
	- Plugins are now submodules
	- Abbreviation plugin
	- LinkChecker plugin<|MERGE_RESOLUTION|>--- conflicted
+++ resolved
@@ -13,12 +13,6 @@
 
 ## 0.21.0 - dev
 
-<<<<<<< HEAD
-- block plugin: Aloha Block Plugin has now been greatly cleaned up and improved. Besides greatly cleaned up API and documentation, the new features include Drag/Drop, Deletion and Copy/Paste support. Now fully cross-browser (IE7, IE8, IE9, Chrome, Firefox).i
-- block plugin: added data-attribute to prevent triggering scope changes when a block is activated
-- block plugin: revamped colors for highlighting blocks
-- commands.delete: fixed a bug with the delete command when contents are preceded by ignorable whitespace. also added a delete test for that.
-=======
 - **ENHANCEMENT**: block plugin: Aloha Block Plugin has now been greatly cleaned up and improved. Besides greatly cleaned up API and documentation, the new features include Drag/Drop, Deletion and Copy/Paste support. Now fully cross-browser (IE7, IE8, IE9, Chrome, Firefox).
 - **BUG**: commands.delete: fixed a bug with the delete command when contents are preceded by ignorable whitespace. also added a delete test for that.
 - **ENHANCEMENT**: The new plugin dom-to-xhtml attempts to create a valid XHTML serialization of the document when getContents() is called.
@@ -61,7 +55,6 @@
 - **ENHANCEMENT** Added very simple example for loading Aloha Editor. Simplyfied "Using Aloha Editor" guides page.
 - **ENHANCEMENT** adding documentation about Aloha Editor events
 
->>>>>>> cda82462
 
 ## 0.20.7 - 2012/03/7
 

All changes are categorized into one of the following keywords:

- **BUG**: The change fixes a bug.
- **ENHANCEMENT**: The change improves the software, but otherwise makes no
                   functional change to any feature.
- **FEATURE**: The change introduces a new feature, or modifies the function,
               usage, or intent of an existing one.

----
<<<<<<< HEAD

- **BUG**: the sidebar didn't always update the height of panels correctly.

- **ENHANCEMENT**: error was turned into a warning

	The error message "encountered range object without start or end
	container" was incorrectly logged as an error instead of a
	warning.

- **ENHANCEMENT**: Added a new block implementation of Aloha Editor blocks, which 
				   doesn't render any tag fill icons or borders. This is useful for 
				   tags that should be editable with Aloha Editor.

				   To use this block type, just wrap your tag content in a <div> 
				   with the following attribute: 

				   data-aloha-block-type="EmptyBlock"

- **BUG**: Fixed JS error in Aloha.unbind()

- **ENHANCEMENT**: Added jQuery method mahaloBlock() to "unblock" the elements from a jQuery collection. Added method .unblock() for Blocks to "unblock" a block instance (in both cases without removing the DOM element from the DOM).

- **BUG**: Fixed adding of unwanted <span>'S before tables every time an editable was deactivated when the table plugin and block plugin was used.

- **ENHANCEMENT**: repository-browser: The repository browser will now automatically increase its height.

- **BUG**: Fixed selecting with keyboard or mouse in editables that are nested in blocks, when using the Internet Explorer.

- **BUG**: Fixed block draghandles are sometimes missing

- **BUG**: Fixed clicking custom block handles activates the image plugin
=======
>>>>>>> 570d4a6a
<|MERGE_RESOLUTION|>--- conflicted
+++ resolved
@@ -7,37 +7,5 @@
                usage, or intent of an existing one.
 
 ----
-<<<<<<< HEAD
 
-- **BUG**: the sidebar didn't always update the height of panels correctly.
-
-- **ENHANCEMENT**: error was turned into a warning
-
-	The error message "encountered range object without start or end
-	container" was incorrectly logged as an error instead of a
-	warning.
-
-- **ENHANCEMENT**: Added a new block implementation of Aloha Editor blocks, which 
-				   doesn't render any tag fill icons or borders. This is useful for 
-				   tags that should be editable with Aloha Editor.
-
-				   To use this block type, just wrap your tag content in a <div> 
-				   with the following attribute: 
-
-				   data-aloha-block-type="EmptyBlock"
-
-- **BUG**: Fixed JS error in Aloha.unbind()
-
-- **ENHANCEMENT**: Added jQuery method mahaloBlock() to "unblock" the elements from a jQuery collection. Added method .unblock() for Blocks to "unblock" a block instance (in both cases without removing the DOM element from the DOM).
-
-- **BUG**: Fixed adding of unwanted <span>'S before tables every time an editable was deactivated when the table plugin and block plugin was used.
-
-- **ENHANCEMENT**: repository-browser: The repository browser will now automatically increase its height.
-
-- **BUG**: Fixed selecting with keyboard or mouse in editables that are nested in blocks, when using the Internet Explorer.
-
-- **BUG**: Fixed block draghandles are sometimes missing
-
-- **BUG**: Fixed clicking custom block handles activates the image plugin
-=======
->>>>>>> 570d4a6a
+- **BUG**: Fixed clicking custom block handles activates the image plugin
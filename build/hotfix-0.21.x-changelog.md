All changes are categorized into one of the following keywords:

- **BUG**: The change fixes a bug.
- **ENHANCEMENT**: The change improves the software, but otherwise makes no
                   functional change to any feature.
- **FEATURE**: The change introduces a new feature, or modifies the function,
               usage, or intent of an existing one.

----

- **BUG**: the sidebar didn't always update the height of panels correctly.

- **ENHANCEMENT**: error was turned into a warning

	The error message "encountered range object without start or end
	container" was incorrectly logged as an error instead of a
	warning.

- **ENHANCEMENT**: Added a new block implementation of Aloha Editor blocks, which 
				   doesn't render any tag fill icons or borders. This is useful for 
				   tags that should be editable with Aloha Editor.

				   To use this block type, just wrap your tag content in a <div> 
				   with the following attribute: 

				   data-aloha-block-type="EmptyBlock"

- **BUG**: Fixed JS error in Aloha.unbind()

- **ENHANCEMENT**: Added jQuery method mahaloBlock() to "unblock" the elements from a jQuery collection. Added method .unblock() for Blocks to "unblock" a block instance (in both cases without removing the DOM element from the DOM).

- **BUG**: Fixed adding of unwanted <span>'S before tables every time an editable was deactivated when the table plugin and block plugin was used.

<<<<<<< HEAD
- **BUG**: Fixed selecting with keyboard or mouse in editables that are nested in blocks, when using the Internet Explorer.
=======
- **ENHANCEMENT**: repository-browser: The repository browser will now automatically increase its height.
>>>>>>> 8170f797
<|MERGE_RESOLUTION|>--- conflicted
+++ resolved
@@ -31,8 +31,6 @@
 
 - **BUG**: Fixed adding of unwanted <span>'S before tables every time an editable was deactivated when the table plugin and block plugin was used.
 
-<<<<<<< HEAD
-- **BUG**: Fixed selecting with keyboard or mouse in editables that are nested in blocks, when using the Internet Explorer.
-=======
 - **ENHANCEMENT**: repository-browser: The repository browser will now automatically increase its height.
->>>>>>> 8170f797
+
+- **BUG**: Fixed selecting with keyboard or mouse in editables that are nested in blocks, when using the Internet Explorer.
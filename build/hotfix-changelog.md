All changes are categorized into one of the following keywords:

- **BUG**: The change fixes a bug.
- **ENHANCEMENT**: The change improves the software, but otherwise makes no
                   functional change to any feature.
- **FEATURE**: The change introduces a new feature, or modifies the function,
               usage, or intent of an existing one.

----

<<<<<<< HEAD
- **BUG**: All repositories have been queried even if a target repository has been spezified. Now only the spezified repository is queried.
- **BUG**: core/aloha-links: Prevents yellow borders around aloha-links blocks
- **BUG**: link-plugin: link scope remains active after the selection leaves an anchor element
- **BUG**: blocks: The floating menu will appear when the editor double-clicks
           in an editable block.
- **BUG**: core/selection: Aloha no longer inadvertently removes ranges that
		   are outside of editables.
- **FEATURE**: core: makeClean is in the process of being obsoleted in favor of the aloha/ephemera.js module. See http://aloha-editor.org/guides/writing_plugins.html
- **ENHANCEMENT**: table plugin: IE fix -- the selection of multiple cells was not possible when the selection started in the text; there was no workaround so it's now possible to select coherent cells when you "shift-click" into the second cell of the range you want to select
=======
- **BUG**: formatlesspaste-plugin: Formatless Paste Plugin fixed to correctly
           process configuration settings.
- **BUG**: table-plugin: Ensures that the range is maintained when clicking
		   inside table cells.
- **BUG**: the underline button didn't show up in the toolbar
           after adding the 'u' in the format-plugin configuration.
>>>>>>> 2536d561
<|MERGE_RESOLUTION|>--- conflicted
+++ resolved
@@ -8,7 +8,12 @@
 
 ----
 
-<<<<<<< HEAD
+- **BUG**: formatlesspaste-plugin: Formatless Paste Plugin fixed to correctly
+           process configuration settings.
+- **BUG**: table-plugin: Ensures that the range is maintained when clicking
+		   inside table cells.
+- **BUG**: the underline button didn't show up in the toolbar
+           after adding the 'u' in the format-plugin configuration.
 - **BUG**: All repositories have been queried even if a target repository has been spezified. Now only the spezified repository is queried.
 - **BUG**: core/aloha-links: Prevents yellow borders around aloha-links blocks
 - **BUG**: link-plugin: link scope remains active after the selection leaves an anchor element
@@ -18,11 +23,3 @@
 		   are outside of editables.
 - **FEATURE**: core: makeClean is in the process of being obsoleted in favor of the aloha/ephemera.js module. See http://aloha-editor.org/guides/writing_plugins.html
 - **ENHANCEMENT**: table plugin: IE fix -- the selection of multiple cells was not possible when the selection started in the text; there was no workaround so it's now possible to select coherent cells when you "shift-click" into the second cell of the range you want to select
-=======
-- **BUG**: formatlesspaste-plugin: Formatless Paste Plugin fixed to correctly
-           process configuration settings.
-- **BUG**: table-plugin: Ensures that the range is maintained when clicking
-		   inside table cells.
-- **BUG**: the underline button didn't show up in the toolbar
-           after adding the 'u' in the format-plugin configuration.
->>>>>>> 2536d561

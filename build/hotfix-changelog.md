--- conflicted
+++ resolved
@@ -7,8 +7,6 @@
                    usage, or intent of an existing one.
 
 ----
-<<<<<<< HEAD
-=======
 
 - **BUGFIX**:      core: Fixed selection bug in FF where it was possible to move the selection
                    into a HR (by clicking on it)
@@ -37,4 +35,3 @@
 			  left of the cursor rather than jumping into the table.
 - **BUGFIX**: table plugin: Merging table cells in IE8 will no longer result in
               the contents of merged cells from being lost.
->>>>>>> 01c90b97

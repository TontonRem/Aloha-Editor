--- conflicted
+++ resolved
@@ -8,16 +8,13 @@
 
 ----
 
-<<<<<<< HEAD
 - **BUGFIX**: block plugin: Fix the error "Member not found" occuring when initializing a block
               with links in it. This error occurs on IE 10 compatbility mode with document mode 7.
 
 - **BUGFIX**: paste plugin: Pasting will no longer always break the line.
               A wrapping element will no longer be created to contain the copy
               content. RT#56692
-=======
-- **BUGFIX**: Header ID not showing when an Heading is created
-              The solution to the problem is that every time the selection is in
-              Heading, check for ID attribute and if ID doesn't exists, it creates it.
-              RT#56670
->>>>>>> 8d586533
+
+- **BUGFIX**: header ids plugin: A header ID will now automatically be added as
+              soon as the heading is created if the header id plugins is
+              activated. RT#56670
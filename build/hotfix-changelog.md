All changes are categorized into one of the following keywords:

- **BUG**: The change fixes a bug.
- **ENHANCEMENT**: The change improves the software, but otherwise makes no
                   functional change to any feature.
- **FEATURE**: The change introduces a new feature, or modifies the function,
               usage, or intent of an existing one.

----

- **ENHANCEMENT**: Removed unwanted behaviour from the block plugin's sidebarattributeedtior, which will clear out the whole sidebar when loaded

- **ENHANCEMENT**: added / updated guides for plugins
- **ENHANCEMENT**: enabled linklist.js so it's possible to use the settings for your own list (removed the default entries)
- **ENHANCEMENT**: table plugin: enabled format tab when a whole row/column is selected via click on the row/column header
- **ENHANCEMENT**: sanitize contenthandler: allow attribute target for the a element in the relaxed config
<<<<<<< HEAD
- **BUG**: core: Fixed the fix for IE7 crashes
- **BUG**: core: Fixed Javascript errors that occurred in IE7 when pressing Enter at the end of paragraphs (multiple times).
- **BUG**: core: Fixed possible Javascript error when cleanup operation is done (e.g. after pasting text into an editable).
- **BUG**: commands: Fixed possible browser hang (due to an infinite loop) that occurred, when using the command 'inserthtml' to insert content into an editable span, that is not allowed inside a span (e.g. a h1). This browser hang could occur when using the paste plugin to paste content, since that uses the command 'inserthtml'.
 
=======
- **ENHANCEMENT**: plugin highlighteditables: configurable per editable; CSS can be adapted;
- **ENHANCEMENT**: added a new helper function jQuery.isEmpty() to check if a mixed var is empty or not
>>>>>>> 8d5e4ce7
<|MERGE_RESOLUTION|>--- conflicted
+++ resolved
@@ -14,13 +14,9 @@
 - **ENHANCEMENT**: enabled linklist.js so it's possible to use the settings for your own list (removed the default entries)
 - **ENHANCEMENT**: table plugin: enabled format tab when a whole row/column is selected via click on the row/column header
 - **ENHANCEMENT**: sanitize contenthandler: allow attribute target for the a element in the relaxed config
-<<<<<<< HEAD
 - **BUG**: core: Fixed the fix for IE7 crashes
 - **BUG**: core: Fixed Javascript errors that occurred in IE7 when pressing Enter at the end of paragraphs (multiple times).
 - **BUG**: core: Fixed possible Javascript error when cleanup operation is done (e.g. after pasting text into an editable).
 - **BUG**: commands: Fixed possible browser hang (due to an infinite loop) that occurred, when using the command 'inserthtml' to insert content into an editable span, that is not allowed inside a span (e.g. a h1). This browser hang could occur when using the paste plugin to paste content, since that uses the command 'inserthtml'.
- 
-=======
 - **ENHANCEMENT**: plugin highlighteditables: configurable per editable; CSS can be adapted;
-- **ENHANCEMENT**: added a new helper function jQuery.isEmpty() to check if a mixed var is empty or not
->>>>>>> 8d5e4ce7
+- **ENHANCEMENT**: added a new helper function jQuery.isEmpty() to check if a mixed var is empty or not
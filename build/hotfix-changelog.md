
 !! PLEASE NO LONGER ADD ENTRIES TO THIS FILE !!
http://www.alohaeditor.org/guides/develop_aloha.html#changelog
<<<<<<< HEAD


- **BUGFIX**: highlighteditables plugin: When using nested editables, isModfied()
              would sometimes detect a change although the content is untouched.
              This was due to highlighteditables plugin, which previously didn't
              register the aloha-editable-highlight css class as ephemeral.
              RT#52589
=======
>>>>>>> 30abe8c2
<|MERGE_RESOLUTION|>--- conflicted
+++ resolved
@@ -1,13 +1,9 @@
 
  !! PLEASE NO LONGER ADD ENTRIES TO THIS FILE !!
 http://www.alohaeditor.org/guides/develop_aloha.html#changelog
-<<<<<<< HEAD
-
 
 - **BUGFIX**: highlighteditables plugin: When using nested editables, isModfied()
               would sometimes detect a change although the content is untouched.
               This was due to highlighteditables plugin, which previously didn't
               register the aloha-editable-highlight css class as ephemeral.
-              RT#52589
-=======
->>>>>>> 30abe8c2
+              RT#52589
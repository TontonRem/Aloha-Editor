--- conflicted
+++ resolved
@@ -6,34 +6,4 @@
 - **FEATURE**: The change introduces a new feature, or modifies the function,
                usage, or intent of an existing one.
 
-----
-<<<<<<< HEAD
-
-- **BUG**: table-plugin: Tables inside blocks will no longer be transformed
-           into editable Aloha tables.
-- **BUG**: table-plugin: Fixed the cursor problem with ie7. Now ie7 shows the 
-           system default arrows.
-- **BUG**: core: getEditableHost() returns nearest editable rather than the
-           furthest.
-- **BUG**: blocks: Selecting with <CTRL>+A, when inside of a nested editable,
-           will now only select all of the contents of the immediate editable,
-           rather the contents of parent editables as well.
-- **BUG**: ui: Floating toolbar will attempt to adjust is positioning to remain
-		   entirely in the viewport whenever possible.
-- **BUG**: core: Fixes numerous issues with repository manager including how
-           query() and getChildren() handle immediate, and asynchronous
-           repositories.
-- **BUG**: vendor/repository-browser: Updates repository browser with fix to
-		   not listing repository folders mutliple times into wrong repositories
-		   on the tree.
-- **BUG**: core: Fixed disappearing attributes in browsers that do not support
-           outerHTML.
-- **BUG**: link-plugins: Fixed inserting of links so that links that span
-           multiple elements are not unnecessarily split into fragments.
-- **BUG**: image-plugin: Fix numerous bugs with resizing and cropping and
-           improve overall usability
-- **BUG**: ui: Fix internationalization in confirm-dialog
-- **ENHANCEMENT**: characterpicker-plugin: Various small improvements and fixes;
-           plugin now shows characters in the font of the selected text
-=======
->>>>>>> 4f26aa06
+----
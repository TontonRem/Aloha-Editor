All changes are categorized into one of the following keywords:

- **BUGFIX**:      core: The change fixes a bug.
- **ENHANCEMENT**: ui: The change improves the software, but otherwise makes no
                   functional change to any feature.
- **FEATURE**:     xyz-plugin: The change introduces a new feature, or modifies the function,
                   usage, or intent of an existing one.

----

- **BUGFIX**:      core: Fixed selection bug in FF where it was possible to move the selection
                   into a HR (by clicking on it)
- **BUGFIX**: (textcolor) The button for changing the textcolor can no longer be accidentally
overwritten by custom background images.
<<<<<<< HEAD
- **BUGFIX**: (table) The table plugin will now handle pressing down in the last cell as well
as pressing up in the first cell by positioning the cursor directly before or after the table.
=======
- **FEATURE**:     autoparagraph-plugin: The Autoparagraph Plugin checks the contents of editables
                   and wraps content that is not contained in block level elements into paragraphs.
>>>>>>> 3e3691c7
<|MERGE_RESOLUTION|>--- conflicted
+++ resolved
@@ -12,10 +12,7 @@
                    into a HR (by clicking on it)
 - **BUGFIX**: (textcolor) The button for changing the textcolor can no longer be accidentally
 overwritten by custom background images.
-<<<<<<< HEAD
 - **BUGFIX**: (table) The table plugin will now handle pressing down in the last cell as well
 as pressing up in the first cell by positioning the cursor directly before or after the table.
-=======
 - **FEATURE**:     autoparagraph-plugin: The Autoparagraph Plugin checks the contents of editables
-                   and wraps content that is not contained in block level elements into paragraphs.
->>>>>>> 3e3691c7
+                   and wraps content that is not contained in block level elements into paragraphs.
All changes are categorized into one of the following keywords:

- **BUG**: The change fixes a bug.
- **ENHANCEMENT**: The change improves the software, but otherwise makes no
                   functional change to any feature.
- **FEATURE**: The change introduces a new feature, or modifies the function,
               usage, or intent of an existing one.

----


- **BUG**: plugin metaview: language annotations would result in background images being repeated over and over again - fixed that problem.
- **BUG**: format-plugin: removeFormat for quote and others (#577); enabled the useage of the u element (#580)
- **BUG**: core: Fixed copying of attributes when transforming DOM objects into other DOM objects (e.g. when transforming a list into a paragraph), which caused strange attributes to be written in IE, that caused editing problems (e.g. could not set cursor into paragraph, etc.)
- **BUG**: repository-browser: Some images for the repository browser were changed because Internet Explorer 7+8 don't know how to handle alpha in PNGs.
- **BUG**: repository-browser: Columns that are not sortable will now no longer be displayed like they were sortable.
- **BUG**: formatlesspaste-plugin: Fixed javascript error that ocurred when no custom editable configuration was set
- **BUG**: dom-to-xhtml-plugin: When used in IE7 (or IE8 in IE7 mode), classes of elements were removed. This lead to unexpected behaviour with the BR-tags with class aloha-end-br, that are automatically added, when using the blockelementcontenthandler.
- **BUG**: characterpicker-plugin: Fixed inserting a special character with a collapsed selection, when using IE.
- **BUG**: table-plugin: Enabled proper selection (with mouse or keys) in the editable caption of a table.
- **BUG**: table-plugin: When the contents of a table cell gains the focus, the whole cell is no longer selected. This also affects applying format to contents of a table cell.
- **BUG**: table-plugin: New Captions are now added as first child of the table (before the tbody), according to the HTML5 specification.
- **BUG**: table-plugin: The table plugin will now remove table id's on cleanup.
- **BUG**: numerated-headers-plugin: Fixed error that annotations would not be removed when converting a header to a paragraph. The plugin also added leading spaces to the heading's text. This was removed.
<<<<<<< HEAD
- **ENHANCEMENT**: contenthandler: Modified contenthandlers to allow language annotations made by the wai-lang plugin. This enables copy & paste of language annotations.
=======
- **ENHANCEMENT**: cite-plugin: Fixed cite plugin DOM element attributes. It is not needed to add attributes to blockquote and q tags unless you have defined a referencecontainer. 
- **BUG**: linkbrowser-plugin/numerated-headers-plugin: A bug in the numerated headers plugin caused a javascript error when the linkbrowser window should be closed. This bug was fixed and the linkbrowser window closes now propely.
>>>>>>> 6ba0af3c
<|MERGE_RESOLUTION|>--- conflicted
+++ resolved
@@ -9,8 +9,8 @@
 ----
 
 
-- **BUG**: plugin metaview: language annotations would result in background images being repeated over and over again - fixed that problem.
-- **BUG**: format-plugin: removeFormat for quote and others (#577); enabled the useage of the u element (#580)
+- **BUG**: plugin metaview: language annotations would result in background images being repeated over and over again - fixed that problem.
+- **BUG**: format-plugin: removeFormat for quote and others (#577); enabled the useage of the u element (#580)
 - **BUG**: core: Fixed copying of attributes when transforming DOM objects into other DOM objects (e.g. when transforming a list into a paragraph), which caused strange attributes to be written in IE, that caused editing problems (e.g. could not set cursor into paragraph, etc.)
 - **BUG**: repository-browser: Some images for the repository browser were changed because Internet Explorer 7+8 don't know how to handle alpha in PNGs.
 - **BUG**: repository-browser: Columns that are not sortable will now no longer be displayed like they were sortable.
@@ -22,9 +22,6 @@
 - **BUG**: table-plugin: New Captions are now added as first child of the table (before the tbody), according to the HTML5 specification.
 - **BUG**: table-plugin: The table plugin will now remove table id's on cleanup.
 - **BUG**: numerated-headers-plugin: Fixed error that annotations would not be removed when converting a header to a paragraph. The plugin also added leading spaces to the heading's text. This was removed.
-<<<<<<< HEAD
-- **ENHANCEMENT**: contenthandler: Modified contenthandlers to allow language annotations made by the wai-lang plugin. This enables copy & paste of language annotations.
-=======
 - **ENHANCEMENT**: cite-plugin: Fixed cite plugin DOM element attributes. It is not needed to add attributes to blockquote and q tags unless you have defined a referencecontainer. 
 - **BUG**: linkbrowser-plugin/numerated-headers-plugin: A bug in the numerated headers plugin caused a javascript error when the linkbrowser window should be closed. This bug was fixed and the linkbrowser window closes now propely.
->>>>>>> 6ba0af3c
+- **ENHANCEMENT**: contenthandler: Modified contenthandlers to allow language annotations made by the wai-lang plugin. This enables copy & paste of language annotations.
--- conflicted
+++ resolved
@@ -8,12 +8,6 @@
 
 ----
 
-<<<<<<< HEAD
-=======
-- **BUGFIX**: table-plugin: (Firefox) Pressing tab in the last cell of last
-              row creates a row, but the cursor was placed outside the
-              table. With this fix the cursor is placed in the first cell of
-              the created row. #RT57686
 
 - **BUGFIX**: core: (Internet Explorer) When using the cursor keys to move the
               cursor up and down across blocks (non editable areas) it was possible
@@ -21,5 +15,4 @@
               trapped in this state and using the cursor up/down keys would scroll
               the page up and down (with some strange rendering of the cursor).
               This has been fixed now to prevent entering non editable areas with
-              the cursor. #RT57706
->>>>>>> ae339d73
+              the cursor. #RT57706
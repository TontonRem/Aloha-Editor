All changes are categorized into one of the following keywords:

- **BUGFIX**:      core: The change fixes a bug.
- **ENHANCEMENT**: ui: The change improves the software, but otherwise makes no
                   functional change to any feature.
- **FEATURE**:     xyz-plugin: The change introduces a new feature, or modifies the function,
                   usage, or intent of an existing one.

----

- **BUGFIX**: WAI input text is mistaken by the Caption Table
              Putting the image of WAI inside the input text we make clear that this
              input text is for WAI text and not for Table Caption. RT#56649
- **BUGFIX**: Creation of several links or abbreviation is not fill with the same value.
              When create several links in different paragraphs or item list
              the value is not set the same for all the links but only for the first
              in the range selection.
              Changes were made so several links or abbreviation in the same selection
              have the same value. RT#55298
- **BUGFIX**: Table caption is removed every time is deactivated.
              Table caption is now hidden or shown but not removed,
              so the original text remains. RT#56649
- **BUGFIX**: Fix display of values after image-reset and improve the
              size-check of image-resizing
- **BUGFIX**: image plugin: Various fixes and improvements for resizing, cropping and resetting images have been added, 
              to improve the cohesion between displayed values and actual sizes.
<<<<<<< HEAD
- **BUGFIX**: Inputs containing image height/width don't display when image is loaded (ie9)
              When selecting an image the width and height inputs were not displayed.
              The problem was that when assigning the value to the input, the jQuery.val function was not
              working, because the element wasn't associated to the DOM yet.
=======
- **BUGFIX**: Outline on Icons is too big. No differences between an icon enabled or disabled.
              The outline when the icon is focused is too big and the user can't distinguish when a button
              icon is enabled or disabled. Adding box-shadow (same behavior for different browsers)
              the problem was solved.
>>>>>>> 0b993f12
<|MERGE_RESOLUTION|>--- conflicted
+++ resolved
@@ -24,14 +24,11 @@
               size-check of image-resizing
 - **BUGFIX**: image plugin: Various fixes and improvements for resizing, cropping and resetting images have been added, 
               to improve the cohesion between displayed values and actual sizes.
-<<<<<<< HEAD
 - **BUGFIX**: Inputs containing image height/width don't display when image is loaded (ie9)
               When selecting an image the width and height inputs were not displayed.
               The problem was that when assigning the value to the input, the jQuery.val function was not
               working, because the element wasn't associated to the DOM yet.
-=======
-- **BUGFIX**: Outline on Icons is too big. No differences between an icon enabled or disabled.
+- **BUGFIX**: Outline on icons is too big resulting in too little visual difference between enabled or disabled state.
               The outline when the icon is focused is too big and the user can't distinguish when a button
-              icon is enabled or disabled. Adding box-shadow (same behavior for different browsers)
-              the problem was solved.
->>>>>>> 0b993f12
+              icon is enabled or disabled. By adding box-shadow (same behavior for different browsers)
+              the problem was solved.
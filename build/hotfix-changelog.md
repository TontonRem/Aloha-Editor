--- conflicted
+++ resolved
@@ -7,7 +7,6 @@
                usage, or intent of an existing one.
 
 ----
-<<<<<<< HEAD
 
 **ENHANCEMENT**: Place the caret after the character that is inserted by
                  characterpicker.
@@ -18,6 +17,4 @@
 **BUGFIX**: Formatting a table row as header will now correctly set the scope of
             the header elements to refer to the column.
 **BUGFIX**: Ensured that the floating menu will not cover small editables
-            whenever possible.
-=======
->>>>>>> 008de32f
+            whenever possible.
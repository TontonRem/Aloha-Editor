All changes are categorized into one of the following keywords:

- **BUG**: The change fixes a bug.
- **ENHANCEMENT**: The change improves the software, but otherwise makes no
                   functional change to any feature.
- **FEATURE**: The change introduces a new feature, or modifies the function,
               usage, or intent of an existing one.

----
<<<<<<< HEAD
- **BUG**: all repositories have been queried even if a target repository 
	
	has been spezified. Now only the spezified repository is queried.

- **BUG**: added the del format button to the possible format plugin buttons

	The del button is not enabled by default. To enable it, it has to
	be configured. For example

	Aloha.settings.plugins.format.config = ['del', ...];

	See http://aloha-editor.org/guides/plugin_format.html

- **BUG**: characterpicker-plugin: Fixed a bug that when inserting a special character using the character picker plugin, the focus would be sometimes set to the start of the active editable (e.g. when inserting into a table cell).
- **BUG**: listenforcer-plugin: Fixed a bug that would only mark the first editable matching a configured selector as an enforced editable. Also when leaving an editable, we now remove the added list properly.
- **FEATURE**: metaview: We now also display HR tags in the metaview. We also removed the dependency to the flag-icons plugin.
- **FEATURE**: list-plugin: When transforming a list from ul to ol or back all sub elements that are selected are also transformed.
- **BUG**: core: Sometimes when putting the cursor at the first position of an editable, the cursor would vanish or be put outside the editable. This has been fixed.
=======

- **BUG**: characterpicker-plugin: Fixed a bug that when inserting a special character using the character picker plugin, the focus would be sometimes set to the start of the active editable (e.g. when inserting into a table cell).
- **BUG**: listenforcer-plugin: Fixed a bug that would only mark the first editable matching a configured selector as an enforced editable. Also when leaving an editable, we now remove the added list properly.
- **BUG**: floatingmenu: Fixed a bug in the floating menu that the position would not be adjusted if the height of the floating menu changed. This is needed in the topalign mode to not hide parts of the editable.
- **FEATURE**: metaview: We now also display HR tags in the metaview. We also removed the dependency to the flag-icons plugin.
- **FEATURE**: list-plugin: When transforming a list from ul to ol or back all sub elements that are selected are also transformed.
>>>>>>> 6838c596
- **FEATURE**: core: Added method Aloha.getEditableHost() to get the editable, that contains the given jQuery object.
- **FEATURE**: repository browser: If one of the repositories runs into a timeout during query, the browser will now call the method handleTimeout().<|MERGE_RESOLUTION|>--- conflicted
+++ resolved
@@ -7,12 +7,11 @@
                usage, or intent of an existing one.
 
 ----
-<<<<<<< HEAD
-- **BUG**: all repositories have been queried even if a target repository 
+- **BUG**: All repositories have been queried even if a target repository 
 	
 	has been spezified. Now only the spezified repository is queried.
 
-- **BUG**: added the del format button to the possible format plugin buttons
+- **BUG**: Added the del format button to the possible format plugin buttons
 
 	The del button is not enabled by default. To enable it, it has to
 	be configured. For example
@@ -26,13 +25,10 @@
 - **FEATURE**: metaview: We now also display HR tags in the metaview. We also removed the dependency to the flag-icons plugin.
 - **FEATURE**: list-plugin: When transforming a list from ul to ol or back all sub elements that are selected are also transformed.
 - **BUG**: core: Sometimes when putting the cursor at the first position of an editable, the cursor would vanish or be put outside the editable. This has been fixed.
-=======
-
 - **BUG**: characterpicker-plugin: Fixed a bug that when inserting a special character using the character picker plugin, the focus would be sometimes set to the start of the active editable (e.g. when inserting into a table cell).
 - **BUG**: listenforcer-plugin: Fixed a bug that would only mark the first editable matching a configured selector as an enforced editable. Also when leaving an editable, we now remove the added list properly.
 - **BUG**: floatingmenu: Fixed a bug in the floating menu that the position would not be adjusted if the height of the floating menu changed. This is needed in the topalign mode to not hide parts of the editable.
 - **FEATURE**: metaview: We now also display HR tags in the metaview. We also removed the dependency to the flag-icons plugin.
 - **FEATURE**: list-plugin: When transforming a list from ul to ol or back all sub elements that are selected are also transformed.
->>>>>>> 6838c596
 - **FEATURE**: core: Added method Aloha.getEditableHost() to get the editable, that contains the given jQuery object.
 - **FEATURE**: repository browser: If one of the repositories runs into a timeout during query, the browser will now call the method handleTimeout().
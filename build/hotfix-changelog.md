All changes are categorized into one of the following keywords:

- **BUG**: The change fixes a bug.
- **ENHANCEMENT**: The change improves the software, but otherwise makes no
                   functional change to any feature.
- **FEATURE**: The change introduces a new feature, or modifies the function,
               usage, or intent of an existing one.

----
<<<<<<< HEAD
- **BUG**: All repositories have been queried even if a target repository

	has been spezified. Now only the spezified repository is queried.

- **BUG**: core/aloha-links: Prevents yellow borders around aloha-links blocks
- **BUG**: link-plugin: link scope remains active after the selection leaves an anchor element
- **BUG**: blocks: The floating menu will appear when the editor double-clicks
           in an editable block.
- **BUG**: core/selection: Aloha no longer inadvertently removes ranges that
		   are outside of editables.
- **BUG**: formatlesspaste-plugin: Formatless Paste Plugin fixed to correctly
           process configuration settings.
=======
>>>>>>> 7157a197
<|MERGE_RESOLUTION|>--- conflicted
+++ resolved
@@ -7,18 +7,6 @@
                usage, or intent of an existing one.
 
 ----
-<<<<<<< HEAD
-- **BUG**: All repositories have been queried even if a target repository
 
-	has been spezified. Now only the spezified repository is queried.
-
-- **BUG**: core/aloha-links: Prevents yellow borders around aloha-links blocks
-- **BUG**: link-plugin: link scope remains active after the selection leaves an anchor element
-- **BUG**: blocks: The floating menu will appear when the editor double-clicks
-           in an editable block.
-- **BUG**: core/selection: Aloha no longer inadvertently removes ranges that
-		   are outside of editables.
 - **BUG**: formatlesspaste-plugin: Formatless Paste Plugin fixed to correctly
-           process configuration settings.
-=======
->>>>>>> 7157a197
+           process configuration settings.
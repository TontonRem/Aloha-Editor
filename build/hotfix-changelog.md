All changes are categorized into one of the following keywords:

- **BUGFIX**:      core: The change fixes a bug.
- **ENHANCEMENT**: ui: The change improves the software, but otherwise makes no
                   functional change to any feature.
- **FEATURE**:     xyz-plugin: The change introduces a new feature, or modifies the function,
                   usage, or intent of an existing one.

----


<<<<<<< HEAD
- **BUGFIX**:      Change table cell size by drag & drop
                   The line which is shown when you drag & drop the size of cell,
                   is not showed for the last row or last column. RT#55437- **BUGFIX**:      Tooltip covers color palette
                   The colors tooltip does not disappear when the color palette is shown.
                   RT#57078
=======
- **BUGFIX**: tables: The Row and Column floating toolbar tabs will now be shown
              at the first click of a row or column.

- **BUGFIX**: tables: Selecting inside of tables will no longer results in
              sometimes having the selection deselected on mouseup in IE.

- **BUGFIX**: blocks: Blocks will immediately be given padding landing areas (if
              needed) as soon as they are inserted into active editables.

- **BUGFIX**: tables: It is now possible to click once and start editing table
              summaries.

- **BUGFIX**: tables: It is now possible to delete entire rows or columns using
              the delete key.

- **BUGFIX**: Formatless Copy/Paste not working.
              When paste action was made the formatlesshandler was never called.
              We manually call this handler before pasting the content into the DOM element.
              RT#56692
>>>>>>> 6293e936
<|MERGE_RESOLUTION|>--- conflicted
+++ resolved
@@ -9,30 +9,15 @@
 ----
 
 
-<<<<<<< HEAD
 - **BUGFIX**:      Change table cell size by drag & drop
                    The line which is shown when you drag & drop the size of cell,
-                   is not showed for the last row or last column. RT#55437- **BUGFIX**:      Tooltip covers color palette
+                   is not showed for the last row or last column. RT#55437
+
+- **BUGFIX**:      Tooltip covers color palette
                    The colors tooltip does not disappear when the color palette is shown.
                    RT#57078
-=======
-- **BUGFIX**: tables: The Row and Column floating toolbar tabs will now be shown
-              at the first click of a row or column.
-
-- **BUGFIX**: tables: Selecting inside of tables will no longer results in
-              sometimes having the selection deselected on mouseup in IE.
-
-- **BUGFIX**: blocks: Blocks will immediately be given padding landing areas (if
-              needed) as soon as they are inserted into active editables.
-
-- **BUGFIX**: tables: It is now possible to click once and start editing table
-              summaries.
-
-- **BUGFIX**: tables: It is now possible to delete entire rows or columns using
-              the delete key.
 
 - **BUGFIX**: Formatless Copy/Paste not working.
               When paste action was made the formatlesshandler was never called.
               We manually call this handler before pasting the content into the DOM element.
-              RT#56692
->>>>>>> 6293e936
+              RT#56692
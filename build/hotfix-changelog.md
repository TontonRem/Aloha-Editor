All changes are categorized into one of the following keywords:

- **BUG**: The change fixes a bug.
- **ENHANCEMENT**: The change improves the software, but otherwise makes no
                   functional change to any feature.
- **FEATURE**: The change introduces a new feature, or modifies the function,
               usage, or intent of an existing one.

----
<<<<<<< HEAD
=======

- **BUG**: added the del format button to the possible format plugin buttons

	The del button is not enabled by default. To enable it, it has to
	be configured. For example

	Aloha.settings.plugins.format.config = ['del', ...];

	See http://aloha-editor.org/guides/plugin_format.html

- **BUG**: characterpicker-plugin: Fixed a bug that when inserting a special character using the character picker plugin, the focus would be sometimes set to the start of the active editable (e.g. when inserting into a table cell).
- **BUG**: listenforcer-plugin: Fixed a bug that would only mark the first editable matching a configured selector as an enforced editable. Also when leaving an editable, we now remove the added list properly.
- **FEATURE**: metaview: We now also display HR tags in the metaview. We also removed the dependency to the flag-icons plugin.
- **FEATURE**: list-plugin: When transforming a list from ul to ol or back all sub elements that are selected are also transformed.
- **BUG**: core: Sometimes when putting the cursor at the first position of an editable, the cursor would vanish or be put outside the editable. This has been fixed.
- **FEATURE**: core: Added method Aloha.getEditableHost() to get the editable, that contains the given jQuery object.
- **FEATURE**: repository browser: If one of the repositories runs into a timeout during query, the browser will now call the method handleTimeout().
- **FEATURE**: abbr-plugin: We added a remove abbreviation button to make the functionality more consistent with the wai-lang plugin.
- **FEATURE**: core: makeClean is in the process of being obsoleted in favor of the aloha/ephemera.js module. See http://aloha-editor.org/guides/writing_plugins.html
>>>>>>> fa9ddf77
<|MERGE_RESOLUTION|>--- conflicted
+++ resolved
@@ -7,25 +7,5 @@
                usage, or intent of an existing one.
 
 ----
-<<<<<<< HEAD
-=======
 
-- **BUG**: added the del format button to the possible format plugin buttons
-
-	The del button is not enabled by default. To enable it, it has to
-	be configured. For example
-
-	Aloha.settings.plugins.format.config = ['del', ...];
-
-	See http://aloha-editor.org/guides/plugin_format.html
-
-- **BUG**: characterpicker-plugin: Fixed a bug that when inserting a special character using the character picker plugin, the focus would be sometimes set to the start of the active editable (e.g. when inserting into a table cell).
-- **BUG**: listenforcer-plugin: Fixed a bug that would only mark the first editable matching a configured selector as an enforced editable. Also when leaving an editable, we now remove the added list properly.
-- **FEATURE**: metaview: We now also display HR tags in the metaview. We also removed the dependency to the flag-icons plugin.
-- **FEATURE**: list-plugin: When transforming a list from ul to ol or back all sub elements that are selected are also transformed.
-- **BUG**: core: Sometimes when putting the cursor at the first position of an editable, the cursor would vanish or be put outside the editable. This has been fixed.
-- **FEATURE**: core: Added method Aloha.getEditableHost() to get the editable, that contains the given jQuery object.
-- **FEATURE**: repository browser: If one of the repositories runs into a timeout during query, the browser will now call the method handleTimeout().
-- **FEATURE**: abbr-plugin: We added a remove abbreviation button to make the functionality more consistent with the wai-lang plugin.
-- **FEATURE**: core: makeClean is in the process of being obsoleted in favor of the aloha/ephemera.js module. See http://aloha-editor.org/guides/writing_plugins.html
->>>>>>> fa9ddf77
+- **FEATURE**: core: makeClean is in the process of being obsoleted in favor of the aloha/ephemera.js module. See http://aloha-editor.org/guides/writing_plugins.html
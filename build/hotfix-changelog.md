--- conflicted
+++ resolved
@@ -13,9 +13,6 @@
 - **BUG**: floatingmenu: Fixed a bug in the floating menu that the position would not be adjusted if the height of the floating menu changed. This is needed in the topalign mode to not hide parts of the editable.
 - **FEATURE**: metaview: We now also display HR tags in the metaview. We also removed the dependency to the flag-icons plugin.
 - **FEATURE**: list-plugin: When transforming a list from ul to ol or back all sub elements that are selected are also transformed.
-<<<<<<< HEAD
 - **FEATURE**: core: Added method Aloha.getEditableHost() to get the editable, that contains the given jQuery object.
 - **FEATURE**: repository browser: If one of the repositories runs into a timeout during query, the browser will now call the method handleTimeout().
-=======
-- **BUG**: core: Sometimes when putting the cursor at the first position of an editable, the cursor would vanish or be put outside the editable. This has been fixed.
->>>>>>> d875220f
+- **BUG**: core: Sometimes when putting the cursor at the first position of an editable, the cursor would vanish or be put outside the editable. This has been fixed.
All changes are categorized into one of the following keywords:

- **BUGFIX**:      core: The change fixes a bug.
- **ENHANCEMENT**: ui: The change improves the software, but otherwise makes no
                   functional change to any feature.
- **FEATURE**:     xyz-plugin: The change introduces a new feature, or modifies the function,
                   usage, or intent of an existing one.

----


<<<<<<< HEAD
- **BUGFIX**:      Change table cell size by drag & drop
                   The line which is shown when you drag & drop the size of cell,
                   is not showed for the last row or last column. RT#55437
=======
- **BUGFIX**:      Tooltip covers color palette
                   The colors tooltip does not disappear when the color palette is shown.
                   RT#57078
>>>>>>> 989bffb3
<|MERGE_RESOLUTION|>--- conflicted
+++ resolved
@@ -9,12 +9,8 @@
 ----
 
 
-<<<<<<< HEAD
 - **BUGFIX**:      Change table cell size by drag & drop
                    The line which is shown when you drag & drop the size of cell,
-                   is not showed for the last row or last column. RT#55437
-=======
-- **BUGFIX**:      Tooltip covers color palette
+                   is not showed for the last row or last column. RT#55437- **BUGFIX**:      Tooltip covers color palette
                    The colors tooltip does not disappear when the color palette is shown.
-                   RT#57078
->>>>>>> 989bffb3
+                   RT#57078
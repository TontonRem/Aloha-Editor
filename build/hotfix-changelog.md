--- conflicted
+++ resolved
@@ -7,17 +7,4 @@
                usage, or intent of an existing one.
 
 ----
-<<<<<<< HEAD
 
-**ENHANCEMENT**: Place the caret after the character that is inserted by
-                 characterpicker.
-**ENHANCEMENT**: Introducing Modal.modal()--a stripped down modal dialog that
-                 can be customized for specific purposes.
-**BUGFIX**: Tables which are inside editables what are inside of blocks will now
-            transformed into Aloha Tables as they ought to be.
-**BUGFIX**: Formatting a table row as header will now correctly set the scope of
-            the header elements to refer to the column.
-**BUGFIX**: Ensured that the floating menu will not cover small editables
-            whenever possible.
-=======
->>>>>>> 008de32f

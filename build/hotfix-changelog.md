All changes are categorized into one of the following keywords:

- **BUGFIX**: The change fixes a bug.
- **ENHANCEMENT**: The change improves the software, but otherwise makes no
                   functional change to any feature.
- **FEATURE**: The change introduces a new feature, or modifies the function,
               usage, or intent of an existing one.

----

<<<<<<< HEAD
- **BUGFIX**: Empty tabs will no longer show on the toolbar
=======
- **BUGFIX**: Merging table cells which contains &nbsp; will no longer result 
              in the cell that was merged having unnecessary white spaces.

- **BUGFIX**: Setting transformFormattings to true in the generic handler, and 
              allowing the U tag, will no longer result in the elimination of 
              the U tags

- **ENHANCEMENT**: Filters the tags used in transformFormattings, extracting the 
                   tags setted in the elements allowed setting
>>>>>>> 3744005a
<|MERGE_RESOLUTION|>--- conflicted
+++ resolved
@@ -8,9 +8,8 @@
 
 ----
 
-<<<<<<< HEAD
 - **BUGFIX**: Empty tabs will no longer show on the toolbar
-=======
+
 - **BUGFIX**: Merging table cells which contains &nbsp; will no longer result 
               in the cell that was merged having unnecessary white spaces.
 
@@ -19,5 +18,4 @@
               the U tags
 
 - **ENHANCEMENT**: Filters the tags used in transformFormattings, extracting the 
-                   tags setted in the elements allowed setting
->>>>>>> 3744005a
+                   tags setted in the elements allowed setting
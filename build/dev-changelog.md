<<<<<<< HEAD
- **MANUAL CHANGE**: Updated impress.js to work with jQuery UI
- **MANUAL CHANGE**: Updated demo-app to work with jQuery UI; added simple system test to check file permissions;
- **MANUAL CHANGE**: Updated the guides for the contenthandler configuration;
- **MANUAL CHANGE**: removed not needed demo/test.html (was for testing per editable config)
- **BUG**: In the sidebar the panel entry for the format plugin was always shown; now when the formatOptions is empty the empty (useless) sidebar panel will be hidden
- **BUG**: Align Plugin button status was not shown correctly
- **FEATURE**: Image Caption Plugin: caption now supports sanitize contenthandler & disable / enable of line breaks;
	<code>
	Aloha.settings.contentHandler.handler: {
		sanitize: {
			'.aloha-captioned-image-caption': { elements: [ 'em', 'strong' ] }
		}
	}
	</code>

	<code>
	Aloha.settings.plugins: {
		captionedImage: {
			allowLinebreak: [ 'p' ], // ['br', 'p'], true or false (default)
		}
	}
	</code>

- **MANUAL CHANGE**: Updated UI CSS regarding button selector;
- **MANUAL CHANGE**: Added a demo of placeholders to boilerplate;
=======
>>>>>>> 4fbf5834
<|MERGE_RESOLUTION|>--- conflicted
+++ resolved
@@ -1,8 +1,3 @@
-<<<<<<< HEAD
-- **MANUAL CHANGE**: Updated impress.js to work with jQuery UI
-- **MANUAL CHANGE**: Updated demo-app to work with jQuery UI; added simple system test to check file permissions;
-- **MANUAL CHANGE**: Updated the guides for the contenthandler configuration;
-- **MANUAL CHANGE**: removed not needed demo/test.html (was for testing per editable config)
 - **BUG**: In the sidebar the panel entry for the format plugin was always shown; now when the formatOptions is empty the empty (useless) sidebar panel will be hidden
 - **BUG**: Align Plugin button status was not shown correctly
 - **FEATURE**: Image Caption Plugin: caption now supports sanitize contenthandler & disable / enable of line breaks;
@@ -24,5 +19,3 @@
 
 - **MANUAL CHANGE**: Updated UI CSS regarding button selector;
 - **MANUAL CHANGE**: Added a demo of placeholders to boilerplate;
-=======
->>>>>>> 4fbf5834

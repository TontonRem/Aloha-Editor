All changes are categorized into one of the following keywords:

- **BUGFIX**: The change fixes a bug.
- **FEATURE**: The change introduces a new feature, or modifies the function,
               usage, or intent of an existing one.
<<<<<<< HEAD
- **ENHANCEMENT**: The change improves the software, but otherwise makes no
                   functional change to any feature.
----
=======

- **BUG**: Fix support for editable anchor elements
- **ENHANCEMENT**: The Ephmera API was changed
	aloha-cleanme class has been renamed to aloha-ephemera.
	aloha-ui-* classes have been renamed to aloha-ephemera-*.
	Ephemera.ephemera() now doesn't merge the given value any more, but sets it (see function documentation for more information).
	ephemera.attrMap doesn't accept 'ELEMENT.attribute': true entries any more, instead use 'attribute': ['ELEMENT'].
	The mark* functions are now optional (modifications performed by these functions are documented and part of the API).
- **ENHANCEMENT**: jquery-ui and jquery.layout were upgraded
- **BUG**: Fixes image path in css file in repository browser #764
- **ENHANCEMENT**: used hints from #749 to improve file size of icons
- **BUG**: link-plugin: Fix anchor class would always be set to cssclass even when cssclassregex was not configured
- **BUG**: link-plugin: Fix metaKey + click doesn't follow link (still doesn't work on IE7)
- **BUG**: core: when a placeholder was defined for an editable, a placeholder wrapper element was injected into
	         all editables instead of only the editable the placeholder was defined for.
- **BUG**: core: Aloha.settings.locale property was not honored.
- **ENHANCEMENT**: format-plugin: b/strong and i/em handling
        The "b" button will show as pressed if the selection contains
	"strong" formatting, and will unformat the "strong" if
	unpressed. The same behaviour was implemented for the i/em
	combination.
- **BUG**: core: Aloha incorrectly reported that Chrome was not supported.
- **ENHANCEMENT**: state-override: when pressing a formatting
	button and the cursor is not within a word, a state override
	will be set such that any text that is subsequently typed will
	acquire the appropriate formatting.
>>>>>>> efbbf904
<|MERGE_RESOLUTION|>--- conflicted
+++ resolved
@@ -3,35 +3,13 @@
 - **BUGFIX**: The change fixes a bug.
 - **FEATURE**: The change introduces a new feature, or modifies the function,
                usage, or intent of an existing one.
-<<<<<<< HEAD
 - **ENHANCEMENT**: The change improves the software, but otherwise makes no
                    functional change to any feature.
 ----
-=======
 
-- **BUG**: Fix support for editable anchor elements
-- **ENHANCEMENT**: The Ephmera API was changed
-	aloha-cleanme class has been renamed to aloha-ephemera.
-	aloha-ui-* classes have been renamed to aloha-ephemera-*.
-	Ephemera.ephemera() now doesn't merge the given value any more, but sets it (see function documentation for more information).
-	ephemera.attrMap doesn't accept 'ELEMENT.attribute': true entries any more, instead use 'attribute': ['ELEMENT'].
-	The mark* functions are now optional (modifications performed by these functions are documented and part of the API).
-- **ENHANCEMENT**: jquery-ui and jquery.layout were upgraded
-- **BUG**: Fixes image path in css file in repository browser #764
-- **ENHANCEMENT**: used hints from #749 to improve file size of icons
-- **BUG**: link-plugin: Fix anchor class would always be set to cssclass even when cssclassregex was not configured
-- **BUG**: link-plugin: Fix metaKey + click doesn't follow link (still doesn't work on IE7)
-- **BUG**: core: when a placeholder was defined for an editable, a placeholder wrapper element was injected into
-	         all editables instead of only the editable the placeholder was defined for.
-- **BUG**: core: Aloha.settings.locale property was not honored.
-- **ENHANCEMENT**: format-plugin: b/strong and i/em handling
-        The "b" button will show as pressed if the selection contains
-	"strong" formatting, and will unformat the "strong" if
-	unpressed. The same behaviour was implemented for the i/em
-	combination.
-- **BUG**: core: Aloha incorrectly reported that Chrome was not supported.
+
+- **BUGFIX**: core: Aloha incorrectly reported that Chrome was not supported.
 - **ENHANCEMENT**: state-override: when pressing a formatting
 	button and the cursor is not within a word, a state override
 	will be set such that any text that is subsequently typed will
-	acquire the appropriate formatting.
->>>>>>> efbbf904
+	acquire the appropriate formatting.
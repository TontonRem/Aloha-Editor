All changes are categorized into one of the following keywords:

- **BUG**: The change fixes a bug.
- **ENHANCEMENT**: The change improves the software, but otherwise makes no
                   functional change to any feature.
- **FEATURE**: The change introduces a new feature, or modifies the function,
               usage, or intent of an existing one.

----
- **BUG**: Fix support for editable anchor elements
- **ENHANCEMENT**: The Ephmera API was changed
	aloha-cleanme class has been renamed to aloha-ephemera.
	aloha-ui-* classes have been renamed to aloha-ephemera-*.
	Ephemera.ephemera() now doesn't merge the given value any more, but sets it (see function documentation for more information).
	ephemera.attrMap doesn't accept 'ELEMENT.attribute': true entries any more, instead use 'attribute': ['ELEMENT'].
	The mark* functions are now optional (modifications performed by these functions are documented and part of the API).
- **ENHANCEMENT**: jquery-ui and jquery.layout were upgraded
<<<<<<< HEAD
- **ENHANCEMENT**: used hints from #749 to improve file size of icons
=======
- **BUG**: link-plugin: Fix anchor class would always be set to cssclass even when cssclassregex was not configured
>>>>>>> 43a990c0
<|MERGE_RESOLUTION|>--- conflicted
+++ resolved
@@ -15,8 +15,5 @@
 	ephemera.attrMap doesn't accept 'ELEMENT.attribute': true entries any more, instead use 'attribute': ['ELEMENT'].
 	The mark* functions are now optional (modifications performed by these functions are documented and part of the API).
 - **ENHANCEMENT**: jquery-ui and jquery.layout were upgraded
-<<<<<<< HEAD
 - **ENHANCEMENT**: used hints from #749 to improve file size of icons
-=======
-- **BUG**: link-plugin: Fix anchor class would always be set to cssclass even when cssclassregex was not configured
->>>>>>> 43a990c0
+- **BUG**: link-plugin: Fix anchor class would always be set to cssclass even when cssclassregex was not configured
--- conflicted
+++ resolved
@@ -6,9 +6,6 @@
 - **ENHANCEMENT**: The change improves the software, but otherwise makes no
                    functional change to any feature.
 
-<<<<<<< HEAD
-----
-=======
 - **FEATURE**: New drag behavior for block elements that permits drop the 
                BlockElement virtually in any element and any level of the 
                structure, providing a highlight element to know which element 
@@ -16,4 +13,3 @@
                suitable to be a container the highlighter element show the edges 
                of the selected element to show that the block will be added 
                before or after this one.
->>>>>>> d1ae60e6

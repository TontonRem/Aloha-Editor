--- conflicted
+++ resolved
@@ -4,9 +4,4 @@
 - **FEATURE**: The change introduces a new feature, or modifies the function,
                usage, or intent of an existing one.
 - **ENHANCEMENT**: The change improves the software, but otherwise makes no
-<<<<<<< HEAD
-                   functional change to any feature.
-----
-=======
-                   functional change to any feature.
->>>>>>> a99fb2d0
+                   functional change to any feature.
--- conflicted
+++ resolved
@@ -93,11 +93,7 @@
 echo "Done."
 
 echo -e "\n * Checking filesize of final aloha.js"
-<<<<<<< HEAD
-  checkFilesize "$TMP/aloha/lib/aloha.js" 2600 2400
-=======
   checkFilesize "$TMP/aloha/lib/aloha.js" 2300 2000
->>>>>>> 6abb62d1
 echo "Done."
 
 echo -e "\n * Coping $TMP/aloha to $OUT"

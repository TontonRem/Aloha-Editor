--- conflicted
+++ resolved
@@ -41,17 +41,12 @@
 	                            common/paste,
 	                            common/characterpicker,
 	                            common/commands,
-<<<<<<< HEAD
 								common/image,
 	                            common/abbr,
 	                            extra/browser,
 	                            extra/linkbrowser,
 								extra/imagebrowser,
-	                            common/abbr"></script>
-=======
-	                            common/abbr,
 	                            extra/sourceview"></script>
->>>>>>> 8dc79628
 
 
 	<!--

--- conflicted
+++ resolved
@@ -134,11 +134,7 @@
 	var CustomHandleBlock = block.DefaultBlock.extend({
 		renderToolbar: function() {
 			var that = this;
-<<<<<<< HEAD
-			var deleteHandle = jQuery('<span class="block-draghandle-topright"><a href="#"><span>x</span> delete</a></span>');
-=======
-			var deleteHandle = $('<span class="block-draghandle-topleft"><a href="#"><span>x</span> delete</a></span>');
->>>>>>> 7aad5941
+			var deleteHandle = jQuery('<span class="block-draghandle-topleft"><a href="#"><span>x</span> delete</a></span>');
 			this.element.prepend(deleteHandle);
 			deleteHandle.click(function() {
 				that.destroy();
@@ -168,11 +164,7 @@
 		whenAllChildrenBlockified: function(next) {
 			var that = this, numberOfNotYetBlockifiedElements = 0, $containersWithDomBlocks = {};
 
-<<<<<<< HEAD
-			var template = jQuery('<div />').html(this.element.html());
-=======
-			var template = $('<div />').html(this.$innerElement.html());
->>>>>>> 7aad5941
+			var template = jQuery('<div />').html(this.$innerElement.html());
 
 			var findBlocksForDomElements = function() {
 				var containersWithBlocks = {};
@@ -235,27 +227,6 @@
 			});
 		},
 
-<<<<<<< HEAD
-		_currentlyRendering: null,
-		_renderAndSetContent: function() {
-			if (this._currentlyRendering) return;
-			this._currentlyRendering = true;
-
-			var innerElement = jQuery('<' + this._getWrapperElementType() + ' class="aloha-block-inner" />');
-			var result = this.render(innerElement);
-			// Convenience for simple string content
-			if (typeof result === 'string') {
-				innerElement.html(result);
-			}
-			this.element.empty();
-			this.element.append(innerElement);
-
-			this.createEditables(innerElement);
-
-			this.renderToolbar();
-		},
-=======
->>>>>>> 7aad5941
 		render: function(innerElement) {
 			var that = this;
 			if (!this._initialized) {

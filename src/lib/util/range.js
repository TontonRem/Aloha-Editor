--- conflicted
+++ resolved
@@ -653,14 +653,6 @@
 			root = this.getCommonAncestorContainer();
 		}
 
-<<<<<<< HEAD
-		if ( typeof root === 'undefined' ) {
-			//window.console.log('getRangeTree: root is missing');
-			//return;
-		}
-
-=======
->>>>>>> 66e9d39f
 		this.inselection = false;
 		return this.recursiveGetRangeTree(root);
 	},

/* range.js is part of Aloha Editor project http://aloha-editor.org
 *
 * Aloha Editor is a WYSIWYG HTML5 inline editing library and editor. 
 * Copyright (c) 2010-2012 Gentics Software GmbH, Vienna, Austria.
 * Contributors http://aloha-editor.org/contribution.php 
 * 
 * Aloha Editor is free software; you can redistribute it and/or
 * modify it under the terms of the GNU General Public License
 * as published by the Free Software Foundation; either version 2
 * of the License, or any later version.
 *
 * Aloha Editor is distributed in the hope that it will be useful,
 * but WITHOUT ANY WARRANTY; without even the implied warranty of
 * MERCHANTABILITY or FITNESS FOR A PARTICULAR PURPOSE.  See the
 * GNU General Public License for more details.
 *
 * You should have received a copy of the GNU General Public License
 * along with this program; if not, write to the Free Software
 * Foundation, Inc., 51 Franklin Street, Fifth Floor, Boston, MA 02110-1301, USA.
 * 
 * As an additional permission to the GNU GPL version 2, you may distribute
 * non-source (e.g., minimized or compacted) forms of the Aloha-Editor
 * source code without the copy of the GNU GPL normally required,
 * provided you include this license notice and a URL through which
 * recipients can access the Corresponding Source.
 */
// Ensure GENTICS Namespace
window.GENTICS = window.GENTICS || {};
window.GENTICS.Utils = window.GENTICS.Utils || {};

define([
	'jquery',
	'util/dom',
	'util/class',
	'aloha/console',
	'aloha/rangy-core'
], function (jQuery, Dom, Class, console, rangy) {
	"use strict";

	var GENTICS = window.GENTICS;
	var Aloha = window.Aloha;

	function selfAndParentsUntil(container, limit) {
		var parents = [],
			cur;
		if (1 === container.nodeType) {
			cur = container;
		} else {
			cur = container.parentNode;
		}
		for (;;) {
			if (!cur || cur === limit || 9 === cur.nodeType) {
				break;
			}
			if (1 === cur.nodeType) {
				parents.push(cur);
			}
			cur = cur.parentNode;
		}
		return parents;
	}

	/**
	 * Find tag with tag name 'TagName' by recursion in the RangeTree
	 * of a Range Selection
	 *
	 * @param {RangeTree []} array Range Tree class
	 * @param {String} tagName Element Tag Name
	 * @param {DOMObject []} objs arrays containing the elements whidh Tag Name
	 * is 'tagName'
	 */
	function findTagInRangeTreeRecursion(array, tagName, objs) {
<<<<<<< HEAD
		var element, i, len;
		for (i = 0, len = array.length; i < len; i++) {
=======
		var element,
			i,
			len = array.length;
		for (i = 0; i < len; i++) {
>>>>>>> f1b1e693
			element = array[i];
			if (element.type !== 'none' && element.type !== 'collapsed') {
				if (element.domobj.nodeName === tagName) {
					objs.push(element.domobj);
				}
				if (element.children.length > 0) {
					findTagInRangeTreeRecursion(element.children, tagName, objs);
				}
			}
		}
	}

	/**
	 * @namespace GENTICS.Utils
	 * @class RangeObject
	 * Represents a selection range in the browser that
	 * has some advanced features like selecting the range.
	 * @param {object} param if boolean true is passed, the range will be deducted from the current browser selection.
	 * If another rangeObject is passed, it will be cloned.
	 * If nothing is passed, the rangeObject will be empty.
	 * @constructor
	 */
	GENTICS.Utils.RangeObject = Class.extend({
		_constructor: function (param) {
			// Take the values from the passed object
			if (typeof param === 'object') {
				if (typeof param.startContainer !== 'undefined') {
					this.startContainer = param.startContainer;
				}
				if (typeof param.startOffset !== 'undefined') {
					this.startOffset = param.startOffset;
				}
				if (typeof param.endContainer !== 'undefined') {
					this.endContainer = param.endContainer;
				}
				if (typeof param.endOffset !== 'undefined') {
					this.endOffset = param.endOffset;
				}
			} else if (param === true) {
				this.initializeFromUserSelection();
			}
		},

		/**
		 * DOM object of the start container of the selection.
		 * This is always has to be a DOM text node.
		 * @property startContainer
		 * @type {DOMObject}
		 */
		startContainer: undefined,

		/**
		 * Offset of the selection in the start container
		 * @property startOffset
		 * @type {Integer}
		 */
		startOffset: undefined,

		/**
		 * DOM object of the end container of the selection.
		 * This is always has to be a DOM text node.
		 * @property endContainer
		 * @type {DOMObject}
		 */
		endContainer: undefined,

		/**
		 * Offset of the selection in the end container
		 * @property endOffset
		 * @type {Integer}
		 */
		endOffset: undefined,

		/**
		 * Delete all contents selected by the current range
		 * @param rangeTree a GENTICS.Utils.RangeTree object may be provided to start from. This parameter is optional
		 */
		deleteContents: function () {

			Dom.removeRange(this);

		},

		/**
		 * Output some log
		 * TODO: move this to Aloha.Log
		 * @param message log message to output
		 * @return void
		 * @deprecated
		 * @hide
		 */
		log: function (message) {
			console.deprecated('Utils.RangeObject', 'log() is deprecated. use ' + 'console.log() from module "aloha/console" instead: ' + message);
		},

		/**
		 * Method to test if a range object is collapsed.
		 * A range is considered collapsed if either no endContainer exists or the endContainer/Offset equal startContainer/Offset
		 * @return {boolean} true if collapsed, false otherwise
		 * @method
		 */
		isCollapsed: function () {
			return (!this.endContainer || (this.startContainer === this.endContainer && this.startOffset === this.endOffset));
		},

		/**
		 * Method to (re-)calculate the common ancestor container and to get it.
		 * The common ancestor container is the DOM Object which encloses the
		 * whole range and is nearest to the start and end container objects.
		 * @return {DOMObject} get the common ancestor container
		 * @method
		 */
		getCommonAncestorContainer: function () {
			if (this.commonAncestorContainer) {
				// sometimes it's cached (or was set)
				return this.commonAncestorContainer;
			}
			// if it's not cached, calculate and then cache it
			this.updateCommonAncestorContainer();

			// now return it anyway
			return this.commonAncestorContainer;
		},

		/**
		 * Get the parent elements of the startContainer/endContainer up to the given limit. When the startContainer/endContainer
		 * is no text element, but a node, the node itself is returned as first element.
		 * @param {jQuery} limit limit object (default: body)
		 * @param {boolean} fromStart true to fetch the parents from the startContainer, false for the endContainer
		 * @return {jQuery} parent elements of the startContainer/endContainer as jQuery objects
		 * @method
		 */
		getContainerParents: function (limit, fromEnd) {
			// TODO cache the calculated parents
			var container = fromEnd ? this.endContainer : this.startContainer;
			if (!container) {
				return false;
			}
			return jQuery(selfAndParentsUntil(container, limit ? limit[0] : null));
		},

		/**
		 * Get the parent elements of the startContainer up to the given limit. When the startContainer
		 * is no text element, but a node, the node itself is returned as first element.
		 * @param {jQuery} limit limit object (default: body)
		 * @return {jQuery} parent elements of the startContainer as jQuery objects
		 * @method
		 */
		getStartContainerParents: function (limit) {
			return this.getContainerParents(limit, false);
		},

		/**
		 * Get the parent elements of the endContainer up to the given limit. When the endContainer is
		 * no text element, but a node, the node itself is returned as first element.
		 * @param {jQuery} limit limit object (default: body)
		 * @return {jQuery} parent elements of the endContainer as jQuery objects
		 * @method
		 */
		getEndContainerParents: function (limit) {
			return this.getContainerParents(limit, true);
		},

		/**
		 * TODO: the commonAncestorContainer is not calculated correctly, if either the start or
		 * the endContainer would be the cac itself (e.g. when the startContainer is a textNode
		 * and the endContainer is the startContainer's parent <p>). in this case the cac will be set
		 * to the parent div
		 * Method to update a range object internally
		 * @param commonAncestorContainer (DOM Object); optional Parameter; if set, the parameter
		 * will be used instead of the automatically calculated CAC
		 * @return void
		 * @hide
		 */
		updateCommonAncestorContainer: function (commonAncestorContainer) {
			// if no parameter was passed, calculate it
			if (!commonAncestorContainer) {
				// this will be needed either right now for finding the CAC or later for the crossing index
				var parentsStartContainer = this.getStartContainerParents(),
					parentsEndContainer = this.getEndContainerParents(),
					i;

				// find the crossing between startContainer and endContainer parents (=commonAncestorContainer)
				if (!(parentsStartContainer.length > 0 && parentsEndContainer.length > 0)) {
					console.warn('aloha/range', 'could not find commonAncestorContainer');
					return false;
				}

				for (i = 0; i < parentsStartContainer.length; i++) {
					if (parentsEndContainer.index(parentsStartContainer[i]) != -1) {
						this.commonAncestorContainer = parentsStartContainer[i];
						break;
					}
				}
			} else {
				this.commonAncestorContainer = commonAncestorContainer;
			}

			// if everything went well, return true :-)
			console.debug(commonAncestorContainer ? 'commonAncestorContainer was set successfully' : 'commonAncestorContainer was calculated successfully');
			return true;
		},

		/**
		 * Helper function for selection in IE. Creates a collapsed text range at the given position
		 * @param container container
		 * @param offset offset
		 * @return collapsed text range at that position
		 * @hide
		 */
		getCollapsedIERange: function (container, offset) {
			// create a text range
			var ieRange = document.body.createTextRange(),
				tmpRange,
			    right,
			    parent,
			    left;

			// search to the left for the next element
			left = this.searchElementToLeft(container, offset);
			if (left.element) {
				// found an element, set the start to the end of that element
				tmpRange = document.body.createTextRange();
				tmpRange.moveToElementText(left.element);
				ieRange.setEndPoint('StartToEnd', tmpRange);

				// and correct the start
				if (left.characters !== 0) {
					ieRange.moveStart('character', left.characters);
				} else {
					// this is a hack, when we are at the start of a text node, move the range anyway
					ieRange.moveStart('character', 1);
					ieRange.moveStart('character', -1);
				}
			} else {
				// found nothing to the left, so search right
				right = this.searchElementToRight(container, offset);
				// also found no element to the right, use the container itself
				parent = container.nodeType == 3 ? container.parentNode : container;
				tmpRange = document.body.createTextRange();
				tmpRange.moveToElementText(parent);
				ieRange.setEndPoint('StartToStart', tmpRange);

				// and correct the start
				if (left.characters !== 0) {
					ieRange.moveStart('character', left.characters);
				}
			}
			ieRange.collapse();

			return ieRange;
		},

		/**
		 * Sets the visible selection in the Browser based on the range object.
		 * If the selection is collapsed, this will result in a blinking cursor,
		 * otherwise in a text selection.
		 * @method
		 */
		select: function () {
			var ieRange, endRange, startRange, range, sel;

			if (typeof this.startContainer === 'undefined' || typeof this.endContainer === 'undefined') {
				console.warn('can not select an empty range');
				return false;
			}

			// create a range
			range = rangy.createRange();
			// set start and endContainer
			range.setStart(this.startContainer, this.startOffset);
			range.setEnd(this.endContainer, this.endOffset);

			// update the selection
			sel = rangy.getSelection();
			sel.setSingleRange(range);
		},

		/**
		 * Starting at the given position, search for the next element to the left and count the number of characters are in between
		 * @param container container of the startpoint
		 * @param offset offset of the startpoint in the container
		 * @return object with 'element' (null if no element found) and 'characters'
		 * @hide
		 */
		searchElementToLeft: function (container, offset) {
			var checkElement,
			    characters = 0;

			if (container.nodeType === 3) {
				// start is in a text node
				characters = offset;
				// begin check at the element to the left (if any)
				checkElement = container.previousSibling;
			} else {
				// start is between nodes, begin check at the element to the left (if any)
				if (offset > 0) {
					checkElement = container.childNodes[offset - 1];
				}
			}

			// move to the right until we find an element
			while (checkElement && checkElement.nodeType === 3) {
				characters += checkElement.data.length;
				checkElement = checkElement.previousSibling;
			}

			return {
				'element': checkElement,
				'characters': characters
			};
		},

		/**
		 * Starting at the given position, search for the next element to the right and count the number of characters that are in between
		 * @param container container of the startpoint
		 * @param offset offset of the startpoint in the container
		 * @return object with 'element' (null if no element found) and 'characters'
		 * @hide
		 */
		searchElementToRight: function (container, offset) {
			var checkElement,
			    characters = 0;

			if (container.nodeType === 3) {
				// start is in a text node
				characters = container.data.length - offset;

				// begin check at the element to the right (if any)
				checkElement = container.nextSibling;
			} else {
				// start is between nodes, begin check at the element to the right (if any)
				if (offset < container.childNodes.length) {
					checkElement = container.childNodes[offset];
				}
			}

			// move to the right until we find an element
			while (checkElement && checkElement.nodeType === 3) {
				characters += checkElement.data.length;
				checkElement = checkElement.nextSibling;
			}

			return {
				'element': checkElement,
				'characters': characters
			};
		},

		/**
		 * Method which updates the rangeObject including all extending properties like commonAncestorContainer etc...
		 * TODO: is this method needed here? or should it contain the same code as Aloha.Selection.prototype.SelectionRange.prototype.update?
		 * @return void
		 * @hide
		 */
		update: function (event) {
			console.debug('now updating rangeObject');

			this.initializeFromUserSelection(event);
			this.updateCommonAncestorContainer();
		},

		/**
		 * Initialize the current range object from the user selection of the browser.
		 * @param event which calls the method
		 * @return void
		 * @hide
		 */
		initializeFromUserSelection: function (event) {
			var selection = rangy.getSelection(),
				browserRange;

			if (!selection) {
				return false;
			}

			// check if a ragne exists
			if (!selection.rangeCount) {
				return false;
			}

			// getBrowserRange
			browserRange = selection.getRangeAt(0);
			if (!browserRange) {
				return false;
			}

			// initially set the range to what the browser tells us
			this.startContainer = browserRange.startContainer;
			this.endContainer = browserRange.endContainer;
			this.startOffset = browserRange.startOffset;
			this.endOffset = browserRange.endOffset;

			// now try to correct the range
			this.correctRange();
			return;
		},

		/**
		 * Correct the current range. The general goal of the algorithm is to have start
		 * and end of the range in text nodes if possible and the end of the range never
		 * at the beginning of an element or text node. Details of the algorithm can be
		 * found in the code comments
		 * @method
		 */
		correctRange: function () {
			var adjacentTextNode,
			    textNode,
			    checkedElement,
			    parentNode,
			    offset;

			this.clearCaches();
			if (this.isCollapsed()) {
				// collapsed ranges are treated specially

				// first check if the range is not in a text node
				if (this.startContainer.nodeType === 1) {
					if (this.startOffset > 0 && this.startContainer.childNodes[this.startOffset - 1].nodeType === 3) {
						// when the range is between nodes (container is an element
						// node) and there is a text node to the left -> move into this text
						// node (at the end)
						this.startContainer = this.startContainer.childNodes[this.startOffset - 1];
						this.startOffset = this.startContainer.data.length;
						this.endContainer = this.startContainer;
						this.endOffset = this.startOffset;
						return;
					}

					if (this.startOffset > 0 && this.startContainer.childNodes[this.startOffset - 1].nodeType === 1) {
						// search for the next text node to the left
						adjacentTextNode = GENTICS.Utils.Dom.searchAdjacentTextNode(this.startContainer, this.startOffset, true);
						if (adjacentTextNode) {
							this.startContainer = this.endContainer = adjacentTextNode;
							this.startOffset = this.endOffset = adjacentTextNode.data.length;
							return;
						}
						// search for the next text node to the right
						adjacentTextNode = GENTICS.Utils.Dom.searchAdjacentTextNode(this.startContainer, this.startOffset, false);
						if (adjacentTextNode) {
							this.startContainer = this.endContainer = adjacentTextNode;
							this.startOffset = this.endOffset = 0;
							return;
						}
					}

					if (this.startOffset < this.startContainer.childNodes.length && this.startContainer.childNodes[this.startOffset].nodeType === 3) {
						// when the range is between nodes and there is a text node
						// to the right -> move into this text node (at the start)
						this.startContainer = this.startContainer.childNodes[this.startOffset];
						this.startOffset = 0;
						this.endContainer = this.startContainer;
						this.endOffset = 0;
						return;
					}
				}

				// when the selection is in a text node at the start, look for an adjacent text node and if one found, move into that at the end
				if (this.startContainer.nodeType === 3 && this.startOffset === 0) {
					adjacentTextNode = GENTICS.Utils.Dom.searchAdjacentTextNode(this.startContainer.parentNode, GENTICS.Utils.Dom.getIndexInParent(this.startContainer), true);
					//only move the selection if the adjacentTextNode is inside the current editable
					//the cursor should not be outside the editable
					if (adjacentTextNode && jQuery(adjacentTextNode).closest(Aloha.activeEditable.obj).length > 0) {
						this.startContainer = this.endContainer = adjacentTextNode;
						this.startOffset = this.endOffset = adjacentTextNode.data.length;
					}
				}
			} else {
				// expanded range found

				// correct the start, but only if between nodes
				if (this.startContainer.nodeType === 1) {
					// if there is a text node to the right, move into this
					if (this.startOffset < this.startContainer.childNodes.length && this.startContainer.childNodes[this.startOffset].nodeType === 3) {
						this.startContainer = this.startContainer.childNodes[this.startOffset];
						this.startOffset = 0;
					} else if (this.startOffset < this.startContainer.childNodes.length && this.startContainer.childNodes[this.startOffset].nodeType === 1) {
						// there is an element node to the right, so recursively check all first child nodes until we find a text node
						textNode = false;
						checkedElement = this.startContainer.childNodes[this.startOffset];
						while (textNode === false && checkedElement.childNodes && checkedElement.childNodes.length > 0) {
							// go to the first child of the checked element
							checkedElement = checkedElement.childNodes[0];
							// when this element is a text node, we are done
							if (checkedElement.nodeType === 3) {
								textNode = checkedElement;
							}
						}

						// found a text node, so move into it
						if (textNode !== false) {
							this.startContainer = textNode;
							this.startOffset = 0;
						}
					}
				}

				// check whether the start is inside a text node at the end
				if (this.startContainer.nodeType === 3 && this.startOffset === this.startContainer.data.length) {
					// check whether there is an adjacent text node to the right and if
					// yes, move into it
					adjacentTextNode = GENTICS.Utils.Dom.searchAdjacentTextNode(this.startContainer.parentNode, GENTICS.Utils.Dom.getIndexInParent(this.startContainer) + 1, false);
					if (adjacentTextNode) {
						this.startContainer = adjacentTextNode;
						this.startOffset = 0;
					}
				}

				// now correct the end
				if (this.endContainer.nodeType === 3 && this.endOffset === 0) {
					// we are in a text node at the start
					if (this.endContainer.previousSibling && this.endContainer.previousSibling.nodeType === 3) {
						// found a text node to the left -> move into it (at the end)
						this.endContainer = this.endContainer.previousSibling;
						this.endOffset = this.endContainer.data.length;
					} else if (this.endContainer.previousSibling && this.endContainer.previousSibling.nodeType === 1 && this.endContainer.parentNode) {
						// found an element node to the left -> move in between
						parentNode = this.endContainer.parentNode;
						for (offset = 0; offset < parentNode.childNodes.length; ++offset) {
							if (parentNode.childNodes[offset] == this.endContainer) {
								this.endOffset = offset;
								break;
							}
						}
						this.endContainer = parentNode;
					}
				}

				if (this.endContainer.nodeType == 1 && this.endOffset === 0) {
					// we are in an element node at the start, possibly move to the previous sibling at the end
					if (this.endContainer.previousSibling) {
						if (this.endContainer.previousSibling.nodeType === 3) {
							// previous sibling is a text node, move end into here (at the end)
							this.endContainer = this.endContainer.previousSibling;
							this.endOffset = this.endContainer.data.length;
						} else if (this.endContainer.previousSibling.nodeType === 1 && this.endContainer.previousSibling.childNodes && this.endContainer.previousSibling.childNodes.length > 0) {
							// previous sibling is another element node with children,
							// move end into here (at the end)
							this.endContainer = this.endContainer.previousSibling;
							this.endOffset = this.endContainer.childNodes.length;
						}
					}
				}

				// correct the end, but only if between nodes
				if (this.endContainer.nodeType == 1) {
					// if there is a text node to the left, move into this
					if (this.endOffset > 0 && this.endContainer.childNodes[this.endOffset - 1].nodeType === 3) {
						this.endContainer = this.endContainer.childNodes[this.endOffset - 1];
						this.endOffset = this.endContainer.data.length;
					} else if (this.endOffset > 0 && this.endContainer.childNodes[this.endOffset - 1].nodeType === 1) {
						// there is an element node to the left, so recursively check all last child nodes until we find a text node
						textNode = false;
						checkedElement = this.endContainer.childNodes[this.endOffset - 1];
						while (textNode === false && checkedElement.childNodes && checkedElement.childNodes.length > 0) {
							// go to the last child of the checked element
							checkedElement = checkedElement.childNodes[checkedElement.childNodes.length - 1];
							// when this element is a text node, we are done
							if (checkedElement.nodeType === 3) {
								textNode = checkedElement;
							}
						}

						// found a text node, so move into it
						if (textNode !== false) {
							this.endContainer = textNode;
							this.endOffset = this.endContainer.data.length;
						}
					}
				}
			}
		},

		/**
		 * Clear the caches for this range. This method must be called when the range itself (start-/endContainer or start-/endOffset) is modified.
		 * @method
		 */
		clearCaches: function () {
			this.commonAncestorContainer = undefined;
		},

		/**
		 * Get the range tree of this range.
		 * The range tree will be cached for every root object. When the range itself is modified, the cache should be cleared by calling GENTICS.Utils.RangeObject.clearCaches
		 * @param {DOMObject} root root object of the range tree, if non given, the common ancestor container of the start and end containers will be used
		 * @return {RangeTree} array of RangeTree object for the given root object
		 * @method
		 */
		getRangeTree: function (root) {
			// TODO cache rangeTrees
			if (typeof root === 'undefined') {
				root = this.getCommonAncestorContainer();
			}

			this.inselection = false;
			return this.recursiveGetRangeTree(root);
		},

		/**
		 * Recursive inner function for generating the range tree.
		 * @param currentObject current DOM object for which the range tree shall be generated
		 * @return array of Tree objects for the children of the current DOM object
		 * @hide
		 */
		recursiveGetRangeTree: function (currentObject) {
			// get all direct children of the given object
			var jQueryCurrentObject = jQuery(currentObject),
				childCount = 0,
				that = this,
				currentElements = [];

			jQueryCurrentObject.contents().each(function (index) {
				var type = 'none',
					startOffset = false,
					endOffset = false,
					collapsedFound = false,
					noneFound = false,
					partialFound = false,
					fullFound = false,
					i;

				// check for collapsed selections between nodes
				if (that.isCollapsed() && currentObject === that.startContainer && that.startOffset === index) {
					// insert an extra rangetree object for the collapsed range here
					currentElements[childCount] = new GENTICS.Utils.RangeTree();
					currentElements[childCount].type = 'collapsed';
					currentElements[childCount].domobj = undefined;
					that.inselection = false;
					collapsedFound = true;
					childCount++;
				}

				if (!that.inselection && !collapsedFound) {
					// the start of the selection was not yet found, so look for it now
					// check whether the start of the selection is found here

					// check is dependent on the node type
					switch (this.nodeType) {
					case 3:
						// text node
						if (this === that.startContainer) {
							// the selection starts here
							that.inselection = true;

							// when the startoffset is > 0, the selection type is only partial
							type = that.startOffset > 0 ? 'partial' : 'full';
							startOffset = that.startOffset;
							endOffset = this.length;
						}
						break;
					case 1:
						// element node
						if (this === that.startContainer && that.startOffset === 0) {
							// the selection starts here
							that.inselection = true;
							type = 'full';
						}
						if (currentObject === that.startContainer && that.startOffset === index) {
							// the selection starts here
							that.inselection = true;
							type = 'full';
						}
						break;
					}
				}

				if (that.inselection && !collapsedFound) {
					if (type == 'none') {
						type = 'full';
					}
					// we already found the start of the selection, so look for the end of the selection now
					// check whether the end of the selection is found here

					switch (this.nodeType) {
					case 3:
						// text node
						if (this === that.endContainer) {
							// the selection ends here
							that.inselection = false;

							// check for partial selection here
							if (that.endOffset < this.length) {
								type = 'partial';
							}
							if (startOffset === false) {
								startOffset = 0;
							}
							endOffset = that.endOffset;
						}
						break;
					case 1:
						// element node
						if (this === that.endContainer && that.endOffset === 0) {
							that.inselection = false;
						}
						break;
					}
					if (currentObject === that.endContainer && that.endOffset <= index) {
						that.inselection = false;
						type = 'none';
					}
				}

				// create the current selection tree entry
				currentElements[childCount] = new GENTICS.Utils.RangeTree();
				currentElements[childCount].domobj = this;
				currentElements[childCount].type = type;
				if (type == 'partial') {
					currentElements[childCount].startOffset = startOffset;
					currentElements[childCount].endOffset = endOffset;
				}

				// now do the recursion step into the current object
				currentElements[childCount].children = that.recursiveGetRangeTree(this);

				// check whether a selection was found within the children
				if (currentElements[childCount].children.length > 0) {
					for (i = 0; i < currentElements[childCount].children.length; ++i) {
						switch (currentElements[childCount].children[i].type) {
						case 'none':
							noneFound = true;
							break;
						case 'full':
							fullFound = true;
							break;
						case 'partial':
							partialFound = true;
							break;
						}
					}

					if (partialFound || (fullFound && noneFound)) {
						// found at least one 'partial' DOM object in the children, or both 'full' and 'none', so this element is also 'partial' contained
						currentElements[childCount].type = 'partial';
					} else if (fullFound && !partialFound && !noneFound) {
						// only found 'full' contained children, so this element is also 'full' contained
						currentElements[childCount].type = 'full';
					}
				}

				childCount++;
			});

			// extra check for collapsed selections at the end of the current element
			if (this.isCollapsed() && currentObject === this.startContainer && this.startOffset == currentObject.childNodes.length) {
				currentElements[childCount] = new GENTICS.Utils.RangeTree();
				currentElements[childCount].type = 'collapsed';
				currentElements[childCount].domobj = undefined;
			}

			return currentElements;
		},

		/**
		 * Find certain the first occurrence of some markup within the parents of either the start or the end of this range.
		 * The markup can be identified by means of a given comparator function. The function will be passed every parent (up to the eventually given limit object, which itself is not considered) to the comparator function as this.
		 * When the comparator function returns boolean true, the markup found and finally returned from this function as dom object.<br/>
		 * Example for finding an anchor tag at the start of the range up to the active editable object:<br/>
		 * <pre>
		 * range.findMarkup(
		 *   function() {
		 *     return this.nodeName.toLowerCase() == 'a';
		 *   },
		 *   jQuery(Aloha.activeEditable.obj)
		 * );
		 * </pre>
		 * @param {function} comparator comparator function to find certain markup
		 * @param {jQuery} limit limit objects for limit the parents taken into consideration
		 * @param {boolean} atEnd true for searching at the end of the range, false for the start (default: false)
		 * @return {DOMObject} the found dom object or false if nothing found.
		 * @method
		 */
		findMarkup: function (comparator, limit, atEnd) {
			var container = atEnd ? this.endContainer : this.startContainer,
				parents,
				i,
				len;
			limit = limit ? limit[0] : null;
			if (!container) {
				return;
			}
			parents = selfAndParentsUntil(container, limit);
			for (i = 0, len = parents.length; i < len; i++) {
				if (comparator.apply(parents[i])) {
					return parents[i];
				}
			}
			return false;
		},

		/**
		 * Find all markups by Tag name
		 *
		 * @param {String} tagName Tag name
		 * @param {Range Object} range Selection Range
		 * @returns {DOMObject[]} All DOM objects matching the tag Name
		 */
		findAllMarkupByTagName: function (tagName, range) {
			var rangeTree = range.getRangeTree(),
				objs = [];
			tagName = tagName.toUpperCase();

			findTagInRangeTreeRecursion(rangeTree, tagName, objs);
			return objs;
		},


		/**
		 * Get the text enclosed by this range
		 * @return {String} the text of the range
		 * @method
		 */
		getText: function () {
			if (this.isCollapsed()) {
				return '';
			}
			return this.recursiveGetText(this.getRangeTree());
		},

		recursiveGetText: function (tree) {
			if (!tree) {
				return '';
			}
			var that = this,
			    text = '';
			jQuery.each(tree, function () {
				if (this.type == 'full') {
					// fully selected element/text node
					text += jQuery(this.domobj).text();
				} else if (this.type == 'partial' && this.domobj.nodeType === 3) {
					// partially selected text node
					text += jQuery(this.domobj).text().substring(this.startOffset, this.endOffset);
				} else if (this.type == 'partial' && this.domobj.nodeType === 1 && this.children) {
					// partially selected element node
					text += that.recursiveGetText(this.children);
				}
			});
			return text;
		}
	});

	/**
	 * @namespace GENTICS.Utils
	 * @class RangeTree
	 * Class definition of a RangeTree, which gives a tree view of the DOM objects included in this range
	 * Structure:
	 * <pre>
	 * +
	 * |-domobj: <reference to the DOM Object> (NOT jQuery)
	 * |-type: defines if this node is marked by user [none|partial|full|collapsed]
	 * |-children: recursive structure like this
	 * </pre>
	 */
	GENTICS.Utils.RangeTree = Class.extend({
		/**
		 * DOMObject, if the type is one of [none|partial|full], undefined if the type is [collapsed]
		 * @property domobj
		 * @type {DOMObject}
		 */
		domobj: {},

		/**
		 * type of the participation of the dom object in the range. Is one of:
		 * <pre>
		 * - none the DOMObject is outside of the range
		 * - partial the DOMObject partially in the range
		 * - full the DOMObject is completely in the range
		 * - collapsed the current RangeTree element marks the position of a collapsed range between DOM nodes
		 * </pre>
		 * @property type
		 * @type {String}
		 */
		type: null,

		/**
		 * Array of RangeTree objects which reflect the status of the child elements of the current DOMObject
		 * @property children
		 * @type {Array}
		 */
		children: []
	});

	return GENTICS.Utils.RangeObject;
});<|MERGE_RESOLUTION|>--- conflicted
+++ resolved
@@ -70,15 +70,10 @@
 	 * is 'tagName'
 	 */
 	function findTagInRangeTreeRecursion(array, tagName, objs) {
-<<<<<<< HEAD
-		var element, i, len;
-		for (i = 0, len = array.length; i < len; i++) {
-=======
 		var element,
 			i,
 			len = array.length;
 		for (i = 0; i < len; i++) {
->>>>>>> f1b1e693
 			element = array[i];
 			if (element.type !== 'none' && element.type !== 'collapsed') {
 				if (element.domobj.nodeName === tagName) {

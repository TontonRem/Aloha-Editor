--- conflicted
+++ resolved
@@ -35,7 +35,6 @@
 ) {
 	'use strict';
 
-<<<<<<< HEAD
 	// White space characters as defined by HTML 4 (http://www.w3.org/TR/html401/struct/text.html)
 	var nonWhitespaceRx = /[^\r\n\t\f \u200B]/;
 
@@ -120,7 +119,8 @@
 	 */
 	function isInlineType(node) {
 		return !isBlockType(node);
-=======
+	}
+
 	var inlineFormattableMap = {
 		'A': true,
 		'B': true,
@@ -191,7 +191,6 @@
 
 	function isIgnorableWhitespace(node) {
 		return 3 === node.nodeType && !node.length;
->>>>>>> 501401aa
 	}
 
 	// Taken from
@@ -219,8 +218,10 @@
             }
 			break;
         }
-        // We now have a whitespace-only text node that may be rendered depending on its context. If it is adjacent to a
-        // non-inline element, it will not be rendered. This seems to be a good enough definition.
+        // We now have a whitespace-only text node that may be rendered
+        // depending on its context. If it is adjacent to a non-inline
+        // element, it will not be rendered. This seems to be a good
+        // enough definition.
         return !hasInlineStyle(node.previousSibling) || !hasInlineStyle(node.nextSibling);
 	}
 
@@ -252,10 +253,6 @@
 		return found;
 	}
 
-	function isEditingHost(node) {
-		return 1 === node.nodeType && "true" === node.contentEditable;
-	}
-
 	/**
 	 * Starting from the given node, and working backwards through the siblings,
 	 * find the node that satisfies the given condition.
@@ -274,21 +271,16 @@
 	}
 
 	return {
-<<<<<<< HEAD
-		isUnrenderedWhitespace: isUnrenderedWhitespace,
+		BLOCKLEVEL_ELEMENTS: BLOCKLEVEL_ELEMENTS,
+		isBlockType: isBlockType,
+		isInlineType: isInlineType,
 		hasBlockStyle: hasBlockStyle,
 		hasInlineStyle: hasInlineStyle,
-		isBlockType: isBlockType,
-		isInlineType: isInlineType,
-		isEditingHost: isEditingHost
-=======
-		BLOCKLEVEL_ELEMENTS: BLOCKLEVEL_ELEMENTS,
 		isBlock: isBlock,
+		isUnrenderedWhitespace: isUnrenderedWhitespace,
 		isIgnorableWhitespace: isIgnorableWhitespace,
-		isInlineFormattable: isInlineFormattable,
 		isProppedBlock: isProppedBlock,
 		isEditingHost: isEditingHost,
 		findNodeRight: findNodeRight
->>>>>>> 501401aa
 	};
 });
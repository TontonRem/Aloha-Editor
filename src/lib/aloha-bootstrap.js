--- conflicted
+++ resolved
@@ -76,17 +76,12 @@
 	};
 	
 	// prepare the require config object and remember it
-	Aloha.settings.requireConfig = jQuery.extend({
+	Aloha.settings.requireConfig = {
 		context: 'aloha',
 		baseUrl: Aloha.settings.baseUrl,
-<<<<<<< HEAD
-		locale: Aloha.settings.locale
-	}, Aloha.settings.requireConfig);
-=======
 		locale: Aloha.settings.locale,
 		paths: {'PubSub': 'vendor/pubsub/js/pubsub'}
 	};
->>>>>>> c93a6932
 	
 	// configure require and expose the Aloha.require function
 	alohaRequire = require.config( Aloha.settings.requireConfig );

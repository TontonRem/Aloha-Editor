/*!
 * This file is part of Aloha Editor Project http://aloha-editor.org
 * Copyright © 2010-2011 Gentics Software GmbH, aloha@gentics.com
 * Contributors http://aloha-editor.org/contribution.php
 * Licensed unter the terms of http://www.aloha-editor.org/license.html
 *
 * Aloha Editor is free software: you can redistribute it and/or modify
 * it under the terms of the GNU Affero General Public License as published by
 * the Free Software Foundation, either version 3 of the License, or
 * ( at your option ) any later version.*
 *
 * Aloha Editor is distributed in the hope that it will be useful,
 * but WITHOUT ANY WARRANTY; without even the implied warranty of
 * MERCHANTABILITY or FITNESS FOR A PARTICULAR PURPOSE. See the
 * GNU Affero General Public License for more details.
 *
 * You should have received a copy of the GNU Affero General Public License
 * along with this program. If not, see <http://www.gnu.org/licenses/>.
 */

define( [
	'aloha/core',
	'util/class',
	'aloha/jquery',
	'aloha/pluginmanager',
	'aloha/floatingmenu',
	'aloha/selection',
	'aloha/markup',
	'aloha/contenthandlermanager',
	'aloha/console'
], function( Aloha, Class, jQuery, PluginManager, FloatingMenu, Selection,
	         Markup, ContentHandlerManager, console ) {
	'use strict';

	var unescape = window.unescape,
	    GENTICS = window.GENTICS,

	    // True, if the next editable activate event should not be handled
	    ignoreNextActivateEvent = false;

	// default supported and custom content handler settings
	// @TODO move to new config when implemented in Aloha
	Aloha.defaults.contentHandler = {};
	Aloha.defaults.contentHandler.initEditable = [ 'sanitize' ];
	Aloha.defaults.contentHandler.getContents = [ 'sanitize' ];

	// The insertHtml contenthandler ( paste ) will, by default, use all
	// registered content handlers.
	//Aloha.defaults.contentHandler.insertHtml = void 0;

	if ( typeof Aloha.settings.contentHandler === 'undefined' ) {
		Aloha.settings.contentHandler = {};
	}

	var defaultContentSerializer = function(editableElement){
		return jQuery(editableElement).html();
	};

	var contentSerializer = defaultContentSerializer;

	/**
	 * Editable object
	 * @namespace Aloha
	 * @class Editable
	 * @method
	 * @constructor
	 * @param {Object} obj jQuery object reference to the object
	 */
	Aloha.Editable = Class.extend( {

		_constructor: function( obj ) {
			// check wheter the object has an ID otherwise generate and set
			// globally unique ID
			if ( !obj.attr( 'id' ) ) {
				obj.attr( 'id', GENTICS.Utils.guid() );
			}

			// store object reference
			this.obj = obj;
			this.originalObj = obj;
			this.ready = false;

			// delimiters, timer and idle for smartContentChange
			// smartContentChange triggers -- tab: '\u0009' - space: '\u0020' - enter: 'Enter'
			this.sccDelimiters = [ ':', ';', '.', '!', '?', ',',
				unescape( '%u0009' ), unescape( '%u0020' ), 'Enter' ];
			this.sccIdle = 5000;
			this.sccDelay = 500;
			this.sccTimerIdle = false;
			this.sccTimerDelay = false;

			// see keyset http://www.w3.org/TR/2007/WD-DOM-Level-3-Events-20071221/keyset.html
			this.keyCodeMap = {
				 93 : 'Apps',         // The Application key
				 18 : 'Alt',          // The Alt ( Menu ) key.
				 20 : 'CapsLock',     // The Caps Lock ( Capital ) key.
				 17 : 'Control',      // The Control ( Ctrl ) key.
				 40 : 'Down',         // The Down Arrow key.
				 35 : 'End',          // The End key.
				 13 : 'Enter',        // The Enter key.
				112 : 'F1',           // The F1 key.
				113 : 'F2',           // The F2 key.
				114 : 'F3',           // The F3 key.
				115 : 'F4',           // The F4 key.
				116 : 'F5',           // The F5 key.
				117 : 'F6',           // The F6 key.
				118 : 'F7',           // The F7 key.
				119 : 'F8',           // The F8 key.
				120 : 'F9',           // The F9 key.
				121 : 'F10',          // The F10 key.
				122 : 'F11',          // The F11 key.
				123 : 'F12',          // The F12 key.

				// Anybody knows the keycode for F13-F24?
				 36 : 'Home',         // The Home key.
				 45 : 'Insert',       // The Insert ( Ins ) key.
				 37 : 'Left',         // The Left Arrow key.
				224 : 'Meta',         // The Meta key.
				 34 : 'PageDown',     // The Page Down ( Next ) key.
				 33 : 'PageUp',       // The Page Up key.
				 19 : 'Pause',        // The Pause key.
				 44 : 'PrintScreen',  // The Print Screen ( PrintScrn, SnapShot ) key.
				 39 : 'Right',        // The Right Arrow key.
				145 : 'Scroll',       // The scroll lock key
				 16 : 'Shift',        // The Shift key.
				 38 : 'Up',           // The Up Arrow key.
				 91 : 'Win',          // The left Windows Logo key.
				 92 : 'Win'           // The right Windows Logo key.
			};

			this.placeholderClass = 'aloha-placeholder';

			Aloha.registerEditable( this );

			this.init();
		},

		/**
		 * Initialize the editable
		 * @return void
		 * @hide
		 */
		init: function() {
			var me = this;

			// TODO make editables their own settings.
			this.settings = Aloha.settings;

			// smartContentChange settings
			// @TODO move to new config when implemented in Aloha
			if ( Aloha.settings && Aloha.settings.smartContentChange ) {
				if ( Aloha.settings.smartContentChange.delimiters ) {
					this.sccDelimiters = Aloha.settings.smartContentChange.delimiters;
				}

				if ( Aloha.settings.smartContentChange.idle ) {
					this.sccIdle = Aloha.settings.smartContentChange.idle;
				}

				if ( Aloha.settings.smartContentChange.delay ) {
					this.sccDelay = Aloha.settings.smartContentChange.delay;
				}
			}

			// check if Aloha can handle the obj as Editable
			if ( !this.check( this.obj ) ) {
				//Aloha.log( 'warn', this, 'Aloha cannot handle {' + this.obj[0].nodeName + '}' );
				this.destroy();
				return;
			}

			// apply content handler to clean up content
<<<<<<< HEAD
			// this was activated by accident; see comments around line 240 regarding plugins!
			// does look like here it would be fine regarding the plugins... 
			//var content = me.obj.html();
			//if ( typeof Aloha.settings.contentHandler.initEditable === 'undefined' ) {
			//	Aloha.settings.contentHandler.initEditable = Aloha.defaults.contentHandler.initEditable;
			//}
			//content = ContentHandlerManager.handleContent( content, {
			//	contenthandler: Aloha.settings.contentHandler.initEditable
			//} );
			//me.obj.html( content );
=======
			if ( typeof Aloha.settings.contentHandler.initEditable === 'undefined' ) {
				Aloha.settings.contentHandler.initEditable = Aloha.defaults.contentHandler.initEditable;
			}
			
			var content = me.obj.html();
			content = ContentHandlerManager.handleContent( content, {
				contenthandler: Aloha.settings.contentHandler.initEditable
			} );
			me.obj.html( content );
>>>>>>> f8a55e41

			// only initialize the editable when Aloha is fully ready (including plugins)
			Aloha.bind( 'aloha-ready', function() {
				// initialize the object
				me.obj.addClass( 'aloha-editable' ).contentEditable( true );

				// add focus event to the object to activate
				me.obj.mousedown( function( e ) {
					// check whether the mousedown was already handled
					if ( !Aloha.eventHandled ) {
						Aloha.eventHandled = true;
						return me.activate( e );
					}
				} );

				me.obj.mouseup( function( e ) {
					Aloha.eventHandled = false;
				} );

				me.obj.focus( function( e ) {
					return me.activate( e );
				} );

				// by catching the keydown we can prevent the browser from doing its own thing
				// if it does not handle the keyStroke it returns true and therefore all other
				// events (incl. browser's) continue
				me.obj.keydown( function( event ) {
					me.keyCode = event.which;
					return Markup.preProcessKeyStrokes( event );
				} );

				// handle keypress
				me.obj.keypress( function( event ) {
					// triggers a smartContentChange to get the right charcode
					// To test try http://www.w3.org/2002/09/tests/keys.html
					Aloha.activeEditable.smartContentChange( event );
				} );

				// handle shortcut keys
				// @todo replace with hotkey
				me.obj.keyup( function( event ) {
					if ( event.keyCode === 27 ) {
						Aloha.deactivateEditable();
						return false;
					}
				} );

				// register the onSelectionChange Event with the Editable field
				me.obj.contentEditableSelectionChange( function( event ) {
					Selection.onChange( me.obj, event );
					return me.obj;
				} );

				// mark the editable as unmodified
				me.setUnmodified();

				// we don't do the sanitizing on aloha ready, since some plugins add elements into the content and bind events to it.
				// if we sanitize by replacing the html, all events would get lost. TODO: think about a better solution for the sanitizing, without
				// destroying the events
//				// apply content handler to clean up content
//				var content = me.obj.html();
//				if ( typeof Aloha.settings.contentHandler.initEditable === 'undefined' ) {
//					Aloha.settings.contentHandler.initEditable = Aloha.defaults.contentHandler.initEditable;
//				}
//				content = ContentHandlerManager.handleContent( content, {
//					contenthandler: Aloha.settings.contentHandler.initEditable
//				} );
//				me.obj.html( content );

				me.snapshotContent = me.getContents();

				// FF bug: check for empty editable contents ( no <br>; no whitespace )
				if ( jQuery.browser.mozilla ) {
					me.initEmptyEditable();
				}

				me.initPlaceholder();

				me.ready = true;

				// throw a new event when the editable has been created
				/**
				 * @event editableCreated fires after a new editable has been created, eg. via $( '#editme' ).aloha()
				 * The event is triggered in Aloha's global scope Aloha
				 * @param {Event} e the event object
				 * @param {Array} a an array which contains a reference to the currently created editable on its first position
				 */
				Aloha.trigger( 'aloha-editable-created', [ me ] );
			} );
		},

		/**
		 * True, if this editable is active for editing
		 * @property
		 * @type boolean
		 */
		isActive: false,

		/**
		 * stores the original content to determine if it has been modified
		 * @hide
		 */
		originalContent: null,

		/**
		 * every time a selection is made in the current editable the selection has to
		 * be saved for further use
		 * @hide
		 */
		range: undefined,

		/**
		 * Check if object can be edited by Aloha Editor
		 * @return {boolean } editable true if Aloha Editor can handle else false
		 * @hide
		 */
		check: function() {
			/* TODO check those elements
			'map', 'meter', 'object', 'output', 'progress', 'samp',
			'time', 'area', 'datalist', 'figure', 'kbd', 'keygen',
			'mark', 'math', 'wbr', 'area',
			*/

			// Extract El
			var	me = this,
			    obj = this.obj,
			    el = obj.get( 0 ),
			    nodeName = el.nodeName.toLowerCase(),

				// supported elements
			    textElements = [ 'a', 'abbr', 'address', 'article', 'aside',
						'b', 'bdo', 'blockquote',  'cite', 'code', 'command',
						'del', 'details', 'dfn', 'div', 'dl', 'em', 'footer',
						'h1', 'h2', 'h3', 'h4', 'h5', 'h6', 'header', 'i',
						'ins', 'menu', 'nav', 'p', 'pre', 'q', 'ruby',
						'section', 'small', 'span', 'strong', 'sub', 'sup',
						'var' ],
			    i, div;

			for ( i = 0; i < textElements.length; ++i ) {
				if ( nodeName === textElements[ i ] ) {
					return true;
				}
			}

			// special handled elements
			switch ( nodeName ) {
				case 'label':
				case 'button':
					// TODO need some special handling.
					break;
				case 'textarea':
					// Create a div alongside the textarea
					div = jQuery( '<div id="' + this.getId() +
							'-aloha" class="aloha-textarea" />' )
								.insertAfter( obj );

					// Resize the div to the textarea and
					// Populate the div with the value of the textarea
					// Then, hide the textarea
					div.height( obj.height() )
					   .width( obj.width() )
					   .html( obj.val() );

					obj.hide();

					// Attach a onsubmit to the form to place the HTML of the
					// div back into the textarea
					obj.parents( 'form:first' ).submit( function() {
						obj.val( me.getContents() );
					} );

					// Swap textarea reference with the new div
					this.obj = div;

					// Supported
					return true;
				default:
					break;
			}

			// the following elements are not supported
			/*
			'canvas', 'audio', 'br', 'embed', 'fieldset', 'hgroup', 'hr',
			'iframe', 'img', 'input', 'map', 'script', 'select', 'style',
			'svg', 'table', 'ul', 'video', 'ol', 'form', 'noscript',
			 */
			return false;
		},

		/**
		 * Init Placeholder
		 *
		 * @return void
		 */
		initPlaceholder: function() {
			if ( Aloha.settings.placeholder && this.isEmpty() ) {
				this.addPlaceholder();
			}
		},

		/**
		 * Check if the conteneditable is empty.
		 *
		 * @return {Boolean}
		 */
		isEmpty: function() {
			var editableTrimedContent = jQuery.trim( this.getContents() ),
				onlyBrTag = ( editableTrimedContent === '<br>' ) ? true : false;
			return ( editableTrimedContent.length === 0 || onlyBrTag );
		},

		/**
		 * Check if the editable div is not empty. Fixes a FF browser bug
		 * see issue: https://github.com/alohaeditor/Aloha-Editor/issues/269
		 *
		 * @return {undefined}
		 */
		initEmptyEditable: function( ) {
			var obj = this.obj;
			if ( this.empty( this.getContents() ) ) {
				jQuery( obj ).prepend( '<br class="aloha-cleanme" />' );
			}
		},

		/**
		 * Add placeholder in editable
		 *
		 * @return void
		 */
		addPlaceholder: function() {
			var div = jQuery( '<div>' ),
			    span = jQuery( '<span>' ),
			    el,
			    obj = this.obj;

			if ( GENTICS.Utils.Dom.allowsNesting( obj[0], div[0] ) ) {
				el = div;
			} else {
				el = span;
			}

			jQuery( obj ).append( el.addClass( this.placeholderClass ) );
			jQuery.each(
				Aloha.settings.placeholder,
				function( selector, selectorConfig ) {
					if ( obj.is( selector ) ) {
						el.html( selectorConfig );
					}
				}
			);

			// remove browser br
			jQuery( 'br', obj ).remove();

			// delete div, span, el;
		},

		/**
		 * remove placeholder from contenteditable. If setCursor is true,
		 * will also set the cursor to the start of the selection. However,
		 * this will be ASYNCHRONOUS, so if you rely on the fact that
		 * the placeholder is removed after calling this method, setCursor
		 * should be false ( or not set )
		 *
		 * @return void
		 */
		removePlaceholder: function( obj, setCursor ) {
			var placeholderClass = this.placeholderClass,
			    range;

			if (jQuery( '.' + placeholderClass, obj).length === 0) return;

			// remove browser br
			// jQuery( 'br', obj ).remove();

			// set the cursor // remove placeholder
			if ( setCursor === true ) {
				range = Selection.getRangeObject();
				if ( !range.select ) {
					return;
				}
				range.startContainer = range.endContainer = obj.get( 0 );
				range.startOffset = range.endOffset = 0;
				range.select();

				window.setTimeout( function() {
					jQuery( '.' + placeholderClass, obj ).remove();
				}, 20 );

			} else {
				jQuery( '.' + placeholderClass, obj ).remove();
			}
		},

		/**
		 * destroy the editable
		 * @return void
		 */
		destroy: function() {
			// leave the element just to get sure
			if ( this === Aloha.getActiveEditable() ) {
				this.blur();

				// also hide the floating menu if the current editable was active
				FloatingMenu.hide();
			}

			// special handled elements
			switch ( this.originalObj.get( 0 ).nodeName.toLowerCase() ) {
				case 'label':
				case 'button':
					// TODO need some special handling.
					break;
				case 'textarea':
					// restore content to original textarea
					this.originalObj.val( this.getContents() );
					this.obj.remove();
					this.originalObj.show();
					break;
				default:
					break;
			}

			// now the editable is not ready any more
			this.ready = false;

			// remove the placeholder if needed.
			this.removePlaceholder( this.obj );

			// initialize the object and disable contentEditable
			// unbind all events
			// TODO should only unbind the specific handlers.
			this.obj.removeClass( 'aloha-editable' )
			    .contentEditable( false )
			    .unbind( 'mousedown click dblclick focus keydown keypress keyup' );

			/* TODO remove this event, it should implemented as bind and unbind
			// register the onSelectionChange Event with the Editable field
			this.obj.contentEditableSelectionChange( function( event ) {
				Aloha.Selection.onChange( me.obj, event );
				return me.obj;
			} );
			*/

			// throw a new event when the editable has been created
			/**
			 * @event editableCreated fires after a new editable has been destroyes, eg. via $( '#editme' ).mahalo()
			 * The event is triggered in Aloha's global scope Aloha
			 * @param {Event} e the event object
			 * @param {Array} a an array which contains a reference to the currently created editable on its first position
			 */
			Aloha.trigger( 'aloha-editable-destroyed', [ this ] );

			// finally register the editable with Aloha
			Aloha.unregisterEditable( this );
		},

		/**
		 * marks the editables current state as unmodified. Use this method to inform the editable
		 * that it's contents have been saved
		 * @method
		 */
		setUnmodified: function() {
			this.originalContent = this.getContents();
		},

		/**
		 * check if the editable has been modified during the edit process#
		 * @method
		 * @return boolean true if the editable has been modified, false otherwise
		 */
		isModified: function() {
			return this.originalContent !== this.getContents();
		},

		/**
		 * String representation of the object
		 * @method
		 * @return Aloha.Editable
		 */
		toString: function() {
			return 'Aloha.Editable';
		},

		/**
		 * check whether the editable has been disabled
		 */
		isDisabled: function() {
			return !this.obj.contentEditable()
				|| this.obj.contentEditable() === 'false';
		},

		/**
		 * disable this editable
		 * a disabled editable cannot be written on by keyboard
		 */
		disable: function() {
			return this.isDisabled() || this.obj.contentEditable( false );
		},

		/**
		 * enable this editable
		 * reenables a disabled editable to be writteable again
		 */
		enable: function() {
			return this.isDisabled() && this.obj.contentEditable( true );
		},


		/**
		 * activates an Editable for editing
		 * disables all other active items
		 * @method
		 */
		activate: function( e ) {
			// get active Editable before setting the new one.
			var oldActive = Aloha.getActiveEditable();

			// We need to ommit this call when this flag is set to true.
			// This flag will only be set to true before the removePlaceholder method
			// is called since that method invokes a focus event which will again trigger
			// this method. We want to avoid double invokation of this method.
			if ( ignoreNextActivateEvent ) {
				ignoreNextActivateEvent = false;
				return;
			}

			// handle special case in which a nested editable is focused by a click
			// in this case the "focus" event would be triggered on the parent element
			// which actually shifts the focus away to it's parent. this if is here to
			// prevent this situation
			if ( e && e.type === 'focus' && oldActive !== null
			     && oldActive.obj.parent().get( 0 ) === e.currentTarget ) {
				return;
			}

			// leave immediately if this is already the active editable
			if ( this.isActive || this.isDisabled() ) {
				// we don't want parent editables to be triggered as well, so return false
				return;
			}

			this.obj.addClass( 'aloha-editable-active' );

			Aloha.activateEditable( this );

			ignoreNextActivateEvent = true;
			this.removePlaceholder ( this.obj, true );
			ignoreNextActivateEvent = false;

			this.isActive = true;

			/**
			 * @event editableActivated fires after the editable has been activated by clicking on it.
			 * This event is triggered in Aloha's global scope Aloha
			 * @param {Event} e the event object
			 * @param {Array} a an array which contains a reference to last active editable on its first position, as well
			 * as the currently active editable on it's second position
			 */
			// trigger a 'general' editableActivated event
			Aloha.trigger( 'aloha-editable-activated', {
				'oldActive' : oldActive,
				'editable'  : this
			} );
		},

		/**
		 * handle the blur event
		 * this must not be attached to the blur event, which will trigger far too often
		 * eg. when a table within an editable is selected
		 * @hide
		 */
		blur: function() {
			this.obj.blur();
			this.isActive = false;
			this.initPlaceholder();
			this.obj.removeClass( 'aloha-editable-active' );

			/**
			 * @event editableDeactivated fires after the editable has been activated by clicking on it.
			 * This event is triggered in Aloha's global scope Aloha
			 * @param {Event} e the event object
			 * @param {Array} a an array which contains a reference to this editable
			 */
			Aloha.trigger( 'aloha-editable-deactivated', { editable : this } );

			/**
			 * @event smartContentChanged
			 */
			Aloha.activeEditable.smartContentChange( { type : 'blur' }, null );
		},

		/**
		 * check if the string is empty
		 * used for zerowidth check
		 * @return true if empty or string is null, false otherwise
		 * @hide
		 */
		empty: function( str ) {
			// br is needed for chrome
			return ( null === str )
				|| ( jQuery.trim( str ) === '' || str === '<br/>' );
		},

		/**
		 * Get the contents of this editable as a HTML string
		 * @method
		 * @return contents of the editable
		 */
		getContents: function( asObject ) {
			var clonedObj = this.obj.clone( false );

			// do core cleanup
			clonedObj.find( '.aloha-cleanme' ).remove();
			this.removePlaceholder( clonedObj );
			PluginManager.makeClean( clonedObj );

			return asObject ? clonedObj.contents() : contentSerializer(clonedObj[0]);
		},

		/**
		 * Set the contents of this editable as a HTML string
		 * @param content as html
		 * @return contents of the editable
		 */
		/*setContents: function( content, asObject ) {
			// @todo also option so set id of editable to change?
			// @note work in progress!
			var clonedObj = this.obj.clone( false ),
				reactivate = null;

			if ( Aloha.getActiveEditable() === this.editable ) {
				Aloha.deactivateEditable();
				reactivate = this.editable;
			}

			this.editable.obj.html( content );

			if ( null !== reactivate ) {
				reactivate.activate();
			}

			//TODO: this is a call to an internal
			//function. There should be an API to generate
			//new smartContentChangeEvents.
			this.editable.smartContentChange({type : 'blur'});


			//also deactivated for now. like initEditable. just in case ...
			//var content = clonedObj.html()
			//if ( typeof Aloha.settings.contentHandler.getContents === 'undefined' ) {
			//	Aloha.settings.contentHandler.getContents = Aloha.defaults.contentHandler.getContents;
			//}
			//content = ContentHandlerManager.handleContent( content, {
			//	contenthandler: Aloha.settings.contentHandler.getContents
			//} );
			//clonedObj.html( content );

			return asObject ? clonedObj.contents() : clonedObj.html();
		},*/

		/**
		 * Get the id of this editable
		 * @method
		 * @return id of this editable
		 */
		getId: function() {
			return this.obj.attr( 'id' );
		},

		/**
		 * Get the id of the original object of this editable
		 * @method
		 * @return id of the original object of the editable
		 */
		getOriginalId: function() {
			return this.originalObj.attr( 'id' );
		},

		/**
		 * Generates and signals a smartContentChange event.
		 *
		 * A smart content change occurs when a special editing action, or a
		 * combination of interactions are performed by the user during the
		 * course of editing within an editable.
		 * The smart content change event would therefore signal to any
		 * component that is listening to this event, that content has been
		 * inserted into the editable that may need to be prococessed in a
		 * special way
		 * This is used for smart actions within the content/while editing.
		 * @param {Event} event
		 * @hide
		 */
		smartContentChange: function( event ) {
			var me = this,
			    uniChar = null,
			    re,
			    match;

			// ignore meta keys like crtl+v or crtl+l and so on
			if ( event && ( event.metaKey || event.crtlKey || event.altKey ) ) {
				return false;
			}

			if ( event && event.originalEvent ) {
				// regex to strip unicode
				re = new RegExp( "U\\+(\\w{4})" );
				match = re.exec( event.originalEvent.keyIdentifier );

				// Use keyIdentifier if available
				if ( event.originalEvent.keyIdentifier && 1 === 2 ) {
					// @fixme: Because of "&& 1 === 2" above, this block is
					// unreachable code
					if ( match !== null ) {
						uniChar = unescape( '%u' + match[1] );
					}
					if ( uniChar === null ) {
						uniChar = event.originalEvent.keyIdentifier;
					}

				// FF & Opera don't support keyIdentifier
				} else {
					// Use among browsers reliable which http://api.jquery.com/keypress
					uniChar = ( this.keyCodeMap[ this.keyCode ] ||
								String.fromCharCode( event.which ) || 'unknown' );
				}
			}

			// handle "Enter" -- it's not "U+1234" -- when returned via "event.originalEvent.keyIdentifier"
			// reference: http://www.w3.org/TR/2007/WD-DOM-Level-3-Events-20071221/keyset.html
			if ( jQuery.inArray( uniChar, this.sccDelimiters ) >= 0 ) {
				clearTimeout( this.sccTimerIdle );
				clearTimeout( this.sccTimerDelay );

				this.sccTimerDelay = setTimeout( function() {
					Aloha.trigger( 'aloha-smart-content-changed', {
						'editable'        : me,
						'keyIdentifier'   : event.originalEvent.keyIdentifier,
						'keyCode'         : event.keyCode,
						'char'            : uniChar,
						'triggerType'     : 'keypress', // keypress, timer, blur, paste
						'snapshotContent' : me.getSnapshotContent()
					} );

					console.debug( 'Aloha.Editable',
						'smartContentChanged: event type keypress triggered' );
					/*
					var r = Aloha.Selection.rangeObject;
					if ( r.isCollapsed() && r.startContainer.nodeType == 3 ) {
						var posDummy = jQuery( '<span id="GENTICS-Aloha-PosDummy" />' );
						GENTICS.Utils.Dom.insertIntoDOM(
							posDummy,
							r,
							this.obj,
							null,
							false,
							false
						);
						console.log( posDummy.offset().top, posDummy.offset().left );
						GENTICS.Utils.Dom.removeFromDOM(
							posDummy,
							r,
							false
						);
						r.select();
					}
					*/
				}, this.sccDelay );

			} else if ( event && event.type === 'paste' ) {
				Aloha.trigger( 'aloha-smart-content-changed', {
					'editable'        : me,
					'keyIdentifier'   : null,
					'keyCode'         : null,
					'char'            : null,
					'triggerType'     : 'paste',
					'snapshotContent' : me.getSnapshotContent()
				} );

			} else if ( event && event.type === 'blur' ) {
				Aloha.trigger( 'aloha-smart-content-changed', {
					'editable'        : me,
					'keyIdentifier'   : null,
					'keyCode'         : null,
					'char'            : null,
					'triggerType'     : 'blur',
					'snapshotContent' : me.getSnapshotContent()
				} );

			} else if ( uniChar !== null ) {
				// in the rare case idle time is lower then delay time
				clearTimeout( this.sccTimerDelay );
				clearTimeout( this.sccTimerIdle );
				this.sccTimerIdle = setTimeout( function() {
					Aloha.trigger( 'aloha-smart-content-changed', {
						'editable'        : me,
						'keyIdentifier'   : null,
						'keyCode'         : null,
						'char'            : null,
						'triggerType'     : 'idle',
						'snapshotContent' : me.getSnapshotContent()
					} );
				}, this.sccIdle );
			}
		},

		/**
		 * Get a snapshot of the active editable as a HTML string
		 * @hide
		 * @return snapshot of the editable
		 */
		getSnapshotContent: function() {
			var ret = this.snapshotContent;
			this.snapshotContent = this.getContents();
			return ret;
		}
	} );

	/**
	 * Sets the serializer function to be used for the contents of all editables.
	 *
	 * The default content serializer will just call the jQuery.html()
	 * function on the editable element (which gets the innerHTML property).
	 *
	 * This method is a static class method and will affect the result
	 * of editable.getContents() for all editables that have been or
	 * will be constructed.
	 *
	 * @param serializerFunction
	 *        A function that accepts a DOM element and returns the serialized
	 *        XHTML of the element contents (excluding the start and end tag of
	 *        the passed element).
	 */
	Aloha.Editable.setContentSerializer = function( serializerFunction ) {
		contentSerializer = serializerFunction;
	};
} );<|MERGE_RESOLUTION|>--- conflicted
+++ resolved
@@ -170,7 +170,6 @@
 			}
 
 			// apply content handler to clean up content
-<<<<<<< HEAD
 			// this was activated by accident; see comments around line 240 regarding plugins!
 			// does look like here it would be fine regarding the plugins... 
 			//var content = me.obj.html();
@@ -181,17 +180,6 @@
 			//	contenthandler: Aloha.settings.contentHandler.initEditable
 			//} );
 			//me.obj.html( content );
-=======
-			if ( typeof Aloha.settings.contentHandler.initEditable === 'undefined' ) {
-				Aloha.settings.contentHandler.initEditable = Aloha.defaults.contentHandler.initEditable;
-			}
-			
-			var content = me.obj.html();
-			content = ContentHandlerManager.handleContent( content, {
-				contenthandler: Aloha.settings.contentHandler.initEditable
-			} );
-			me.obj.html( content );
->>>>>>> f8a55e41
 
 			// only initialize the editable when Aloha is fully ready (including plugins)
 			Aloha.bind( 'aloha-ready', function() {

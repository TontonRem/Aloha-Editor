--- conflicted
+++ resolved
@@ -700,7 +700,6 @@
 
 			return asObject ? clonedObj.contents() : contentSerializer(clonedObj[0]);
 		},
-<<<<<<< HEAD
 
 		/**
 		 * Set the contents of this editable as a HTML string
@@ -742,8 +741,7 @@
 
 			return asObject ? clonedObj.contents() : clonedObj.html();
 		},*/
-=======
->>>>>>> 214e3df7
+
 
 		/**
 		 * Get the id of this editable

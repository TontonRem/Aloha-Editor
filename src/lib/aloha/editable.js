/*!
 * This file is part of Aloha Editor Project http://aloha-editor.org
 * Copyright © 2010-2011 Gentics Software GmbH, aloha@gentics.com
 * Contributors http://aloha-editor.org/contribution.php
 * Licensed unter the terms of http://www.aloha-editor.org/license.html
 *
 * Aloha Editor is free software: you can redistribute it and/or modify
 * it under the terms of the GNU Affero General Public License as published by
 * the Free Software Foundation, either version 3 of the License, or
 * ( at your option ) any later version.*
 *
 * Aloha Editor is distributed in the hope that it will be useful,
 * but WITHOUT ANY WARRANTY; without even the implied warranty of
 * MERCHANTABILITY or FITNESS FOR A PARTICULAR PURPOSE. See the
 * GNU Affero General Public License for more details.
 *
 * You should have received a copy of the GNU Affero General Public License
 * along with this program. If not, see <http://www.gnu.org/licenses/>.
 */

define( [
	'aloha/core',
	'util/class',
	'aloha/jquery',
	'aloha/pluginmanager',
	'aloha/floatingmenu',
	'aloha/selection',
	'aloha/markup',
	'aloha/contenthandlermanager',
	'aloha/console'
], function( Aloha, Class, jQuery, PluginManager, FloatingMenu, Selection,
	         Markup, ContentHandlerManager, console ) {
	'use strict';

	var unescape = window.unescape,
	    GENTICS = window.GENTICS,

	    // True, if the next editable activate event should not be handled
	    ignoreNextActivateEvent = false;

	/**
	 * A cache to hold information derived, and used in getContents().
	 * @type {object<string,(string|jQuery.<HTMLElement>)>}
	 * @private
	 */
	var editableContentCache = {};

	// default supported and custom content handler settings
	// @TODO move to new config when implemented in Aloha
	Aloha.defaults.contentHandler = {};
	Aloha.defaults.contentHandler.initEditable = ['blockelement', 'sanitize'];
	Aloha.defaults.contentHandler.getContents = ['blockelement', 'basic'];

	// The insertHtml contenthandler ( paste ) will, by default, use all
	// registered content handlers.
	//Aloha.defaults.contentHandler.insertHtml = void 0;

	if ( typeof Aloha.settings.contentHandler === 'undefined' ) {
		Aloha.settings.contentHandler = {};
	}

	var defaultContentSerializer = function(editableElement){
		return jQuery(editableElement).html();
	};

	var contentSerializer = defaultContentSerializer;

	var BasicContentHandler = ContentHandlerManager.createHandler({

		/**
		 * @param {string} content Content to process.
		 * @return {string} Processed content.
		 */
		handleContent: function (content) {
			// Remove the contenteditable attribute from the final html in IE8
			// We need to do this this way because removeAttr is not working 
			// in IE8 in IE8-compatibilitymode for those attributes.
			if (jQuery.browser.msie && jQuery.browser.version < 8) {
				content = content.replace(/(<table\s+[^>]*?)contenteditable=['\"\w]+/gi, "$1");
			}

			return content;
		}

	});

	// Register the basic contenthandler
	ContentHandlerManager.register('basic', BasicContentHandler);

	function makeClean($content) {
		if (jQuery.browser.msie && jQuery.browser.version < 8) {
			$content = jQuery($content);
			
			$content.find('[hidefocus]').each(function () {
				jQuery(this).removeAttr('hidefocus');
			});
			
			$content.find('[hideFocus]').each(function () {
				jQuery(this).removeAttr('hideFocus');
			});
			
			$content.find('[tabindex]').each(function () {
				jQuery(this).removeAttr('tabindex');
			});
			
			$content.find('[tabIndex]').each(function () {
				jQuery(this).removeAttr('tabIndex');
			});
		}
	}

	
	/**
	 * Editable object
	 * @namespace Aloha
	 * @class Editable
	 * @method
	 * @constructor
	 * @param {Object} obj jQuery object reference to the object
	 */
	Aloha.Editable = Class.extend( {

		_constructor: function( obj ) {
			// check wheter the object has an ID otherwise generate and set
			// globally unique ID
			if ( !obj.attr( 'id' ) ) {
				obj.attr( 'id', GENTICS.Utils.guid() );
			}

			// store object reference
			this.obj = obj;
			this.originalObj = obj;
			this.ready = false;

			// delimiters, timer and idle for smartContentChange
			// smartContentChange triggers -- tab: '\u0009' - space: '\u0020' - enter: 'Enter'
			// backspace: U+0008 - delete: U+007F
			this.sccDelimiters = [ ':', ';', '.', '!', '?', ',',
				unescape( '%u0009' ), unescape( '%u0020' ), unescape( '%u0008' ), unescape( '%u007F' ), 'Enter' ];
			this.sccIdle = 5000;
			this.sccDelay = 500;
			this.sccTimerIdle = false;
			this.sccTimerDelay = false;

			// see keyset http://www.w3.org/TR/2007/WD-DOM-Level-3-Events-20071221/keyset.html
			this.keyCodeMap = {
				 93 : 'Apps',         // The Application key
				 18 : 'Alt',          // The Alt ( Menu ) key.
				 20 : 'CapsLock',     // The Caps Lock ( Capital ) key.
				 17 : 'Control',      // The Control ( Ctrl ) key.
				 40 : 'Down',         // The Down Arrow key.
				 35 : 'End',          // The End key.
				 13 : 'Enter',        // The Enter key.
				112 : 'F1',           // The F1 key.
				113 : 'F2',           // The F2 key.
				114 : 'F3',           // The F3 key.
				115 : 'F4',           // The F4 key.
				116 : 'F5',           // The F5 key.
				117 : 'F6',           // The F6 key.
				118 : 'F7',           // The F7 key.
				119 : 'F8',           // The F8 key.
				120 : 'F9',           // The F9 key.
				121 : 'F10',          // The F10 key.
				122 : 'F11',          // The F11 key.
				123 : 'F12',          // The F12 key.

				// Anybody knows the keycode for F13-F24?
				 36 : 'Home',         // The Home key.
				 45 : 'Insert',       // The Insert ( Ins ) key.
				 37 : 'Left',         // The Left Arrow key.
				224 : 'Meta',         // The Meta key.
				 34 : 'PageDown',     // The Page Down ( Next ) key.
				 33 : 'PageUp',       // The Page Up key.
				 19 : 'Pause',        // The Pause key.
				 44 : 'PrintScreen',  // The Print Screen ( PrintScrn, SnapShot ) key.
				 39 : 'Right',        // The Right Arrow key.
				145 : 'Scroll',       // The scroll lock key
				 16 : 'Shift',        // The Shift key.
				 38 : 'Up',           // The Up Arrow key.
				 91 : 'Win',          // The left Windows Logo key.
				 92 : 'Win'           // The right Windows Logo key.
			};

			this.placeholderClass = 'aloha-placeholder';

			Aloha.registerEditable( this );

			this.init();
		},

		/**
		 * Initialize the editable
		 * @return void
		 * @hide
		 */
		init: function() {
			var me = this;

			// TODO make editables their own settings.
			this.settings = Aloha.settings;

			// smartContentChange settings
			// @TODO move to new config when implemented in Aloha
			if ( Aloha.settings && Aloha.settings.smartContentChange ) {
				if ( Aloha.settings.smartContentChange.delimiters ) {
					this.sccDelimiters = Aloha.settings.smartContentChange.delimiters;
				}

				if ( Aloha.settings.smartContentChange.idle ) {
					this.sccIdle = Aloha.settings.smartContentChange.idle;
				}

				if ( Aloha.settings.smartContentChange.delay ) {
					this.sccDelay = Aloha.settings.smartContentChange.delay;
				}
			}

			// check if Aloha can handle the obj as Editable
			if ( !this.check( this.obj ) ) {
				//Aloha.log( 'warn', this, 'Aloha cannot handle {' + this.obj[0].nodeName + '}' );
				this.destroy();
				return;
			}

			// apply content handler to clean up content
			if ( typeof Aloha.settings.contentHandler.getContents === 'undefined' ) {
				Aloha.settings.contentHandler.getContents = Aloha.defaults.contentHandler.getContents;
			}

			// apply content handler to clean up content
			if ( typeof Aloha.settings.contentHandler.initEditable === 'undefined' ) {
				Aloha.settings.contentHandler.initEditable = Aloha.defaults.contentHandler.initEditable;
			}
			
			var content = me.obj.html();
			content = ContentHandlerManager.handleContent( content, {
				contenthandler: Aloha.settings.contentHandler.initEditable,
				command: 'initEditable'
			} );
			me.obj.html( content );

			// only initialize the editable when Aloha is fully ready (including plugins)
			Aloha.bind( 'aloha-ready', function() {
				// initialize the object
				me.obj.addClass( 'aloha-editable' ).contentEditable( true );

				// add focus event to the object to activate
				me.obj.mousedown( function( e ) {
					// check whether the mousedown was already handled
					if ( !Aloha.eventHandled ) {
						Aloha.eventHandled = true;
						return me.activate( e );
					}
				} );

				me.obj.mouseup( function( e ) {
					Aloha.eventHandled = false;
				} );

				me.obj.focus( function( e ) {
					return me.activate( e );
				} );

				// by catching the keydown we can prevent the browser from doing its own thing
				// if it does not handle the keyStroke it returns true and therefore all other
				// events (incl. browser's) continue
				//me.obj.keydown( function( event ) {
				//me.obj.add('.aloha-block', me.obj).live('keydown', function (event) { // live not working but would be usefull
				me.obj.add('.aloha-block', me.obj).keydown(function (event) {
					var letEventPass = Markup.preProcessKeyStrokes( event );
					me.keyCode = event.which;

					if (!letEventPass) {
						// the event will not proceed to key press, therefore trigger smartContentChange
						me.smartContentChange( event );
					}
					return letEventPass;
				} );

				// handle keypress
				me.obj.keypress( function( event ) {
					// triggers a smartContentChange to get the right charcode
					// To test try http://www.w3.org/2002/09/tests/keys.html
					Aloha.activeEditable.smartContentChange( event );
				} );

				// handle shortcut keys
				me.obj.keyup( function( event ) {
					if ( event.keyCode === 27 ) {
						Aloha.deactivateEditable();
						return false;
					}
				} );

				// register the onSelectionChange Event with the Editable field
				me.obj.contentEditableSelectionChange( function( event ) {
					Selection.onChange( me.obj, event );
					return me.obj;
				} );

				// mark the editable as unmodified
				me.setUnmodified();

				// we don't do the sanitizing on aloha ready, since some plugins add elements into the content and bind events to it.
				// if we sanitize by replacing the html, all events would get lost. TODO: think about a better solution for the sanitizing, without
				// destroying the events
//				// apply content handler to clean up content
//				var content = me.obj.html();
//				if ( typeof Aloha.settings.contentHandler.initEditable === 'undefined' ) {
//					Aloha.settings.contentHandler.initEditable = Aloha.defaults.contentHandler.initEditable;
//				}
//				content = ContentHandlerManager.handleContent( content, {
//					contenthandler: Aloha.settings.contentHandler.initEditable
//				} );
//				me.obj.html( content );

				me.snapshotContent = me.getContents();

				// FF bug: check for empty editable contents ( no <br>; no whitespace )
				if ( jQuery.browser.mozilla ) {
					me.initEmptyEditable();
				}

				me.initPlaceholder();

				me.ready = true;

				// throw a new event when the editable has been created
				/**
				 * @event editableCreated fires after a new editable has been created, eg. via $( '#editme' ).aloha()
				 * The event is triggered in Aloha's global scope Aloha
				 * @param {Event} e the event object
				 * @param {Array} a an array which contains a reference to the currently created editable on its first position
				 */
				Aloha.trigger( 'aloha-editable-created', [ me ] );
			} );
		},

		/**
		 * True, if this editable is active for editing
		 * @property
		 * @type boolean
		 */
		isActive: false,

		/**
		 * stores the original content to determine if it has been modified
		 * @hide
		 */
		originalContent: null,

		/**
		 * every time a selection is made in the current editable the selection has to
		 * be saved for further use
		 * @hide
		 */
		range: undefined,

		/**
		 * Check if object can be edited by Aloha Editor
		 * @return {boolean } editable true if Aloha Editor can handle else false
		 * @hide
		 */
		check: function() {
			/* TODO check those elements
			'map', 'meter', 'object', 'output', 'progress', 'samp',
			'time', 'area', 'datalist', 'figure', 'kbd', 'keygen',
			'mark', 'math', 'wbr', 'area',
			*/

			// Extract El
			var	me = this,
			    obj = this.obj,
			    el = obj.get( 0 ),
			    nodeName = el.nodeName.toLowerCase(),

				// supported elements
			    textElements = [ 'a', 'abbr', 'address', 'article', 'aside',
						'b', 'bdo', 'blockquote',  'cite', 'code', 'command',
						'del', 'details', 'dfn', 'div', 'dl', 'em', 'footer',
						'h1', 'h2', 'h3', 'h4', 'h5', 'h6', 'header', 'i',
						'ins', 'menu', 'nav', 'p', 'pre', 'q', 'ruby',
						'section', 'small', 'span', 'strong', 'sub', 'sup',
						'var' ],
			    i, div;

			for ( i = 0; i < textElements.length; ++i ) {
				if ( nodeName === textElements[ i ] ) {
					return true;
				}
			}

			// special handled elements
			switch ( nodeName ) {
				case 'label':
				case 'button':
					// TODO need some special handling.
					break;
				case 'textarea':
					// Create a div alongside the textarea
					div = jQuery( '<div id="' + this.getId() +
							'-aloha" class="aloha-textarea" />' )
								.insertAfter( obj );

					// Resize the div to the textarea and
					// Populate the div with the value of the textarea
					// Then, hide the textarea
					div.height( obj.height() )
					   .width( obj.width() )
					   .html( obj.val() );

					obj.hide();

					// Attach a onsubmit to the form to place the HTML of the
					// div back into the textarea
					obj.parents( 'form:first' ).submit( function() {
						obj.val( me.getContents() );
					} );

					// Swap textarea reference with the new div
					this.obj = div;

					// Supported
					return true;
				default:
					break;
			}

			// the following elements are not supported
			/*
			'canvas', 'audio', 'br', 'embed', 'fieldset', 'hgroup', 'hr',
			'iframe', 'img', 'input', 'map', 'script', 'select', 'style',
			'svg', 'table', 'ul', 'video', 'ol', 'form', 'noscript',
			 */
			return false;
		},

		/**
		 * Init Placeholder
		 *
		 * @return void
		 */
		initPlaceholder: function() {
			if ( Aloha.settings.placeholder && this.isEmpty() ) {
				this.addPlaceholder();
			}
		},

		/**
		 * Check if the conteneditable is empty.
		 *
		 * @return {Boolean}
		 */
		isEmpty: function() {
			var editableTrimedContent = jQuery.trim( this.getContents() ),
				onlyBrTag = ( editableTrimedContent === '<br>' ) ? true : false;
			return ( editableTrimedContent.length === 0 || onlyBrTag );
		},

		/**
		 * Check if the editable div is not empty. Fixes a FF browser bug
		 * see issue: https://github.com/alohaeditor/Aloha-Editor/issues/269
		 *
		 * @return {undefined}
		 */
		initEmptyEditable: function( ) {
			var obj = this.obj;
			if ( this.empty( this.getContents() ) ) {
				jQuery( obj ).prepend( '<br class="aloha-cleanme" />' );
			}
		},

		/**
		 * Add placeholder in editable
		 *
		 * @return void
		 */
		addPlaceholder: function() {
			var div = jQuery( '<div>' ),
			    span = jQuery( '<span>' ),
			    el,
			    obj = this.obj;

			if ( GENTICS.Utils.Dom.allowsNesting( obj[0], div[0] ) ) {
				el = div;
			} else {
				el = span;
			}

			jQuery( obj ).append( el.addClass( this.placeholderClass ) );
			jQuery.each(
				Aloha.settings.placeholder,
				function( selector, selectorConfig ) {
					if ( obj.is( selector ) ) {
						el.html( selectorConfig );
					}
				}
			);

			// remove browser br
			jQuery( 'br', obj ).remove();

			// delete div, span, el;
		},

		/**
		 * remove placeholder from contenteditable. If setCursor is true,
		 * will also set the cursor to the start of the selection. However,
		 * this will be ASYNCHRONOUS, so if you rely on the fact that
		 * the placeholder is removed after calling this method, setCursor
		 * should be false ( or not set )
		 *
		 * @return void
		 */
		removePlaceholder: function( obj, setCursor ) {
			var placeholderClass = this.placeholderClass,
			    range;

			// remove browser br
			// jQuery( 'br', obj ).remove();

			// set the cursor // remove placeholder
			if ( setCursor === true ) {
				range = Selection.getRangeObject();
				if ( !range.select ) {
					return;
				}
				range.startContainer = range.endContainer = obj.get( 0 );
				range.startOffset = range.endOffset = 0;
				range.select();

				window.setTimeout( function() {
					jQuery( '.' + placeholderClass, obj ).remove();
				}, 20 );

			} else {
				jQuery( '.' + placeholderClass, obj ).remove();
			}
		},

		/**
		 * destroy the editable
		 * @return void
		 */
		destroy: function() {
			// leave the element just to get sure
			if ( this === Aloha.getActiveEditable() ) {
				this.blur();

				// also hide the floating menu if the current editable was active
				FloatingMenu.hide();
			}

			// special handled elements
			switch ( this.originalObj.get( 0 ).nodeName.toLowerCase() ) {
				case 'label':
				case 'button':
					// TODO need some special handling.
					break;
				case 'textarea':
					// restore content to original textarea
					this.originalObj.val( this.getContents() );
					this.obj.remove();
					this.originalObj.show();
					break;
				default:
					break;
			}

			// now the editable is not ready any more
			this.ready = false;

			// remove the placeholder if needed.
			this.removePlaceholder( this.obj );

			// initialize the object and disable contentEditable
			// unbind all events
			// TODO should only unbind the specific handlers.
			this.obj.removeClass( 'aloha-editable' )
			    .contentEditable( false )
			    .unbind( 'mousedown click dblclick focus keydown keypress keyup' );

			/* TODO remove this event, it should implemented as bind and unbind
			// register the onSelectionChange Event with the Editable field
			this.obj.contentEditableSelectionChange( function( event ) {
				Aloha.Selection.onChange( me.obj, event );
				return me.obj;
			} );
			*/

			// throw a new event when the editable has been created
			/**
			 * @event editableCreated fires after a new editable has been destroyes, eg. via $( '#editme' ).mahalo()
			 * The event is triggered in Aloha's global scope Aloha
			 * @param {Event} e the event object
			 * @param {Array} a an array which contains a reference to the currently created editable on its first position
			 */
			Aloha.trigger( 'aloha-editable-destroyed', [ this ] );

			// finally register the editable with Aloha
			Aloha.unregisterEditable( this );
		},

		/**
		 * marks the editables current state as unmodified. Use this method to inform the editable
		 * that it's contents have been saved
		 * @method
		 */
		setUnmodified: function() {
			this.originalContent = this.getContents();
		},

		/**
		 * check if the editable has been modified during the edit process#
		 * @method
		 * @return boolean true if the editable has been modified, false otherwise
		 */
		isModified: function() {
			return this.originalContent !== this.getContents();
		},

		/**
		 * String representation of the object
		 * @method
		 * @return Aloha.Editable
		 */
		toString: function() {
			return 'Aloha.Editable';
		},

		/**
		 * check whether the editable has been disabled
		 */
		isDisabled: function() {
			return !this.obj.contentEditable()
				|| this.obj.contentEditable() === 'false';
		},

		/**
		 * disable this editable
		 * a disabled editable cannot be written on by keyboard
		 */
		disable: function() {
			return this.isDisabled() || this.obj.contentEditable( false );
		},

		/**
		 * enable this editable
		 * reenables a disabled editable to be writteable again
		 */
		enable: function() {
			return this.isDisabled() && this.obj.contentEditable( true );
		},


		/**
		 * activates an Editable for editing
		 * disables all other active items
		 * @method
		 */
		activate: function( e ) {
			// get active Editable before setting the new one.
			var oldActive = Aloha.getActiveEditable();

			// We need to ommit this call when this flag is set to true.
			// This flag will only be set to true before the removePlaceholder method
			// is called since that method invokes a focus event which will again trigger
			// this method. We want to avoid double invokation of this method.
			if ( ignoreNextActivateEvent ) {
				ignoreNextActivateEvent = false;
				return;
			}

			// handle special case in which a nested editable is focused by a click
			// in this case the "focus" event would be triggered on the parent element
			// which actually shifts the focus away to it's parent. this if is here to
			// prevent this situation
			if ( e && e.type === 'focus' && oldActive !== null
			     && oldActive.obj.parent().get( 0 ) === e.currentTarget ) {
				return;
			}

			// leave immediately if this is already the active editable
			if ( this.isActive || this.isDisabled() ) {
				// we don't want parent editables to be triggered as well, so return false
				return;
			}

			this.obj.addClass( 'aloha-editable-active' );

			Aloha.activateEditable( this );

			ignoreNextActivateEvent = true;
			this.removePlaceholder ( this.obj, true );
			ignoreNextActivateEvent = false;

			this.isActive = true;

			/**
			 * @event editableActivated fires after the editable has been activated by clicking on it.
			 * This event is triggered in Aloha's global scope Aloha
			 * @param {Event} e the event object
			 * @param {Array} a an array which contains a reference to last active editable on its first position, as well
			 * as the currently active editable on it's second position
			 */
			// trigger a 'general' editableActivated event
			Aloha.trigger( 'aloha-editable-activated', {
				'oldActive' : oldActive,
				'editable'  : this
			} );
		},

		/**
		 * handle the blur event
		 * this must not be attached to the blur event, which will trigger far too often
		 * eg. when a table within an editable is selected
		 * @hide
		 */
		blur: function() {
			this.obj.blur();
			this.isActive = false;
			this.initPlaceholder();
			this.obj.removeClass( 'aloha-editable-active' );

			/**
			 * @event editableDeactivated fires after the editable has been activated by clicking on it.
			 * This event is triggered in Aloha's global scope Aloha
			 * @param {Event} e the event object
			 * @param {Array} a an array which contains a reference to this editable
			 */
			Aloha.trigger( 'aloha-editable-deactivated', { editable : this } );

			/**
			 * @event smartContentChanged
			 */
			Aloha.activeEditable.smartContentChange( { type : 'blur' }, null );
		},

		/**
		 * check if the string is empty
		 * used for zerowidth check
		 * @return true if empty or string is null, false otherwise
		 * @hide
		 */
		empty: function( str ) {
			// br is needed for chrome
			return ( null === str )
				|| ( jQuery.trim( str ) === '' || str === '<br/>' );
		},

		/**
		 * Get the contents of this editable as a HTML string or child node DOM
		 * objects.
		 *
		 * @param {boolean} asObject Whether or not to retreive the contents of
		 *                           this editable as child node objects or as
		 *                           HTML string.
		 * @return {string|jQuery.<HTMLElement>} Contents of the editable as
		 *                                       DOM objects or an HTML string.
		 */
		getContents: function (asObject) {
			var raw = this.obj.html();
			var cache = editableContentCache[this.getId()];
			if (cache && raw === cache.raw) {
				return asObject ? cache.elements : cache.clean;
			}

<<<<<<< HEAD
			var $clone = this.obj.clone(false);

			$clone.find( '.aloha-cleanme' ).remove();
			this.removePlaceholder($clone);
			PluginManager.makeClean($clone);

			$clone = jQuery('<div>' + ContentHandlerManager.handleContent($clone.html(), {
=======
			// do core cleanup
			clonedObj.find( '.aloha-cleanme' ).remove();
			this.removePlaceholder( clonedObj );
			PluginManager.makeClean( clonedObj );
			
			makeClean(clonedObj);
			
			clonedObj = jQuery('<div>' + ContentHandlerManager.handleContent(clonedObj.html(), {
>>>>>>> d3ae1ba5
				contenthandler: Aloha.settings.contentHandler.getContents,
				command: 'getContents'
			}) + '</div>');

			cache = editableContentCache[this.getId()] = {};
			cache.raw = raw;
			cache.clean = contentSerializer($clone[0]);
			cache.elements = $clone.contents();

			return asObject ? cache.elements : cache.clean;
		},

		/**
		 * Set the contents of this editable as a HTML string
		 * @param content as html
		 * @param return as object or html string
		 * @return contents of the editable
		 */
		setContents: function( content, asObject ) {
			var reactivate = null;

			if ( Aloha.getActiveEditable() === this ) {
				Aloha.deactivateEditable();
				reactivate = this;
			}

			this.obj.html( content );

			if ( null !== reactivate ) {
				reactivate.activate();
			}

			this.smartContentChange({type : 'set-contents'});

			return asObject ? this.obj.contents() : contentSerializer(this.obj[0]);
		},

		/**
		 * Get the id of this editable
		 * @method
		 * @return id of this editable
		 */
		getId: function() {
			return this.obj.attr( 'id' );
		},

		/**
		 * Generates and signals a smartContentChange event.
		 *
		 * A smart content change occurs when a special editing action, or a
		 * combination of interactions are performed by the user during the
		 * course of editing within an editable.
		 * The smart content change event would therefore signal to any
		 * component that is listening to this event, that content has been
		 * inserted into the editable that may need to be prococessed in a
		 * special way
		 * This is used for smart actions within the content/while editing.
		 * @param {Event} event
		 * @hide
		 */
		smartContentChange: function( event ) {
			var me = this,
			    uniChar = null,
			    re,
			    match;

			// ignore meta keys like crtl+v or crtl+l and so on
			if ( event && ( event.metaKey || event.crtlKey || event.altKey ) ) {
				return false;
			}

			if ( event && event.originalEvent ) {
				// regex to strip unicode
				re = new RegExp( "U\\+(\\w{4})" );
				match = re.exec( event.originalEvent.keyIdentifier );

				// Use keyIdentifier if available
				if ( event.originalEvent.keyIdentifier && 1 === 2 ) {
					// @fixme: Because of "&& 1 === 2" above, this block is
					// unreachable code
					if ( match !== null ) {
						uniChar = unescape( '%u' + match[1] );
					}
					if ( uniChar === null ) {
						uniChar = event.originalEvent.keyIdentifier;
					}

				// FF & Opera don't support keyIdentifier
				} else {
					// Use among browsers reliable which http://api.jquery.com/keypress
					uniChar = ( this.keyCodeMap[ this.keyCode ] ||
								String.fromCharCode( event.which ) || 'unknown' );
				}
			}

			// handle "Enter" -- it's not "U+1234" -- when returned via "event.originalEvent.keyIdentifier"
			// reference: http://www.w3.org/TR/2007/WD-DOM-Level-3-Events-20071221/keyset.html
			if ( jQuery.inArray( uniChar, this.sccDelimiters ) >= 0 ) {
				clearTimeout( this.sccTimerIdle );
				clearTimeout( this.sccTimerDelay );

				this.sccTimerDelay = window.setTimeout( function() {
					Aloha.trigger( 'aloha-smart-content-changed', {
						'editable'        : me,
						'keyIdentifier'   : event.originalEvent.keyIdentifier,
						'keyCode'         : event.keyCode,
						'char'            : uniChar,
						'triggerType'     : 'keypress', // keypress, timer, blur, paste
						'snapshotContent' : me.getSnapshotContent()
					} );

					console.debug( 'Aloha.Editable',
						'smartContentChanged: event type keypress triggered' );
					/*
					var r = Aloha.Selection.rangeObject;
					if ( r.isCollapsed() && r.startContainer.nodeType == 3 ) {
						var posDummy = jQuery( '<span id="GENTICS-Aloha-PosDummy" />' );
						GENTICS.Utils.Dom.insertIntoDOM(
							posDummy,
							r,
							this.obj,
							null,
							false,
							false
						);
						console.log( posDummy.offset().top, posDummy.offset().left );
						GENTICS.Utils.Dom.removeFromDOM(
							posDummy,
							r,
							false
						);
						r.select();
					}
					*/
				}, this.sccDelay );

			} else if ( event && event.type === 'paste' ) {
				Aloha.trigger( 'aloha-smart-content-changed', {
					'editable'        : me,
					'keyIdentifier'   : null,
					'keyCode'         : null,
					'char'            : null,
					'triggerType'     : 'paste',
					'snapshotContent' : me.getSnapshotContent()
				} );

			} else if ( event && event.type === 'blur' ) {
				Aloha.trigger( 'aloha-smart-content-changed', {
					'editable'        : me,
					'keyIdentifier'   : null,
					'keyCode'         : null,
					'char'            : null,
					'triggerType'     : 'blur',
					'snapshotContent' : me.getSnapshotContent()
				} );

			} else if ( uniChar !== null ) {
				// in the rare case idle time is lower then delay time
				clearTimeout( this.sccTimerDelay );
				clearTimeout( this.sccTimerIdle );
				this.sccTimerIdle = window.setTimeout( function() {
					Aloha.trigger( 'aloha-smart-content-changed', {
						'editable'        : me,
						'keyIdentifier'   : null,
						'keyCode'         : null,
						'char'            : null,
						'triggerType'     : 'idle',
						'snapshotContent' : me.getSnapshotContent()
					} );
				}, this.sccIdle );
			}
		},

		/**
		 * Get a snapshot of the active editable as a HTML string
		 * @hide
		 * @return snapshot of the editable
		 */
		getSnapshotContent: function() {
			var ret = this.snapshotContent;
			this.snapshotContent = this.getContents();
			return ret;
		}
	} );

	/**
	 * Sets the serializer function to be used for the contents of all editables.
	 *
	 * The default content serializer will just call the jQuery.html()
	 * function on the editable element (which gets the innerHTML property).
	 *
	 * This method is a static class method and will affect the result
	 * of editable.getContents() for all editables that have been or
	 * will be constructed.
	 *
	 * @param serializerFunction
	 *        A function that accepts a DOM element and returns the serialized
	 *        XHTML of the element contents (excluding the start and end tag of
	 *        the passed element).
	 */
	Aloha.Editable.setContentSerializer = function( serializerFunction ) {
		contentSerializer = serializerFunction;
	};
} );<|MERGE_RESOLUTION|>--- conflicted
+++ resolved
@@ -765,24 +765,14 @@
 				return asObject ? cache.elements : cache.clean;
 			}
 
-<<<<<<< HEAD
 			var $clone = this.obj.clone(false);
-
 			$clone.find( '.aloha-cleanme' ).remove();
 			this.removePlaceholder($clone);
 			PluginManager.makeClean($clone);
 
+			makeClean($clone);
+
 			$clone = jQuery('<div>' + ContentHandlerManager.handleContent($clone.html(), {
-=======
-			// do core cleanup
-			clonedObj.find( '.aloha-cleanme' ).remove();
-			this.removePlaceholder( clonedObj );
-			PluginManager.makeClean( clonedObj );
-			
-			makeClean(clonedObj);
-			
-			clonedObj = jQuery('<div>' + ContentHandlerManager.handleContent(clonedObj.html(), {
->>>>>>> d3ae1ba5
 				contenthandler: Aloha.settings.contentHandler.getContents,
 				command: 'getContents'
 			}) + '</div>');

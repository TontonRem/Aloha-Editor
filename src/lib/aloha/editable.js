--- conflicted
+++ resolved
@@ -41,8 +41,8 @@
 	// default supported and custom content handler settings
 	// @TODO move to new config when implemented in Aloha
 	Aloha.defaults.contentHandler = {};
-	Aloha.defaults.contentHandler.initEditable = ['blockelement', 'sanitize'];
-	Aloha.defaults.contentHandler.getContents = ['blockelement'];
+	Aloha.defaults.contentHandler.initEditable = [ 'sanitize' ];
+	Aloha.defaults.contentHandler.getContents = [ 'sanitize' ];
 
 	// The insertHtml contenthandler ( paste ) will, by default, use all
 	// registered content handlers.
@@ -171,18 +171,6 @@
 			}
 
 			// apply content handler to clean up content
-<<<<<<< HEAD
-			// this was activated by accident; see comments around line 240 regarding plugins!
-			// does look like here it would be fine regarding the plugins... 
-			//var content = me.obj.html();
-			//if ( typeof Aloha.settings.contentHandler.initEditable === 'undefined' ) {
-			//	Aloha.settings.contentHandler.initEditable = Aloha.defaults.contentHandler.initEditable;
-			//}
-			//content = ContentHandlerManager.handleContent( content, {
-			//	contenthandler: Aloha.settings.contentHandler.initEditable
-			//} );
-			//me.obj.html( content );
-=======
 			if ( typeof Aloha.settings.contentHandler.getContents === 'undefined' ) {
 				Aloha.settings.contentHandler.getContents = Aloha.defaults.contentHandler.getContents;
 			}
@@ -198,7 +186,6 @@
 				command: 'initEditable'
 			} );
 			me.obj.html( content );
->>>>>>> 1d365af4
 
 			// only initialize the editable when Aloha is fully ready (including plugins)
 			Aloha.bind( 'aloha-ready', function() {
@@ -246,7 +233,6 @@
 				} );
 
 				// handle shortcut keys
-				// @todo replace with hotkey
 				me.obj.keyup( function( event ) {
 					if ( event.keyCode === 27 ) {
 						Aloha.deactivateEditable();
@@ -477,8 +463,6 @@
 		removePlaceholder: function( obj, setCursor ) {
 			var placeholderClass = this.placeholderClass,
 			    range;
-
-			if (jQuery( '.' + placeholderClass, obj).length === 0) return;
 
 			// remove browser br
 			// jQuery( 'br', obj ).remove();
@@ -661,10 +645,11 @@
 			this.isActive = true;
 
 			/**
-			 * @event aloha-editable-activated fires after the editable has been activated by clicking on it.
+			 * @event editableActivated fires after the editable has been activated by clicking on it.
 			 * This event is triggered in Aloha's global scope Aloha
-			 * @param {Object} an object which contains a reference to last active editable (oldActive), as well
-			 * as the currently active editable (editable)
+			 * @param {Event} e the event object
+			 * @param {Array} a an array which contains a reference to last active editable on its first position, as well
+			 * as the currently active editable on it's second position
 			 */
 			// trigger a 'general' editableActivated event
 			Aloha.trigger( 'aloha-editable-activated', {
@@ -686,10 +671,10 @@
 			this.obj.removeClass( 'aloha-editable-active' );
 
 			/**
-			 * @event aloha-editable-deactivated fires after the editable has been deactivated 
-			 * by clicking on an other editable or a non editable part of the page
+			 * @event editableDeactivated fires after the editable has been activated by clicking on it.
 			 * This event is triggered in Aloha's global scope Aloha
-			 * @param {Object} a an object which contains a reference to this editable
+			 * @param {Event} e the event object
+			 * @param {Array} a an array which contains a reference to this editable
 			 */
 			Aloha.trigger( 'aloha-editable-deactivated', { editable : this } );
 
@@ -729,11 +714,6 @@
 			this.removePlaceholder( clonedObj );
 			PluginManager.makeClean( clonedObj );
 
-			clonedObj = jQuery('<div>' + ContentHandlerManager.handleContent(clonedObj.html(), {
-				contenthandler: Aloha.settings.contentHandler.getContents,
-				command: 'getContents'
-			}) + '</div>');
-
 			return asObject ? clonedObj.contents() : contentSerializer(clonedObj[0]);
 		},
 
@@ -769,15 +749,6 @@
 		 */
 		getId: function() {
 			return this.obj.attr( 'id' );
-		},
-
-		/**
-		 * Get the id of the original object of this editable
-		 * @method
-		 * @return id of the original object of the editable
-		 */
-		getOriginalId: function() {
-			return this.originalObj.attr( 'id' );
 		},
 
 		/**

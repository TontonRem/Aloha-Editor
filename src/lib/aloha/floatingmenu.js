/*!
* This file is part of Aloha Editor Project http://aloha-editor.org
* Copyright (c) 2010-2011 Gentics Software GmbH, aloha@gentics.com
* Contributors http://aloha-editor.org/contribution.php 
* Licensed unter the terms of http://www.aloha-editor.org/license.html
*//*
* Aloha Editor is free software: you can redistribute it and/or modify
* it under the terms of the GNU Affero General Public License as published by
* the Free Software Foundation, either version 3 of the License, or
* (at your option) any later version.*
*
* Aloha Editor is distributed in the hope that it will be useful,
* but WITHOUT ANY WARRANTY; without even the implied warranty of
* MERCHANTABILITY or FITNESS FOR A PARTICULAR PURPOSE. See the
* GNU Affero General Public License for more details.
*
* You should have received a copy of the GNU Affero General Public License
* along with this program. If not, see <http://www.gnu.org/licenses/>.
*/
define(
['aloha/core', 'aloha/jquery', 'aloha/ext', 'util/class', 'aloha/console', 'vendor/jquery.store'],
function(Aloha, jQuery, Ext, Class, console) {
	"use strict";
	var GENTICS = window.GENTICS;

	/**
	 * Constructor for a floatingmenu tab
	 * @namespace Aloha.FloatingMenu
	 * @class Tab
	 * @constructor
	 * @param {String} label label of the tab
	 */
	var Tab = Class.extend({
		_constructor: function(label) {
			this.label = label;
			this.groups = [];
			this.groupMap = {};
			this.visible = true;
		},

		/**
		 * Get the group with given index. If it does not yet exist, create a new one
		 * @method
		 * @param {int} group group index of the group to get
		 * @return group object
		 */
		getGroup: function(group) {
			var groupObject = this.groupMap[group];
			if (typeof groupObject === 'undefined') {
				groupObject = new Group();
				this.groupMap[group] = groupObject;
				this.groups.push(groupObject);
				// TODO resort the groups
			}

			return groupObject;
		},

		/**
		 * Get the EXT component representing the tab
		 * @return EXT component (EXT.Panel)
		 * @hide
		 */
		getExtComponent: function () {
			var that = this;

			if (typeof this.extPanel === 'undefined') {
				// generate the panel here
				this.extPanel = new Ext.Panel({
					'tbar' : [],
					'title' : this.label,
					'style': 'margin-top:0px',
					'bodyStyle': 'display:none',
					'autoScroll': true
				});

				// add the groups
				jQuery.each(this.groups, function(index, group) {
					// let each group generate its ext component and add them to the panel
					that.extPanel.getTopToolbar().add(group.getExtComponent());
				});
			}

			return this.extPanel;
		},

		/**
		 * Recalculate the visibility of all groups within the tab
		 * @hide
		 */
		doLayout: function() {
			var that = this;

			if (Aloha.Log.isDebugEnabled()) {
				Aloha.Log.debug(this, 'doLayout called for tab ' + this.label);
			}
			this.visible = false;

			// check all groups in this tab
			jQuery.each(this.groups, function(index, group) {
				that.visible |= group.doLayout();
			});

			if (Aloha.Log.isDebugEnabled()) {
				Aloha.Log.debug(this, 'tab ' + this.label + (this.visible ? ' is ' : ' is not ') + 'visible now');
			}

			return this.visible;
		}
	});

	/**
	 * Constructor for a floatingmenu group
	 * @namespace Aloha.FloatingMenu
	 * @class Group
	 * @constructor
	 */
	var Group = Class.extend({
		_constructor: function() {
			this.buttons = [];
			this.fields = [];
		},

		/**
		 * Add a button to this group
		 * @param {Button} buttonInfo to add to the group
		 */
		addButton: function(buttonInfo) {
			if (buttonInfo.button instanceof Aloha.ui.AttributeField) {
				if (this.fields.length < 2) {
					this.fields.push(buttonInfo);
				} else {
					throw new Error("Too much fields in this group");
				}
			} else {
				// Every plugin API entryPoint (method) should be securised enough
				// to avoid Aloha to block at startup even
				// if a plugin is badly designed
				if (typeof buttonInfo.button !== "undefined"){
					this.buttons.push(buttonInfo);
				}
			}
		},

		/**
		 * Get the EXT component representing the group (Ext.ButtonGroup)
		 * @return the Ext.ButtonGroup
		 * @hide
		 */
		getExtComponent: function () {
			var that = this, l,
				items = [],
				buttonCount = 0,
				columnCount = 0,
				len, idx, half;


			if (typeof this.extButtonGroup === 'undefined') {
			
				if (this.fields.length > 1) {
					columnCount = 1;
				}

				jQuery.each(this.buttons, function(index, button) {
					// count the number of buttons (large buttons count as 2)
					buttonCount += button.button.size == 'small' ? 1 : 2;
				});
				columnCount = columnCount + Math.ceil(buttonCount / 2);

				len = this.buttons.length;
				idx = 0;
				half =  Math.ceil(this.buttons.length / 2) - this.buttons.length % 2 ;

				if (this.fields.length > 0) {
					that.buttons.push(this.fields[0]);
					items.push(this.fields[0].button.getExtConfigProperties());
				}

				while (--len >= half) {
					items.push(this.buttons[idx++].button.getExtConfigProperties());
				}
				++len;
				if (this.fields.length > 1) {
					that.buttons.push(this.fields[1]);
					items.push(this.fields[1].button.getExtConfigProperties());
				}
				while (--len >=0) {
					items.push(this.buttons[idx++].button.getExtConfigProperties());
				}

				this.extButtonGroup = new Ext.ButtonGroup({
					'columns' : columnCount,
					'items': items
				});
	//			jQuery.each(this.fields, function(id, field){
	//				that.buttons.push(field);
	//			});
				// now find the Ext.Buttons and set to the GENTICS buttons
				jQuery.each(this.buttons, function(index, buttonInfo) {
					buttonInfo.button.extButton = that.extButtonGroup.findById(buttonInfo.button.id);
					// the following code is a work arround because ExtJS initializes later.
					// The ui wrapper store the information and here we use it... ugly.
					// if there are any listeners added before initializing the extButtons
					if ( buttonInfo.button.listenerQueue && buttonInfo.button.listenerQueue.length > 0 ) {
						while ( true ) {
							l = buttonInfo.button.listenerQueue.shift();
							if ( !l ) {break;}
							buttonInfo.button.extButton.addListener(l.eventName, l.handler, l.scope, l.options);
						}
					}
					if (buttonInfo.button.extButton.setObjectTypeFilter) {
						if (buttonInfo.button.objectTypeFilter) {
							buttonInfo.button.extButton.noQuery = false;
						}
						if ( buttonInfo.button.objectTypeFilter == 'all' ) {
							buttonInfo.button.objectTypeFilter = null;
						}
						buttonInfo.button.extButton.setObjectTypeFilter(buttonInfo.button.objectTypeFilter);
						if ( buttonInfo.button.displayField) {
							buttonInfo.button.extButton.displayField = buttonInfo.button.displayField;
						}
						if ( buttonInfo.button.tpl ) {
							buttonInfo.button.extButton.tpl = buttonInfo.button.tpl;
						}
					}
				});
			}

			return this.extButtonGroup;
		},

		/**
		 * Recalculate the visibility of the buttons and the group
		 * @hide
		 */
		doLayout: function () {
			var groupVisible = false,
				that = this;
			jQuery.each(this.buttons, function(index, button) {
				if (typeof button.button !== "undefined") {
					var extButton = that.extButtonGroup.findById(button.button.id),
					buttonVisible = button.button.isVisible() && button.scopeVisible;
					
					if (!extButton) {
						return;
					}
				
					if (buttonVisible && extButton.hidden) {
						extButton.show();
					} else if (!buttonVisible && !extButton.hidden) {
						extButton.hide();
					}
				
					groupVisible |= buttonVisible;
				}
			});
			if (groupVisible && this.extButtonGroup.hidden) {
				this.extButtonGroup.show();
			} else if (!groupVisible && !this.extButtonGroup.hidden) {
				this.extButtonGroup.hide();
			}
		
			return groupVisible;

		}
	});

	//=========================================================================
	//
	// Floating Menu
	//
	//=========================================================================

	var lastFloatingMenuPos = {
		top: null,
		left: null
	};

	/**
	 * Handler for window scroll event. Positions the floating menu
	 * appropriately.
	 *
	 * @param {Aloha.FloatingMenu} floatingmenu
	 */
	function onWindowScroll( floatingmenu ) {
		if ( !Aloha.activeEditable ) {
			return;
		}

		var element = floatingmenu.obj;
		var editablePos = Aloha.activeEditable.obj.offset();
		var isTopAligned = floatingmenu.behaviour === 'topalign';
		var isManuallyPinned = floatingmenu.pinned
							 && ( parseInt( element.css( 'left' ), 10 )
								  != ( editablePos.left
									   + floatingmenu.horizontalOffset
									 ) );

		if ( isTopAligned && isManuallyPinned ) {
			return;
		}

		var floatingmenuHeight = element.height();
		var scrollTop = jQuery(document).scrollTop();

		// This value is what the top position of the floating menu
		// *would* be if we tried to position it above the active
		// editable.
		var floatingmenuTop = editablePos.top - floatingmenuHeight
							+ floatingmenu.marginTop;

		// The floating menu does not fit in the space between the top
		// of the viewport and the editable, so position it at the top
		// of the viewport, and over the editable.
		if ( scrollTop > floatingmenuTop ) {
			editablePos.top = isTopAligned
							? scrollTop + floatingmenu.marginTop
							: floatingmenu.marginTop;

		// There is enough space on top of the editable to fit the
		// entire floating menu, so we do so.
		} else if ( scrollTop <= floatingmenuTop ) {
			editablePos.top -= floatingmenuHeight
							 + ( isTopAligned
								 ? floatingmenu.marginTop
								 : 0 );
		}

		floatingmenu.floatTo( editablePos );
	}

	/**
	 * Aloha's Floating Menu
	 * @namespace Aloha
	 * @class FloatingMenu
	 * @singleton
	 */
	var FloatingMenu = Class.extend({
		/**
		 * Define the default scopes
		 * @property
		 * @type Object
		 */
		scopes: {
			'Aloha.empty' : {
				'name' : 'Aloha.empty',
				'extendedScopes' : [],
				'buttons' : []
			},
			'Aloha.global' : {
				'name' : 'Aloha.global',
				'extendedScopes' : ['Aloha.empty'],
				'buttons' : []
			},
			'Aloha.continuoustext' : {
				'name' : 'Aloha.continuoustext',
				'extendedScopes' : ['Aloha.global'],
				'buttons' : []
			}
		},

		/**
		 * Array of tabs within the floatingmenu
		 * @hide
		 */
		tabs: [],

		/**
		 * 'Map' of tabs (for easy access)
		 * @hide
		 */
		tabMap: {},

		/**
		 * Flag to mark whether the floatingmenu is initialized
		 * @hide
		 */
		initialized: false,

		/**
		 * Array containing all buttons
		 * @hide
		 */
		allButtons: [],

		/**
		 * top part of the floatingmenu position
		 * @hide
		 */
		top: 100,

		/**
		 * left part of the floatingmenu position
		 * @hide
		 */
		left: 100,

		/**
		 * store pinned status - true, if the FloatingMenu is pinned
		 * @property
		 * @type boolean
		 */
		pinned: false,

		/**
		 * just a reference to the jQuery(window) object, which is used quite often
		 */
		window: jQuery(window),

		/**
		 * define floating menu float behaviour. meant to be adjusted via
		 * GENTICS.Aloha.settings.floatingmenu.behaviour
		 * set it to 'float' for standard behaviour, or 'topalign' for a fixed fm 
		 */
		behaviour: 'float',

		/**
		 * topalign offset to be used for topalign behavior
		 */
		topalignOffset: 0,
		
		/**
		 * topalign offset to be used for topalign behavior
		 */
		horizontalOffset: 0,
		
		/**
		 * will only be hounoured when behaviour is set to 'topalign'. Adds a margin,
		 * so the floating menu is not directly attached to the top of the page
		 */
		marginTop: 10,
		
		/**
		 * Define whether the floating menu shall be draggable or not via Aloha.settings.floatingmanu.draggable
		 * Default is: true 
		 */
		draggable: true,
		
		/**
		 * A list of all buttons that have been added to the floatingmenu
		 * This needs to be tracked, as adding buttons twice will break the fm
		 */
		buttonsAdded: [],
		
		/**
		 * Will be initialized by checking Aloha.settings.toolbar, which will contain the config for
		 * the floating menu. If there is no config, tabs and groups will be generated programmatically
		 */
		fromConfig: false,

		/**
		 * Initialize the floatingmenu
		 * @hide
		 */
		init: function() {

			// check for behaviour setting of the floating menu
		    if (Aloha.settings.floatingmenu) {
		    	
		    	if (typeof Aloha.settings.floatingmenu.draggable === 'boolean') {
		    		this.draggable = Aloha.settings.floatingmenu.draggable;
		    	}
				if (typeof Aloha.settings.floatingmenu.behaviour === 'string') {
					this.behaviour = Aloha.settings.floatingmenu.behaviour;
				}
				if (typeof Aloha.settings.floatingmenu.topalignOffset !== 'undefined') {
					this.topalignOffset = Aloha.settings.floatingmenu.topalignOffset;
				}
				if (typeof Aloha.settings.floatingmenu.horizontalOffset !== 'undefined') {
					this.horizontalOffset = Aloha.settings.floatingmenu.horizontalOffset;
				}
				if (typeof Aloha.settings.floatingmenu.marginTop === 'number') {
				    this.marginTop = Aloha.settings.floatingmenu.marginTop;
				}
				//We just check for undefined
				if (typeof Aloha.settings.floatingmenu.width !== 'undefined') {
					//Try to pars it
					try {
						var parsed = parseInt(Aloha.settings.floatingmenu.width);
						this.width = Aloha.settings.floatingmenu.width;
					} catch(e) {
						//do nothing.
					}
				}
		    }

			jQuery.storage = new jQuery.store();
			this.currentScope = 'Aloha.global';
			var that = this;
			this.window.unload(function () {
				// store fm position if the panel is pinned to be able to restore it next time
				if (that.pinned) {
					jQuery.storage.set('Aloha.FloatingMenu.pinned', 'true');
					jQuery.storage.set('Aloha.FloatingMenu.top', that.top);
					jQuery.storage.set('Aloha.FloatingMenu.left', that.left);
					if (Aloha.Log.isInfoEnabled()) {
						Aloha.Log.info(this, 'stored FloatingMenu pinned position {' + that.left
								+ ', ' + that.top + '}');
					}
				} else {
					// delete old localStorages
					jQuery.storage.del('Aloha.FloatingMenu.pinned');
					jQuery.storage.del('Aloha.FloatingMenu.top');
					jQuery.storage.del('Aloha.FloatingMenu.left');
				}
				if (that.userActivatedTab) {
					jQuery.storage.set('Aloha.FloatingMenu.activeTab', that.userActivatedTab);
				}
			}).resize(function () {
				if (that.behaviour === 'float') {
					if (that.pinned) {
						that.fixPinnedPosition();
						that.refreshShadow();
						that.extTabPanel.setPosition(that.left, that.top);
					} else {
						var target = that.calcFloatTarget(Aloha.Selection.getRangeObject());
						if (target) {
							that.floatTo(target);
						}
					}
				}
			});
			Aloha.bind('aloha-ready', function() {
				that.generateComponent();
				that.initialized = true;
			});
			
			if (typeof Aloha.settings.toolbar === 'object') {
				this.fromConfig = true;				
			}
		},

		/**
		 * jQuery reference to the extjs tabpanel
		 * @hide
		 */
		obj: null,

		/**
		 * jQuery reference to the shadow obj
		 * @hide
		 */
		shadow: null,

		/**
		 * jQuery reference to the panels body wrap div
		 * @hide
		 */
		panelBody: null,
		
		/**
		 * The panels width
		 * @hide
		 */
		width: 400,

		/**
		 * initialize tabs and groups according to the current configuration
		 */
		initTabsAndGroups: function () {
			var that = this;
			
			// if there is no toolbar config tabs and groups have been initialized before
			if (!this.fromConfig) {
				return;
			}
			
			jQuery.each(Aloha.settings.toolbar.tabs, function (tab, groups) {
				// generate or retrieve tab
				var tabObject = that.tabMap[tab];
				if (typeof tabObject === 'undefined') {
					// the tab object does not yet exist, so create a new tab and add it to the list
					tabObject = new Tab(tab);
					that.tabs.push(tabObject);
					that.tabMap[tab] = tabObject;
				}
				
				// generate groups for current tab
				jQuery.each(groups, function (group, buttons) {
					var groupObject = tabObject.getGroup(group),
						i;

					// now get all the buttons for that group
					jQuery.each(buttons, function (j, button) {
						if (jQuery.inArray(button, that.buttonsAdded) !== -1) {
							// buttons must not be added twice
							console.warn('Skipping button {' + button + '}. A button can\'t be added ' + 
								'to the floating menu twice. Config key: {Aloha.settings.toolbar.' + 
									tab + '.' + group + '}');
									return;
						}
						
						// now add the button to the group
						for (i = 0; i < that.allButtons.length; i++) {
							if (button === that.allButtons[i].button.name) {
								groupObject.addButton(that.allButtons[i]);
								// remember that we've added the button
								that.buttonsAdded.push(that.allButtons[i].button.name);
								break;
							}
						}
					});
				});
			});
		},

		/**
		 * Generate the rendered component for the floatingmenu
		 * @hide
		 */
		generateComponent: function () {
			var that = this, pinTab;

			// initialize tabs and groups first
			this.initTabsAndGroups();

			// Initialize and configure the tooltips
			Ext.QuickTips.init();
			Ext.apply(Ext.QuickTips.getQuickTip(), {
				minWidth : 10
			});

			
			
			if (this.extTabPanel) {
				// TODO dispose of the ext component
			} else {
				
				// Enable or disable the drag functionality
				var dragConfiguration = false;

				if ( that.draggable ) {
					dragConfiguration = {
						insertProxy: false,
						onDrag : function(e) {
							var pel = this.proxy.getEl();
							this.x = pel.getLeft(true);
							this.y = pel.getTop(true);
							this.panel.shadow.hide();
						},
						endDrag : function(e) {
							var top = (that.pinned) ? this.y - jQuery(document).scrollTop() : this.y;
					
							that.left = this.x;
							that.top = top;

							this.panel.setPosition(this.x, top);
							that.refreshShadow();
							this.panel.shadow.show();
						}
					};
				}
				// generate the tabpanel object
				this.extTabPanel = new Ext.TabPanel({
					activeTab: 0,
					width: that.width, // 336px this fits the multisplit button and 6 small buttons placed in 3 cols
					plain: false,
					draggable: dragConfiguration,
					floating: {shadow: false},
					defaults: {
						autoScroll: true
					},
					layoutOnTabChange : true,
					shadow: false,
					cls: 'aloha-floatingmenu ext-root',
					listeners : {
						'tabchange' : {
							'fn' : function(tabPanel, tab) {
								if (tab.title != that.autoActivatedTab) {
									if (Aloha.Log.isDebugEnabled()) {
										Aloha.Log.debug(that, 'User selected tab ' + tab.title);
									}
									// remember the last user-selected tab
									that.userActivatedTab = tab.title;
								} else {
									if (Aloha.Log.isDebugEnabled()) {
										Aloha.Log.debug(that, 'Tab ' + tab.title + ' was activated automatically');
									}
								}
								that.autoActivatedTab = undefined;
						
								// ok, this is kind of a hack: when the tab changes, we check all buttons for multisplitbuttons (which have the method setActiveDOMElement).
								// if a DOM Element is queued to be set active, we try to do this now.
								// the reason for this is that the active DOM element can only be set when the multisplit button is currently visible.
								jQuery.each(that.allButtons, function(index, buttonInfo) {
									if (typeof buttonInfo.button !== 'undefined'
										&& typeof buttonInfo.button.extButton !== 'undefined'
										&& buttonInfo.button.extButton !== null
										&& typeof buttonInfo.button.extButton.setActiveDOMElement === 'function') {
										if (typeof buttonInfo.button.extButton.activeDOMElement !== 'undefined') {
											buttonInfo.button.extButton.setActiveDOMElement(buttonInfo.button.extButton.activeDOMElement);
										}
									}
								});
								
								// adapt the shadow
								that.extTabPanel.shadow.show();
								that.refreshShadow();
							}
						}
					},
					enableTabScroll : true
				});
		
		
			}
			// add the tabs
			jQuery.each(this.tabs, function(index, tab) {
				// let each tab generate its ext component and add them to the panel
				try {
					that.extTabPanel.add(tab.getExtComponent());
				} catch(e) {
					Aloha.Log.error(that,"Error while inserting tab: " + e);
				}
			});

			// add the dropshadow
			this.extTabPanel.shadow = jQuery('<div id="aloha-floatingmenu-shadow" class="aloha-shadow">&#160;</div>');
			jQuery('body').append(this.extTabPanel.shadow);

			// add an empty pin tab item, store reference
			pinTab = this.extTabPanel.add({
				title : '&#160;'
			});

			// finally render the panel to the body
			this.extTabPanel.render(document.body);

			// finish the pin element after the FM has rendered (before there are noe html contents to be manipulated
			jQuery(pinTab.tabEl)
				.addClass('aloha-floatingmenu-pin')
				.html('&#160;')
				.mousedown(function (e) {
					that.togglePin();
					// Note: this event is deliberately stopped here, although normally,
					// we would set the flag GENTICS.Aloha.eventHandled instead.
					// But when the event bubbles up, no tab would be selected and
					// the floatingmenu would be rather thin.
					e.stopPropagation();
				});

			// a reference to the panels body needed for shadow size & position
			this.panelBody = jQuery('div.aloha-floatingmenu div.x-tab-panel-bwrap');

			// do the visibility
			this.doLayout();

			// bind jQuery reference to extjs obj
			// this has to be done AFTER the tab panel has been rendered
			this.obj = jQuery(this.extTabPanel.getEl().dom);

			if (jQuery.storage.get('Aloha.FloatingMenu.pinned') == 'true') {
				//this.togglePin();

				this.top = parseInt(jQuery.storage.get('Aloha.FloatingMenu.top'),10);
				this.left = parseInt(jQuery.storage.get('Aloha.FloatingMenu.left'),10);

				// do some positioning fixes
				this.fixPinnedPosition();

				if (Aloha.Log.isInfoEnabled()) {
					Aloha.Log.info(this, 'restored FloatingMenu pinned position {' + this.left + ', ' + this.top + '}');
				}

				this.refreshShadow();
			}

			// set the user activated tab stored in a localStorage
			if (jQuery.storage.get('Aloha.FloatingMenu.activeTab')) {
				this.userActivatedTab = jQuery.storage.get('Aloha.FloatingMenu.activeTab');
			}

			// for now, position the panel somewhere
			this.extTabPanel.setPosition(this.left, this.top);

			// mark the event being handled by aloha, because we don't want to recognize
			// a click into the floatingmenu to be a click into nowhere (which would
			// deactivate the editables)
			this.obj.mousedown(function (e) {
				e.originalEvent.stopSelectionUpdate = true;
				Aloha.eventHandled = true;
				//e.stopSelectionUpdate = true;
			});

			this.obj.mouseup(function (e) {
				e.originalEvent.stopSelectionUpdate = true;
				Aloha.eventHandled = false;
			});

			jQuery( window ).scroll(function() {
				onWindowScroll( that );
			});

			// adjust float behaviour
			if (this.behaviour === 'float') {
				// listen to selectionChanged event
				Aloha.bind('aloha-selection-changed',function(event, rangeObject) {
					if (!that.pinned) {
						var pos = that.calcFloatTarget(rangeObject);
						if (pos) {
							that.floatTo(pos);
						}
					}
				});
		    } else if ( this.behaviour === 'topalign' ) {
				// topalign will retain the user's pinned status
				// TODO maybe the pin should be hidden in that case?
				this.togglePin( false );

<<<<<<< HEAD
			// fm scroll behaviour
			// @todo does this work? doesn't look so ...
			jQuery(window).scroll(function () {
			    if (!Aloha.activeEditable) {
					return;
			    }
			    var pos = Aloha.activeEditable.obj.offset(),
					fmHeight = that.obj.height(),
					scrollTop = jQuery(document).scrollTop();

				if (scrollTop > (pos.top - fmHeight - 6 - that.marginTop)) {
					// scroll pos is lower than top of editable
					that.togglePin(true);
					that.obj.css('top', that.marginTop);
			    } else if (scrollTop <= (pos.top - fmHeight - 6 - that.marginTop)) {
					// scroll pos is above top of editable
					if (that.behaviour === 'topalign') {
						pos.top = Aloha.activeEditable.obj.offset().top - that.topalignOffset;
						pos.left = Aloha.activeEditable.obj.offset().left + that.horizontalOffset;
=======
				// Float the menu to the editable that is activated.
				Aloha.bind( 'aloha-editable-activated', function( event, data ) {
					if ( that.pinned ) {
						return;
					}

					// FIXME: that.obj.height() does not return the correct
					//        height of the editable.  We need to fix this, and
					//        not hard-code the height as we currently do.
					var editable = data.editable.obj;
					var floatingmenuHeight = 90;
					var editablePos = editable.offset();
					var isFloatingmenuAboveViewport = ( (
						editablePos.top - floatingmenuHeight )
						    < jQuery( document ).scrollTop() );

					if ( isFloatingmenuAboveViewport ) {
						// Since we don't have space to place the floatingmenu
						// above the editable, we want to place it over the
						// editable instead.  But if the editable is shorter
						// than the floatingmenu, it would be completely
						// covered by it, and so, in such cases, we position
						// the editable at the bottom of the short editable.
						editablePos.top = ( editable.height()
						         < floatingmenuHeight )
							? editablePos.top + editable.height()
							: jQuery( document ).scrollTop();

						editablePos.top += that.marginTop;
>>>>>>> f8a55e41
					} else {
						editablePos.top -= floatingmenuHeight
						                 + that.topalignOffset;
					}

					editablePos.left += that.horizontalOffset;

					var HORIZONTAL_PADDING = 10;
					// Calculate by how much the floating menu is pocking
					// outside the width of the viewport.  A positive number
					// means that is is outside the viewport, negative means
					// it is within the viewport.
					var overhang = ( ( editablePos.left + that.width
						+ HORIZONTAL_PADDING ) - jQuery(window).width() );

					if ( overhang > 0 ) {
						editablePos.left -= overhang;	
					}

					that.floatTo( editablePos );
				});
			}
		},

		/**
		 * Fix the position of the pinned floatingmenu to keep it visible
		 */
		fixPinnedPosition: function() {
			// if not pinned, do not fix the position
			if (!this.pinned) {
				return;
			}

			// fix the position of the floatingmenu, to keep it visible
			if (this.top < 30) {
				// from top position, we want to have 30px margin
				this.top = 30;
			} else if (this.top > this.window.height() - this.extTabPanel.getHeight()) {
				this.top = this.window.height() - this.extTabPanel.getHeight();
			}
			if (this.left < 0) {
				this.left = 0;
			} else if (this.left > this.window.width() - this.extTabPanel.getWidth()) {
				this.left = this.window.width() - this.extTabPanel.getWidth();
			}
		},

		/**
		 * reposition & resize the shadow
		 * the shadow must not be repositioned outside this method!
		 * position calculation is based on this.top and this.left coordinates
		 * @method
		 */
		refreshShadow: function (resize) {
			if (this.panelBody) {
				var props = {
					'top': this.top + 24, // 24px top offset to reflect tab bar height
					'left': this.left
				};

				if(typeof resize === 'undefined' || !resize) {
					props.width = this.panelBody.width() + 'px';
					props.height = this.panelBody.height() + 'px';
				}

				this.extTabPanel.shadow.css(props);
			}
		},

		/**
		 * toggles the pinned status of the floating menu
		 * @method
		 * @param {boolean} pinned set to true to activate pin, or set to false to deactivate pin. 
		 *             leave undefined to toggle pin status automatically
		 */
		togglePin: function(pinned) {
			var el = jQuery('.aloha-floatingmenu-pin');
		       
		    if (typeof pinned === 'boolean') {
			this.pinned = !pinned;
		    }
		       
			if (this.pinned) {
				el.removeClass('aloha-floatingmenu-pinned');
				this.top = this.obj.offset().top;

				this.obj.removeClass('fixed').css({
					'top': this.top
				});

				this.extTabPanel.shadow.removeClass('fixed');
				this.refreshShadow();

				this.pinned = false;
			} else {
				el.addClass('aloha-floatingmenu-pinned');
				this.top = this.obj.offset().top - this.window.scrollTop();

				this.obj.addClass('fixed').css({
					'top': this.top // update position for fixed position
				});

				// do the same for the shadow
				this.extTabPanel.shadow.addClass('fixed');//props.start
				this.refreshShadow();

				this.pinned = true;
			}
		},

		/**
		 * Create a new scopes
		 * @method
		 * @param {String} scope name of the new scope (should be namespaced for uniqueness)
		 * @param {String} extendedScopes Array of scopes this scope extends. Can also be a single String if
		 *            only one scope is extended, or omitted if the scope should extend
		 *            the empty scope
		 */
		createScope: function(scope, extendedScopes) {
			if (typeof extendedScopes === 'undefined') {
				extendedScopes = ['Aloha.empty'];
			} else if (typeof extendedScopes === 'string') {
				extendedScopes = [extendedScopes];
			}

			// TODO check whether the extended scopes already exist

			if (this.scopes[scope]) {
				// TODO what if the scope already exists?
			} else {
				// generate the new scope
				this.scopes[scope] = {'name' : scope, 'extendedScopes' : extendedScopes, 'buttons' : []};
			}
		},

		/**
		 * Adds a button to the floatingmenu
		 * @method
		 * @param {String} scope the scope for the button, should be generated before (either by core or the plugin)
		 * @param {Button} button instance of Aloha.ui.button to add at the floatingmenu
		 * @param {String} tab label of the tab to which the button is added
		 * @param {int} group index of the button group in the tab, lowest index is left
		 */
		addButton: function(scope, button, tab, group) {
			// check whether the scope exists
			var
				scopeObject = this.scopes[scope],
				buttonInfo, tabObject, groupObject;
		
			if (!button.name) {
				console.warn('Added button with iconClass {' + button.iconClass + '} which has no property "name"');
			}
	
			if (typeof scopeObject === 'undefined') {
				Aloha.Log.error("Can't add button to given scope since the scope has not yet been initialized.", scope);
				return false;
			}

			// generate a buttonInfo object
			buttonInfo = { 'button' : button, 'scopeVisible' : false };

			// add the button to the list of all buttons
			this.allButtons.push(buttonInfo);

			// add the button to the scope
			scopeObject.buttons.push(buttonInfo);

			// if there is no toolbar config tabs and groups will be generated right away
			if (!this.fromConfig) {
				// get the tab object
				tabObject = this.tabMap[tab];
				if (typeof tabObject === 'undefined') {
					// the tab object does not yet exist, so create a new tab and add it to the list
					tabObject = new Tab(tab);
					this.tabs.push(tabObject);
					this.tabMap[tab] = tabObject;
				}

				// get the group
				groupObject = tabObject.getGroup(group);

				// now add the button to the group
				groupObject.addButton(buttonInfo);
			}

			// finally, when the floatingmenu is already initialized, we need to create the ext component now
			if (this.initialized) {
				this.generateComponent();
			}
		},

		/**
		 * Recalculate the visibility of tabs, groups and buttons (depending on scope and button hiding)
		 * @hide
		 */
		doLayout: function () {
			if (Aloha.Log.isDebugEnabled()) {
				Aloha.Log.debug(this, 'doLayout called for FloatingMenu, scope is ' + this.currentScope);
			}

			var that = this,
				firstVisibleTab = false,
				activeExtTab = this.extTabPanel.getActiveTab(),
				activeTab = false,
				floatingMenuVisible = false,
				showUserActivatedTab = false,
				pos;
			
			// let the tabs layout themselves
			jQuery.each(this.tabs, function(index, tab) {
				// remember the active tab
				if (tab.extPanel == activeExtTab) {
					activeTab = tab;
				}

				// remember whether the tab is currently visible
				var tabVisible = tab.visible;

				// let each tab generate its ext component and add them to the panel
				if (tab.doLayout()) {
					// found a visible tab, so the floatingmenu needs to be visible as well
					floatingMenuVisible = true;

					// make sure the tabstrip is visible
					if (!tabVisible) {
						if (Aloha.Log.isDebugEnabled()) {
							Aloha.Log.debug(that, 'showing tab strip for tab ' + tab.label);
						}
						that.extTabPanel.unhideTabStripItem(tab.extPanel);
					}

					// remember the first visible tab
					if (!firstVisibleTab) {
						// this is the first visible tab (in case we need to switch to it)
						firstVisibleTab = tab;
					}

					// check whether this visible tab is the last user activated tab and currently not active
					if (that.userActivatedTab == tab.extPanel.title && tab.extPanel != activeExtTab) {
						showUserActivatedTab = tab;
					}
				} else {
					// make sure the tabstrip is hidden
					if (tabVisible) {
						if (Aloha.Log.isDebugEnabled()) {
							Aloha.Log.debug(that, 'hiding tab strip for tab ' + tab.label);
						}
						that.extTabPanel.hideTabStripItem(tab.extPanel);
					}
				}
			});

			// check whether the last tab which was selected by the user is visible and not the active tab
			if (showUserActivatedTab) {
				if (Aloha.Log.isDebugEnabled()) {
					Aloha.Log.debug(this, 'Setting active tab to ' + showUserActivatedTab.label);
				}
				this.extTabPanel.setActiveTab(showUserActivatedTab.extPanel);
			} else if (typeof activeTab === 'object' && typeof firstVisibleTab === 'object') {
				// now check the currently visible tab, whether it is visible and enabled
				if (!activeTab.visible) {
					if (Aloha.Log.isDebugEnabled()) {
						Aloha.Log.debug(this, 'Setting active tab to ' + firstVisibleTab.label);
					}
					this.autoActivatedTab = firstVisibleTab.extPanel.title;
					this.extTabPanel.setActiveTab(firstVisibleTab.extPanel);
				}
			}

			// set visibility of floatingmenu
			if (floatingMenuVisible && this.extTabPanel.hidden) {
				// set the remembered position
				this.extTabPanel.show();
				this.refreshShadow();
				this.extTabPanel.shadow.show();
				this.extTabPanel.setPosition(this.left, this.top);
			} else if (!floatingMenuVisible && !this.extTabPanel.hidden) {
				// remember the current position
				pos = this.extTabPanel.getPosition(true);
				// restore previous position if the fm was pinned
				this.left = pos[0] < 0 ? 100 : pos[0];
				this.top = pos[1] < 0 ? 100 : pos[1];
				this.extTabPanel.hide();
				this.extTabPanel.shadow.hide();
			} /*else {
				var target = that.calcFloatTarget(Aloha.Selection.getRangeObject());
				if (target) {
					this.left = target.left;
					this.top = target.top;
					this.extTabPanel.show();
					this.refreshShadow();
					this.extTabPanel.shadow.show();
					this.extTabPanel.setPosition(this.left, this.top);

					that.floatTo(target);
				}
			}*/

			// let the Ext object render itself again
			this.extTabPanel.doLayout();
		},

		/**
		 * Set the current scope
		 * @method
		 * @param {String} scope name of the new current scope
		 */
		setScope: function(scope) {
			// get the scope object
			var scopeObject = this.scopes[scope];
			
			if (typeof scopeObject === 'undefined') {
				Aloha.Log.error('aloha/floatingmenu', 'Floating Menu Scope "' + scope + '" not found.');
			} else if (this.currentScope != scope) {
				this.currentScope = scope;

				// first hide all buttons
				jQuery.each(this.allButtons, function(index, buttonInfo) {
					buttonInfo.scopeVisible = false;
				});

				// now set the buttons in the given scope to be visible
				this.setButtonScopeVisibility(scopeObject);

				// finally refresh the layout
				this.doLayout();
			}
		},

		/**
		 * Set the scope visibility of the buttons for the given scope. This method will call itself for the motherscopes of the given scope.
		 * @param scopeObject scope object
		 * @hide
		 */
		setButtonScopeVisibility: function(scopeObject) {
			var that = this;

			// set all buttons in the given scope to be visible
			jQuery.each(scopeObject.buttons, function(index, buttonInfo) {
				buttonInfo.scopeVisible = true;
			});

			// now do the recursion for the motherscopes
			jQuery.each(scopeObject.extendedScopes, function(index, scopeName) {
				var motherScopeObject = that.scopes[scopeName];
				if (typeof motherScopeObject === 'object') {
					that.setButtonScopeVisibility(motherScopeObject);
				}
			});
		},

		/**
		 * returns the next possible float target dom obj
		 * the floating menu should only float to h1-h6, p, div, td and pre elements
		 * if the current object is not valid, it's parentNode will be considered, until
		 * the limit object is hit
		 * @param obj the dom object to start from (commonly this would be the commonAncestorContainer)
		 * @param limitObj the object that limits the range (this would be the editable)
		 * @return dom object which qualifies as a float target
		 * @hide
		 */
		nextFloatTargetObj: function (obj, limitObj) {
			// if we've hit the limit object we don't care for it's type
			if (!obj || obj == limitObj) {
				return obj;
			}

			// fm will only float to h1-h6, p, div, td
			switch (obj.nodeName.toLowerCase()) {
				case 'h1':
				case 'h2':
				case 'h3':
				case 'h4':
				case 'h5':
				case 'h6':
				case 'p':
				case 'div':
				case 'td':
				case 'pre':
				case 'ul':
				case 'ol':
					return obj;
				default:
					return this.nextFloatTargetObj(obj.parentNode, limitObj);
			}
		},

		/**
		 * calculates the float target coordinates for a range
		 * @param range the fm should float to
		 * @return object containing left and top coordinates, like { left : 20, top : 43 }
		 * @hide
		 */
		calcFloatTarget: function(range) {
			var
				i, documentWidth, editableLength, left, target,
				targetObj, scrollTop, top;

			// TODO in IE8 somteimes a broken range is handed to this function - investigate this
			if (!Aloha.activeEditable || typeof range.getCommonAncestorContainer === 'undefined') {
				return false;
			}

			// check if the designated editable is disabled
			for ( i = 0, editableLength = Aloha.editables.length; i < editableLength; i++) {
				if (Aloha.editables[i].obj.get(0) == range.limitObject &&
						Aloha.editables[i].isDisabled()) {
					return false;
				}
			}

			target = this.nextFloatTargetObj(range.getCommonAncestorContainer(), range.limitObject);
			if ( ! target ) {
				return false;
			}

			targetObj = jQuery(target);
			scrollTop = GENTICS.Utils.Position.Scroll.top;
			if (!targetObj || !targetObj.offset()) {
				return false;
			}
			top = targetObj.offset().top - this.obj.height() - 50; // 50px offset above the current obj to have some space above

			// if the floating menu would be placed higher than the top of the screen...
			if ( top < scrollTop) {
				top += 50 + GENTICS.Utils.Position.ScrollCorrection.top;
			}

			// if the floating menu would float off the bottom of the screen
			// we don't want it to move, so we'll return false
			if (top > this.window.height() + this.window.scrollTop()) {
				return false;
			}
<<<<<<< HEAD
			
=======

>>>>>>> f8a55e41
			// check if the floating menu does not float off the right side
			left = Aloha.activeEditable.obj.offset().left;
			documentWidth = jQuery(document).width();
			if ( documentWidth - this.width < left ) {
<<<<<<< HEAD
				left = documentWidth - this.width - GENTICS.Utils.Position.ScrollCorrection.left;
=======
					left = documentWidth - this.width - GENTICS.Utils.Position.ScrollCorrection.left;
>>>>>>> f8a55e41
			}
			
			return {
				left : left,
				top : top
			};
		},

		/**
		 * float the fm to the desired position
		 * the floating menu won't float if it is pinned
		 * @method
		 * @param {Object} coordinate object which has a left and top property
		 */
		floatTo: function(position) {
			// no floating if the panel is pinned
			if (this.pinned) {
				return;
			}

			var floatingmenu = this,
			    fmpos = this.obj.offset(),
				lastLeft,
				lastTop;
			
			if ( lastFloatingMenuPos.left === null ) {
				lastLeft = fmpos.left;
				lastTop = fmpos.top;
			} else {
				lastLeft = lastFloatingMenuPos.left;
				lastTop = lastFloatingMenuPos.top;
			}

			// Place the floatingmenu to the last place the user had seen it,
			// then animate it into its new position.
			if ( lastLeft != position.left || lastTop != position.top ) {
				this.obj.offset({
					left: lastLeft,
					top: lastTop
				});

				this.obj.animate( {
					top: position.top,
					left: position.left
				}, {
					queue : false,
					step : function( step, props ) {
						// update position reference
						if ( props.prop === 'top' ) {
							floatingmenu.top = props.now;
						} else if ( props.prop === 'left' ) {
							floatingmenu.left = props.now;
						}
<<<<<<< HEAD
						that.refreshShadow(false);
=======

						floatingmenu.refreshShadow( false );
					},
					complete: function() {
						// When the animation is over, remember the floatingmenu's
						// final resting position.
						lastFloatingMenuPos.left = floatingmenu.left;
						lastFloatingMenuPos.top = floatingmenu.top;
>>>>>>> f8a55e41
					}
				});
			}
		},

		/**
		 * Hide the floatingmenu
		 */
		hide: function() {
			if (this.obj) {
				this.obj.hide();
			}
			if (this.shadow) {
				this.shadow.hide();
			}
		},

		/**
		 * Activate the tab containing the button with given name.
		 * If the button with given name is not found, nothing changes
		 * @param name name of the button
		 */
		activateTabOfButton: function(name) {
			var tabOfButton = null;

			// find the tab containing the button
			for (var t = 0; t < this.tabs.length && !tabOfButton; t++) {
				var tab = this.tabs[t];
				for (var g = 0; g < tab.groups.length && !tabOfButton; g++) {
					var group = tab.groups[g];
					for (var b = 0; b < group.buttons.length && !tabOfButton; b++) {
						var button = group.buttons[b];
						if (button.button.name == name) {
							tabOfButton = tab;
							break;
						}
					}
				}
			}

			if (tabOfButton) {
				this.userActivatedTab = tabOfButton.label;
				this.doLayout();
			}
		}
	});
	
	var menu =  new FloatingMenu();
	menu.init();
	
	// set scope to empty if deactivated
	Aloha.bind('aloha-editable-deactivated', function() {
		menu.setScope('Aloha.empty');
	});
	
	// set scope to empty if the user selectes a non contenteditable area
	Aloha.bind('aloha-selection-changed', function() {
		if ( !Aloha.Selection.isSelectionEditable() && !Aloha.Selection.isFloatingMenuVisible() ) {
			menu.setScope('Aloha.empty');
		}
	});
	
	return menu;
});
<|MERGE_RESOLUTION|>--- conflicted
+++ resolved
@@ -247,7 +247,7 @@
 				
 					if (buttonVisible && extButton.hidden) {
 						extButton.show();
-					} else if (!buttonVisible && !extButton.hidden) {
+					} else if (!buttonVisible && extButton && !extButton.hidden) {
 						extButton.hide();
 					}
 				
@@ -692,7 +692,7 @@
 										}
 									}
 								});
-								
+						
 								// adapt the shadow
 								that.extTabPanel.shadow.show();
 								that.refreshShadow();
@@ -807,27 +807,6 @@
 				// TODO maybe the pin should be hidden in that case?
 				this.togglePin( false );
 
-<<<<<<< HEAD
-			// fm scroll behaviour
-			// @todo does this work? doesn't look so ...
-			jQuery(window).scroll(function () {
-			    if (!Aloha.activeEditable) {
-					return;
-			    }
-			    var pos = Aloha.activeEditable.obj.offset(),
-					fmHeight = that.obj.height(),
-					scrollTop = jQuery(document).scrollTop();
-
-				if (scrollTop > (pos.top - fmHeight - 6 - that.marginTop)) {
-					// scroll pos is lower than top of editable
-					that.togglePin(true);
-					that.obj.css('top', that.marginTop);
-			    } else if (scrollTop <= (pos.top - fmHeight - 6 - that.marginTop)) {
-					// scroll pos is above top of editable
-					if (that.behaviour === 'topalign') {
-						pos.top = Aloha.activeEditable.obj.offset().top - that.topalignOffset;
-						pos.left = Aloha.activeEditable.obj.offset().left + that.horizontalOffset;
-=======
 				// Float the menu to the editable that is activated.
 				Aloha.bind( 'aloha-editable-activated', function( event, data ) {
 					if ( that.pinned ) {
@@ -857,7 +836,6 @@
 							: jQuery( document ).scrollTop();
 
 						editablePos.top += that.marginTop;
->>>>>>> f8a55e41
 					} else {
 						editablePos.top -= floatingmenuHeight
 						                 + that.topalignOffset;
@@ -1168,9 +1146,9 @@
 		setScope: function(scope) {
 			// get the scope object
 			var scopeObject = this.scopes[scope];
-			
+
 			if (typeof scopeObject === 'undefined') {
-				Aloha.Log.error('aloha/floatingmenu', 'Floating Menu Scope "' + scope + '" not found.');
+				// TODO log an error
 			} else if (this.currentScope != scope) {
 				this.currentScope = scope;
 
@@ -1291,20 +1269,12 @@
 			if (top > this.window.height() + this.window.scrollTop()) {
 				return false;
 			}
-<<<<<<< HEAD
-			
-=======
-
->>>>>>> f8a55e41
+
 			// check if the floating menu does not float off the right side
 			left = Aloha.activeEditable.obj.offset().left;
 			documentWidth = jQuery(document).width();
 			if ( documentWidth - this.width < left ) {
-<<<<<<< HEAD
-				left = documentWidth - this.width - GENTICS.Utils.Position.ScrollCorrection.left;
-=======
 					left = documentWidth - this.width - GENTICS.Utils.Position.ScrollCorrection.left;
->>>>>>> f8a55e41
 			}
 			
 			return {
@@ -1358,9 +1328,6 @@
 						} else if ( props.prop === 'left' ) {
 							floatingmenu.left = props.now;
 						}
-<<<<<<< HEAD
-						that.refreshShadow(false);
-=======
 
 						floatingmenu.refreshShadow( false );
 					},
@@ -1369,7 +1336,6 @@
 						// final resting position.
 						lastFloatingMenuPos.left = floatingmenu.left;
 						lastFloatingMenuPos.top = floatingmenu.top;
->>>>>>> f8a55e41
 					}
 				});
 			}
@@ -1433,4 +1399,4 @@
 	});
 	
 	return menu;
-});
+});
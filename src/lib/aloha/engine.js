<<<<<<< HEAD
define(['aloha/core', 'aloha/ecma5shims', 'util/maps', 'util/dom2', 'jquery'], function (Aloha, $_, Maps, Dom, jQuery) {
=======
define(['aloha/core', 'aloha/ecma5shims', 'util/maps', 'util/html', 'jquery'], function (Aloha, $_, Maps, Html, jQuery) {
>>>>>>> bcef4f42
	"use strict";

	function hasAttribute(obj, attr) {
		var native_method = obj.hasAttribute;
		if (native_method) {
			return obj.hasAttribute(attr);
		}
		return (typeof obj.attributes[attr] != "undefined");
	}

	var htmlNamespace = "http://www.w3.org/1999/xhtml";

	var cssStylingFlag = false;

	// This is bad :(
	var globalRange = null;

	// Commands are stored in a dictionary where we call their actions and such
	var commands = {};

	///////////////////////////////////////////////////////////////////////////////
	////////////////////////////// Utility functions //////////////////////////////
	///////////////////////////////////////////////////////////////////////////////
	//@{

	// Opera 11 puts HTML elements in the null namespace, it seems.
	function isHtmlNamespace(ns) {
		return ns === null || !ns || ns === htmlNamespace;
	}

	// "An HTML element is an Element whose namespace is the HTML namespace."
	//
	// I allow an extra argument to more easily check whether something is a
	// particular HTML element, like isNamedHtmlElement(node, 'OL').  It accepts arrays
	// too, like isHtmlElementInArray(node, ["OL", "UL"]) to check if it's an ol or ul.
	// TODO This function was prominent during profiling. Remove it
	//      and replace with calls to isAnyHtmlElement, isNamedHtmlElement
	//      and is isMappedHtmlElement.
	function isHtmlElement_obsolete(node, tags) {
		if (typeof tags == "string") {
			tags = [tags];
		}
		if (typeof tags == "object") {
			tags = $_(tags).map(function (tag) {
				return tag.toUpperCase();
			});
		}
		return node && node.nodeType == 1 && isHtmlNamespace(node.namespaceURI) && (typeof tags == "undefined" || $_(tags).indexOf(node.tagName) != -1);
	}

	function isAnyHtmlElement(node) {
		return node && node.nodeType == 1 && isHtmlNamespace(node.namespaceURI);
	}

	// name should be uppercase
	function isNamedHtmlElement(node, name) {
		return node && node.nodeType == 1 && isHtmlNamespace(node.namespaceURI)
		// This function is passed in a mix of upper and lower case names
			&& name.toUpperCase() === node.nodeName;
	}

	// TODO remove when isHtmlElementInArray is removed
	function arrayContainsInsensitive(array, str) {
		var i, len;
		str = str.toUpperCase();
		for (i = 0, len = array.length; i < len; i++) {
			if (array[i].toUpperCase() === str) {
				return true;
			}
		}
		return false;
	}
	// TODO replace calls to this function with calls to isMappedHtmlElement()
	function isHtmlElementInArray(node, array) {
		return node && node.nodeType == 1 && isHtmlNamespace(node.namespaceURI)
		// This function is passed in a mix of upper and lower case names
			&& arrayContainsInsensitive(array, node.nodeName);
	}

	// map must have all-uppercase keys
	function isMappedHtmlElement(node, map) {
		return node && node.nodeType == 1 && isHtmlNamespace(node.namespaceURI) && map[node.nodeName];
	}

	/**
	 * Method to count the number of styles in the given style
	 */
	function getStyleLength(node) {
		var s;
		var styleLength = 0;

		if (!node) {
			return 0;
		}

		if (!node.style) {
			return 0;
		}

		// some browsers support .length on styles
		if (typeof node.style.length !== 'undefined') {
			return node.style.length;
		}

		/*jslint forin: true*/ //not sure whether node.style.hasOwnProperty is valid
		for (s in node.style) {
			if (node.style[s] && node.style[s] !== 0 && node.style[s] !== 'false') {
				styleLength++;
			}
		}
		/*jslint forin: false*/

		return styleLength;
	}

	function toArray(obj) {
		if (!obj) {
			return null;
		}
		var array = [],
			i,
		    l = obj.length;
		// iterate backwards ensuring that length is an UInt32
		i = l >>> 0;
		while (i--) {
			array[i] = obj[i];
		}
		return array;
	}

	function nextNodeDescendants(node) {
		while (node && !node.nextSibling) {
			node = node.parentNode;
		}
		if (!node) {
			return null;
		}
		return node.nextSibling;
	}

	function nextNode(node) {
		if (node.hasChildNodes()) {
			return node.firstChild;
		}
		return nextNodeDescendants(node);
	}

	function previousNode(node) {
		if (node.previousSibling) {
			node = node.previousSibling;
			while (node.hasChildNodes()) {
				node = node.lastChild;
			}
			return node;
		}
		if (node.parentNode && node.parentNode.nodeType == $_.Node.ELEMENT_NODE) {
			return node.parentNode;
		}
		return null;
	}

	/**
	 * Returns true if ancestor is an ancestor of descendant, false otherwise.
	 */
	function isAncestor(ancestor, descendant) {
		return ancestor && descendant && Boolean($_.compareDocumentPosition(ancestor, descendant) & $_.Node.DOCUMENT_POSITION_CONTAINED_BY);
	}

	/**
	 * Returns true if ancestor is an ancestor of or equal to descendant, false
	 * otherwise.
	 */
	function isAncestorContainer(ancestor, descendant) {
		return (ancestor || descendant) && (ancestor == descendant || isAncestor(ancestor, descendant));
	}

	/**
	 * Returns true if descendant is a descendant of ancestor, false otherwise.
	 */
	function isDescendant(descendant, ancestor) {
		return ancestor && descendant && Boolean($_.compareDocumentPosition(ancestor, descendant) & $_.Node.DOCUMENT_POSITION_CONTAINED_BY);
	}

	/**
	 * Returns true if node1 is before node2 in tree order, false otherwise.
	 */
	function isBefore(node1, node2) {
		return Boolean($_.compareDocumentPosition(node1, node2) & $_.Node.DOCUMENT_POSITION_FOLLOWING);
	}

	/**
	 * Returns true if node1 is after node2 in tree order, false otherwise.
	 */
	function isAfter(node1, node2) {
		return Boolean($_.compareDocumentPosition(node1, node2) & $_.Node.DOCUMENT_POSITION_PRECEDING);
	}

	function getAncestors(node) {
		var ancestors = [];
		while (node.parentNode) {
			ancestors.unshift(node.parentNode);
			node = node.parentNode;
		}
		return ancestors;
	}

	function getDescendants(node) {
		var descendants = [];
		var stop = nextNodeDescendants(node);
		while (null != (node = nextNode(node)) && node != stop) {
			descendants.push(node);
		}
		return descendants;
	}

	function convertProperty(property) {
		// Special-case for now
		var map = {
			"fontFamily": "font-family",
			"fontSize": "font-size",
			"fontStyle": "font-style",
			"fontWeight": "font-weight",
			"textDecoration": "text-decoration"
		};
		if (typeof map[property] != "undefined") {
			return map[property];
		}

		return property;
	}

	// Return the <font size=X> value for the given CSS size, or undefined if there
	// is none.
	function cssSizeToLegacy(cssVal) {
		return {
			"xx-small": 1,
			"small": 2,
			"medium": 3,
			"large": 4,
			"x-large": 5,
			"xx-large": 6,
			"xxx-large": 7
		}[cssVal];
	}

	// Return the CSS size given a legacy size.
	function legacySizeToCss(legacyVal) {
		return {
			1: "xx-small",
			2: "small",
			3: "medium",
			4: "large",
			5: "x-large",
			6: "xx-large",
			7: "xxx-large"
		}[legacyVal];
	}

	// "the directionality" from HTML.  I don't bother caring about non-HTML
	// elements.
	//
	// "The directionality of an element is either 'ltr' or 'rtl', and is
	// determined as per the first appropriate set of steps from the following
	// list:"
	function getDirectionality(element) {
		// "If the element's dir attribute is in the ltr state
		//     The directionality of the element is 'ltr'."
		if (element.dir == "ltr") {
			return "ltr";
		}

		// "If the element's dir attribute is in the rtl state
		//     The directionality of the element is 'rtl'."
		if (element.dir == "rtl") {
			return "rtl";
		}

		// "If the element's dir attribute is in the auto state
		// "If the element is a bdi element and the dir attribute is not in a
		// defined state (i.e. it is not present or has an invalid value)
		//     [lots of complicated stuff]
		//
		// Skip this, since no browser implements it anyway.

		// "If the element is a root element and the dir attribute is not in a
		// defined state (i.e. it is not present or has an invalid value)
		//     The directionality of the element is 'ltr'."
		if (!isAnyHtmlElement(element.parentNode)) {
			return "ltr";
		}

		// "If the element has a parent element and the dir attribute is not in a
		// defined state (i.e. it is not present or has an invalid value)
		//     The directionality of the element is the same as the element's
		//     parent element's directionality."
		return getDirectionality(element.parentNode);
	}

	//@}

	///////////////////////////////////////////////////////////////////////////////
	///////////////////////////// DOM Range functions /////////////////////////////
	///////////////////////////////////////////////////////////////////////////////
	//@{

	function getNodeIndex(node) {
		var ret = 0;
		while (node.previousSibling) {
			ret++;
			node = node.previousSibling;
		}
		return ret;
	}

	// "The length of a Node node is the following, depending on node:
	//
	// ProcessingInstruction
	// DocumentType
	//   Always 0.
	// Text
	// Comment
	//   node's length.
	// Any other node
	//   node's childNodes's length."
	function getNodeLength(node) {
		switch (node.nodeType) {
		case $_.Node.PROCESSING_INSTRUCTION_NODE:
		case $_.Node.DOCUMENT_TYPE_NODE:
			return 0;

		case $_.Node.TEXT_NODE:
		case $_.Node.COMMENT_NODE:
			return node.length;

		default:
			// node.childNodes.length doesn't include zero-length text nodes.
			// http://www.quirksmode.org/dom/w3c_core.html
			return !node.lastChild ? 0 : getNodeIndex(node.lastChild) + 1;
		}
	}

	/**
	 * The position of two boundary points relative to one another, as defined by
	 * DOM Range.
	 */
	function getPosition(nodeA, offsetA, nodeB, offsetB) {
		// "If node A is the same as node B, return equal if offset A equals offset
		// B, before if offset A is less than offset B, and after if offset A is
		// greater than offset B."
		if (nodeA == nodeB) {
			if (offsetA == offsetB) {
				return "equal";
			}
			if (offsetA < offsetB) {
				return "before";
			}
			if (offsetA > offsetB) {
				return "after";
			}
		}

		var documentPosition = $_.compareDocumentPosition(nodeB, nodeA);
		// "If node A is after node B in tree order, compute the position of (node
		// B, offset B) relative to (node A, offset A). If it is before, return
		// after. If it is after, return before."
		if (documentPosition & $_.Node.DOCUMENT_POSITION_FOLLOWING) {
			var pos = getPosition(nodeB, offsetB, nodeA, offsetA);
			if (pos == "before") {
				return "after";
			}
			if (pos == "after") {
				return "before";
			}
		}

		// "If node A is an ancestor of node B:"
		if (documentPosition & $_.Node.DOCUMENT_POSITION_CONTAINS) {
			// "Let child equal node B."
			var child = nodeB;

			// "While child is not a child of node A, set child to its parent."
			while (child.parentNode != nodeA) {
				child = child.parentNode;
			}

			// "If the index of child is less than offset A, return after."
			if (getNodeIndex(child) < offsetA) {
				return "after";
			}
		}

		// "Return before."
		return "before";
	}

	/**
	 * Returns the furthest ancestor of a Node as defined by DOM Range.
	 */
	function getFurthestAncestor(node) {
		var root = node;
		while (root.parentNode != null) {
			root = root.parentNode;
		}
		return root;
	}

	/**
	 * "contained" as defined by DOM Range: "A Node node is contained in a range
	 * range if node's furthest ancestor is the same as range's root, and (node, 0)
	 * is after range's start, and (node, length of node) is before range's end."
	 */
	function isContained(node, range) {
		var pos1 = getPosition(node, 0, range.startContainer, range.startOffset);
		if (pos1 !== "after") {
			return false;
		}
		var pos2 = getPosition(node, getNodeLength(node), range.endContainer, range.endOffset);
		if (pos2 !== "before") {
			return false;
		}
		return getFurthestAncestor(node) == getFurthestAncestor(range.startContainer);
	}

	/**
	 * Return all nodes contained in range that the provided function returns true
	 * for, omitting any with an ancestor already being returned.
	 */
	function getContainedNodes(range, condition) {
		if (typeof condition == "undefined") {
			condition = function () {
				return true;
			};
		}
		var node = range.startContainer;
		if (node.hasChildNodes() && range.startOffset < node.childNodes.length) {
			// A child is contained
			node = node.childNodes[range.startOffset];
		} else if (range.startOffset == getNodeLength(node)) {
			// No descendant can be contained
			node = nextNodeDescendants(node);
		} else {
			// No children; this node at least can't be contained
			node = nextNode(node);
		}

		var stop = range.endContainer;
		if (stop.hasChildNodes() && range.endOffset < stop.childNodes.length) {
			// The node after the last contained node is a child
			stop = stop.childNodes[range.endOffset];
		} else {
			// This node and/or some of its children might be contained
			stop = nextNodeDescendants(stop);
		}

		var nodeList = [];
		while (isBefore(node, stop)) {
			if (isContained(node, range) && condition(node)) {
				nodeList.push(node);
				node = nextNodeDescendants(node);
				continue;
			}
			node = nextNode(node);
		}
		return nodeList;
	}

	/**
	 * As above, but includes nodes with an ancestor that's already been returned.
	 */
	function getAllContainedNodes(range, condition) {
		if (typeof condition == "undefined") {
			condition = function () {
				return true;
			};
		}
		var node = range.startContainer;
		if (node.hasChildNodes() && range.startOffset < node.childNodes.length) {
			// A child is contained
			node = node.childNodes[range.startOffset];
		} else if (range.startOffset == getNodeLength(node)) {
			// No descendant can be contained
			node = nextNodeDescendants(node);
		} else {
			// No children; this node at least can't be contained
			node = nextNode(node);
		}

		var stop = range.endContainer;
		if (stop.hasChildNodes() && range.endOffset < stop.childNodes.length) {
			// The node after the last contained node is a child
			stop = stop.childNodes[range.endOffset];
		} else {
			// This node and/or some of its children might be contained
			stop = nextNodeDescendants(stop);
		}

		var nodeList = [];
		while (isBefore(node, stop)) {
			if (isContained(node, range) && condition(node)) {
				nodeList.push(node);
			}
			node = nextNode(node);
		}
		return nodeList;
	}

	// Returns either null, or something of the form rgb(x, y, z), or something of
	// the form rgb(x, y, z, w) with w != 0.
	function normalizeColor(color) {
		if (color.toLowerCase() == "currentcolor") {
			return null;
		}

		var outerSpan = document.createElement("span");
		document.body.appendChild(outerSpan);
		outerSpan.style.color = "black";

		var innerSpan = document.createElement("span");
		outerSpan.appendChild(innerSpan);
		innerSpan.style.color = color;
		color = $_.getComputedStyle(innerSpan).color;

		if (color == "rgb(0, 0, 0)") {
			// Maybe it's really black, maybe it's invalid.
			outerSpan.color = "white";
			color = $_.getComputedStyle(innerSpan).color;
			if (color != "rgb(0, 0, 0)") {
				return null;
			}
		}

		document.body.removeChild(outerSpan);

		// I rely on the fact that browsers generally provide consistent syntax for
		// getComputedStyle(), although it's not standardized.  There are only two
		// exceptions I found:
		if (/^rgba\([0-9]+, [0-9]+, [0-9]+, 1\)$/.test(color)) {
			// IE10PP2 seems to do this sometimes.
			return color.replace("rgba", "rgb").replace(", 1)", ")");
		}
		if (color == "transparent") {
			// IE10PP2, Firefox 7.0a2, and Opera 11.50 all return "transparent" if
			// the specified value is "transparent".
			return "rgba(0, 0, 0, 0)";
		}
		return color;
	}

	// Returns either null, or something of the form #xxxxxx, or the color itself
	// if it's a valid keyword.
	function parseSimpleColor(color) {
		color = color.toLowerCase();
		if ($_(["aliceblue", "antiquewhite", "aqua", "aquamarine", "azure", "beige", "bisque", "black", "blanchedalmond", "blue", "blueviolet", "brown", "burlywood", "cadetblue", "chartreuse", "chocolate", "coral", "cornflowerblue", "cornsilk", "crimson", "cyan", "darkblue", "darkcyan", "darkgoldenrod", "darkgray", "darkgreen", "darkgrey", "darkkhaki", "darkmagenta", "darkolivegreen", "darkorange", "darkorchid", "darkred", "darksalmon", "darkseagreen", "darkslateblue", "darkslategray", "darkslategrey", "darkturquoise", "darkviolet", "deeppink", "deepskyblue", "dimgray", "dimgrey", "dodgerblue", "firebrick", "floralwhite", "forestgreen", "fuchsia", "gainsboro", "ghostwhite", "gold", "goldenrod", "gray", "green", "greenyellow", "grey", "honeydew", "hotpink", "indianred", "indigo", "ivory", "khaki", "lavender", "lavenderblush", "lawngreen", "lemonchiffon", "lightblue", "lightcoral", "lightcyan", "lightgoldenrodyellow", "lightgray", "lightgreen", "lightgrey", "lightpink", "lightsalmon", "lightseagreen", "lightskyblue", "lightslategray", "lightslategrey", "lightsteelblue", "lightyellow", "lime", "limegreen", "linen", "magenta", "maroon", "mediumaquamarine", "mediumblue", "mediumorchid", "mediumpurple", "mediumseagreen", "mediumslateblue", "mediumspringgreen", "mediumturquoise", "mediumvioletred", "midnightblue", "mintcream", "mistyrose", "moccasin", "navajowhite", "navy", "oldlace", "olive", "olivedrab", "orange", "orangered", "orchid", "palegoldenrod", "palegreen", "paleturquoise", "palevioletred", "papayawhip", "peachpuff", "peru", "pink", "plum", "powderblue", "purple", "red", "rosybrown", "royalblue", "saddlebrown", "salmon", "sandybrown", "seagreen", "seashell", "sienna", "silver", "skyblue", "slateblue", "slategray", "slategrey", "snow", "springgreen", "steelblue", "tan", "teal", "thistle", "tomato", "turquoise", "violet", "wheat", "white", "whitesmoke", "yellow", "yellowgreen"]).indexOf(color) != -1) {
			return color;
		}

		color = normalizeColor(color);
		var matches = /^rgb\(([0-9]+), ([0-9]+), ([0-9]+)\)$/.exec(color);
		if (matches) {
			return "#" + parseInt(matches[1], 10).toString(16).replace(/^.$/, "0$&") + parseInt(matches[2], 10).toString(16).replace(/^.$/, "0$&") + parseInt(matches[3], 10).toString(16).replace(/^.$/, "0$&");
		} else if (/^#[abcdef0123456789]+$/i.exec(color)) {
			// return hexadecimal color values (as returned by IE 7/8)
			return color;
		}
		return null;
	}

	//@}

	//////////////////////////////////////////////////////////////////////////////
	/////////////////////////// Edit command functions ///////////////////////////
	//////////////////////////////////////////////////////////////////////////////

	/////////////////////////////////////////////////
	///// Methods of the HTMLDocument interface /////
	/////////////////////////////////////////////////
	//@{

	var getStateOverride,
	    setStateOverride,
	    resetOverrides,
	    unsetStateOverride,
	    getValueOverride,
	    setValueOverride,
	    unsetValueOverride;

	var executionStackDepth = 0;

	// Helper function for fontSize's action plus queryOutputHelper.  It's just the
	// middle of fontSize's action, ripped out into its own function.
	function normalizeFontSize(value) {
		// "Strip leading and trailing whitespace from value."
		//
		// Cheap hack, not following the actual algorithm.
		value = $_(value).trim();

		// "If value is a valid floating point number, or would be a valid
		// floating point number if a single leading "+" character were
		// stripped:"
		if (/^[\-+]?[0-9]+(\.[0-9]+)?([eE][\-+]?[0-9]+)?$/.test(value)) {
			var mode;

			// "If the first character of value is "+", delete the character
			// and let mode be "relative-plus"."
			if (value[0] == "+") {
				value = value.slice(1);
				mode = "relative-plus";
				// "Otherwise, if the first character of value is "-", delete the
				// character and let mode be "relative-minus"."
			} else if (value[0] == "-") {
				value = value.slice(1);
				mode = "relative-minus";
				// "Otherwise, let mode be "absolute"."
			} else {
				mode = "absolute";
			}

			// "Apply the rules for parsing non-negative integers to value, and
			// let number be the result."
			//
			// Another cheap hack.
			var num = parseInt(value, 10);

			// "If mode is "relative-plus", add three to number."
			if (mode == "relative-plus") {
				num += 3;
			}

			// "If mode is "relative-minus", negate number, then add three to
			// it."
			if (mode == "relative-minus") {
				num = 3 - num;
			}

			// "If number is less than one, let number equal 1."
			if (num < 1) {
				num = 1;
			}

			// "If number is greater than seven, let number equal 7."
			if (num > 7) {
				num = 7;
			}

			// "Set value to the string here corresponding to number:" [table
			// omitted]
			value = {
				1: "xx-small",
				2: "small",
				3: "medium",
				4: "large",
				5: "x-large",
				6: "xx-large",
				7: "xxx-large"
			}[num];
		}

		return value;
	}

	function getLegacyFontSize(size) {
		// For convenience in other places in my code, I handle all sizes, not just
		// pixel sizes as the spec says.  This means pixel sizes have to be passed
		// in suffixed with "px", not as plain numbers.
		size = normalizeFontSize(size);

		if (jQuery.inArray(size, ["xx-small", "x-small", "small", "medium", "large", "x-large", "xx-large", "xxx-large"]) == -1 && !/^[0-9]+(\.[0-9]+)?(cm|mm|in|pt|pc|px)$/.test(size)) {
			// There is no sensible legacy size for things like "2em".
			return null;
		}

		var font = document.createElement("font");
		document.body.appendChild(font);
		if (size == "xxx-large") {
			font.size = 7;
		} else {
			font.style.fontSize = size;
		}
		var pixelSize = parseInt($_.getComputedStyle(font).fontSize, 10);
		document.body.removeChild(font);

		// "Let returned size be 1."
		var returnedSize = 1;

		// "While returned size is less than 7:"
		while (returnedSize < 7) {
			// "Let lower bound be the resolved value of "font-size" in pixels
			// of a font element whose size attribute is set to returned size."
			font = document.createElement("font");
			font.size = returnedSize;
			document.body.appendChild(font);
			var lowerBound = parseInt($_.getComputedStyle(font).fontSize, 10);

			// "Let upper bound be the resolved value of "font-size" in pixels
			// of a font element whose size attribute is set to one plus
			// returned size."
			font.size = 1 + returnedSize;
			var upperBound = parseInt($_.getComputedStyle(font).fontSize, 10);
			document.body.removeChild(font);

			// "Let average be the average of upper bound and lower bound."
			var average = (upperBound + lowerBound) / 2;

			// "If pixel size is less than average, return the one-element
			// string consisting of the digit returned size."
			if (pixelSize < average) {
				return String(returnedSize);
			}

			// "Add one to returned size."
			returnedSize++;
		}

		// "Return "7"."
		return "7";
	}

	// Helper function for common behavior.
	function editCommandMethod(command, prop, range, callback) {
		var ret;

		// Set up our global range magic, but only if we're the outermost function
		if (executionStackDepth == 0 && typeof range != "undefined") {
			globalRange = range;
		} else if (executionStackDepth == 0) {
			globalRange = null;
			globalRange = range;
		}

		executionStackDepth++;
		try {
			ret = callback();
		} catch (e) {
			executionStackDepth--;
			throw e;
		}
		executionStackDepth--;
		return ret;
	}

	function myQueryCommandEnabled(command, range) {
		// "All of these methods must treat their command argument ASCII
		// case-insensitively."
		command = command.toLowerCase();

		// "If command is not supported, raise a NOT_SUPPORTED_ERR exception."
		return editCommandMethod(command, "action", range, (function (command) {
			return function () {
				// "Among commands defined in this specification, those listed in
				// Miscellaneous commands are always enabled. The other commands defined
				// here are enabled if the active range is not null, and disabled
				// otherwise."
				return jQuery.inArray(command, ["copy", "cut", "paste", "selectall", "stylewithcss", "usecss"]) != -1 || range !== null;
			};
		}(command)));
	}

	function setActiveRange(range) {
		var rangeObject = new window.GENTICS.Utils.RangeObject();

		rangeObject.startContainer = range.startContainer;
		rangeObject.startOffset = range.startOffset;
		rangeObject.endContainer = range.endContainer;
		rangeObject.endOffset = range.endOffset;

		rangeObject.select();
	}

	function myExecCommand(commandArg, showUiArg, valueArg, range) {
		// "All of these methods must treat their command argument ASCII
		// case-insensitively."
		var command = commandArg.toLowerCase();
		var showUi = showUiArg;
		var value = valueArg;

		// "If only one argument was provided, let show UI be false."
		//
		// If range was passed, I can't actually detect how many args were passed
		// . . .
		if (arguments.length == 1 || (arguments.length >= 4 && typeof showUi == "undefined")) {
			showUi = false;
		}

		// "If only one or two arguments were provided, let value be the empty
		// string."
		if (arguments.length <= 2 || (arguments.length >= 4 && typeof value == "undefined")) {
			value = "";
		}

		// "If command is not supported, raise a NOT_SUPPORTED_ERR exception."
		//
		// "If command has no action, raise an INVALID_ACCESS_ERR exception."
		return editCommandMethod(command, "action", range, (function (command, showUi, value) {
			return function () {
				// "If command is not enabled, return false."
				if (!myQueryCommandEnabled(command)) {
					return false;
				}

				// "Take the action for command, passing value to the instructions as an
				// argument."
				commands[command].action(value, range);

				// always fix the range after the command is complete
				setActiveRange(range);

				// "Return true."
				return true;
			};
		}(command, showUi, value)));
	}

	function myQueryCommandIndeterm(command, range) {
		// "All of these methods must treat their command argument ASCII
		// case-insensitively."
		command = command.toLowerCase();

		// "If command is not supported, raise a NOT_SUPPORTED_ERR exception."
		//
		// "If command has no indeterminacy, raise an INVALID_ACCESS_ERR
		// exception."
		return editCommandMethod(command, "indeterm", range, (function (command) {
			return function () {
				// "If command is not enabled, return false."
				if (!myQueryCommandEnabled(command, range)) {
					return false;
				}

				// "Return true if command is indeterminate, otherwise false."
				return commands[command].indeterm(range);
			};
		}(command)));
	}

	function myQueryCommandState(command, range) {
		// "All of these methods must treat their command argument ASCII
		// case-insensitively."
		command = command.toLowerCase();

		// "If command is not supported, raise a NOT_SUPPORTED_ERR exception."
		//
		// "If command has no state, raise an INVALID_ACCESS_ERR exception."
		return editCommandMethod(command, "state", range, (function (command) {
			return function () {
				// "If command is not enabled, return false."
				if (!myQueryCommandEnabled(command, range)) {
					return false;
				}

				// "If the state override for command is set, return it."
				if (typeof getStateOverride(command, range) != "undefined") {
					return getStateOverride(command, range);
				}

				// "Return true if command's state is true, otherwise false."
				return commands[command].state(range);
			};
		}(command)));
	}

	// "When the queryCommandSupported(command) method on the HTMLDocument
	// interface is invoked, the user agent must return true if command is
	// supported, and false otherwise."
	function myQueryCommandSupported(command) {
		// "All of these methods must treat their command argument ASCII
		// case-insensitively."
		command = command.toLowerCase();

		return commands.hasOwnProperty(command);
	}

	function myQueryCommandValue(command, range) {
		// "All of these methods must treat their command argument ASCII
		// case-insensitively."
		command = command.toLowerCase();

		return editCommandMethod(command, "value", range, function () {
			// "If command is not supported or has no value, return the empty string."
			if (!commands.hasOwnProperty(command) || !commands[command].hasOwnProperty("value")) {
				return "";
			}

			// "If command is "fontSize" and its value override is set, convert the
			// value override to an integer number of pixels and return the legacy
			// font size for the result."
			if (command == "fontsize" && getValueOverride("fontsize", range) !== undefined) {
				return getLegacyFontSize(getValueOverride("fontsize", range));
			}

			// "If the value override for command is set, return it."
			if (typeof getValueOverride(command, range) != "undefined") {
				return getValueOverride(command, range);
			}

			// "Return command's value."
			return commands[command].value(range);
		});
	}
	//@}

	//////////////////////////////
	///// Common definitions /////
	//////////////////////////////
	//@{

	// "A prohibited paragraph child name is "address", "article", "aside",
	// "blockquote", "caption", "center", "col", "colgroup", "dd", "details",
	// "dir", "div", "dl", "dt", "fieldset", "figcaption", "figure", "footer",
	// "form", "h1", "h2", "h3", "h4", "h5", "h6", "header", "hgroup", "hr", "li",
	// "listing", "menu", "nav", "ol", "p", "plaintext", "pre", "section",
	// "summary", "table", "tbody", "td", "tfoot", "th", "thead", "tr", "ul", or
	// "xmp"."
	var prohibitedParagraphChildNamesMap = {
		"ADDRESS": true,
		"ARTICLE": true,
		"ASIDE": true,
		"BLOCKQUOTE": true,
		"CAPTION": true,
		"CENTER": true,
		"COL": true,
		"COLGROUP": true,
		"DD": true,
		"DETAILS": true,
		"DIR": true,
		"DIV": true,
		"DL": true,
		"DT": true,
		"FIELDSET": true,
		"FIGCAPTION": true,
		"FIGURE": true,
		"FOOTER": true,
		"FORM": true,
		"H1": true,
		"H2": true,
		"H3": true,
		"H4": true,
		"H5": true,
		"H6": true,
		"HEADER": true,
		"HGROUP": true,
		"HR": true,
		"LI": true,
		"LISTING": true,
		"MENU": true,
		"NAV": true,
		"OL": true,
		"P": true,
		"PLAINTEXT": true,
		"PRE": true,
		"SECTION": true,
		"SUMMARY": true,
		"TABLE": true,
		"TBODY": true,
		"TD": true,
		"TFOOT": true,
		"TH": true,
		"THEAD": true,
		"TR": true,
		"UL": true,
		"XMP": true
	};

	// "A prohibited paragraph child is an HTML element whose local name is a
	// prohibited paragraph child name."
	function isProhibitedParagraphChild(node) {
		return isMappedHtmlElement(node, prohibitedParagraphChildNamesMap);
	}

	var nonBlockDisplayValuesMap = {
		"inline": true,
		"inline-block": true,
		"inline-table": true,
		"none": true
	};

	// "A block node is either an Element whose "display" property does not have
	// resolved value "inline" or "inline-block" or "inline-table" or "none", or a
	// Document, or a DocumentFragment."
	function isBlockNode(node) {
		return node && ((node.nodeType == $_.Node.ELEMENT_NODE && !nonBlockDisplayValuesMap[$_.getComputedStyle(node).display]) || node.nodeType == $_.Node.DOCUMENT_NODE || node.nodeType == $_.Node.DOCUMENT_FRAGMENT_NODE);
	}

	// "An inline node is a node that is not a block node."
	function isInlineNode(node) {
		return node && !isBlockNode(node);
	}

	// "An editing host is a node that is either an Element with a contenteditable
	// attribute set to the true state, or the Element child of a Document whose
	// designMode is enabled."
	function isEditingHost(node) {
		return node && node.nodeType == $_.Node.ELEMENT_NODE && (node.contentEditable == "true" || (node.parentNode && node.parentNode.nodeType == $_.Node.DOCUMENT_NODE && node.parentNode.designMode == "on"));
	}

	// "Something is editable if it is a node which is not an editing host, does
	// not have a contenteditable attribute set to the false state, and whose
	// parent is an editing host or editable."
	function isEditable(node) {
		// This is slightly a lie, because we're excluding non-HTML elements with
		// contentEditable attributes.
		return node && !isEditingHost(node) && (node.nodeType != $_.Node.ELEMENT_NODE || node.contentEditable != "false" || jQuery(node).hasClass('aloha-table-wrapper')) && (isEditingHost(node.parentNode) || isEditable(node.parentNode));
	}

	// Helper function, not defined in the spec
	function hasEditableDescendants(node) {
		var i;
		for (i = 0; i < node.childNodes.length; i++) {
			if (isEditable(node.childNodes[i]) || hasEditableDescendants(node.childNodes[i])) {
				return true;
			}
		}
		return false;
	}

	// "The editing host of node is null if node is neither editable nor an editing
	// host; node itself, if node is an editing host; or the nearest ancestor of
	// node that is an editing host, if node is editable."
	function getEditingHostOf(node) {
		if (isEditingHost(node)) {
			return node;
		}
		if (isEditable(node)) {
			var ancestor = node.parentNode;
			while (!isEditingHost(ancestor)) {
				ancestor = ancestor.parentNode;
			}
			return ancestor;
		}
		return null;
	}

	// "Two nodes are in the same editing host if the editing host of the first is
	// non-null and the same as the editing host of the second."
	function inSameEditingHost(node1, node2) {
		return getEditingHostOf(node1) && getEditingHostOf(node1) == getEditingHostOf(node2);
	}

	// "A collapsed line break is a br that begins a line box which has nothing
	// else in it, and therefore has zero height."
	function isCollapsedLineBreak(br) {
		if (!isNamedHtmlElement(br, 'br')) {
			return false;
		}

		// Add a zwsp after it and see if that changes the height of the nearest
		// non-inline parent.  Note: this is not actually reliable, because the
		// parent might have a fixed height or something.
		var ref = br.parentNode;
		while ($_.getComputedStyle(ref).display == "inline") {
			ref = ref.parentNode;
		}

		var origStyle = {
			height: ref.style.height,
			maxHeight: ref.style.maxHeight,
			minHeight: ref.style.minHeight
		};

		ref.style.height = 'auto';
		ref.style.maxHeight = 'none';
		if (!(jQuery.browser.msie && jQuery.browser.version < 8)) {
			ref.style.minHeight = '0';
		}
		var space = document.createTextNode('\u200b');
		var origHeight = ref.offsetHeight;
		if (origHeight == 0) {
			throw 'isCollapsedLineBreak: original height is zero, bug?';
		}
		br.parentNode.insertBefore(space, br.nextSibling);
		var finalHeight = ref.offsetHeight;
		space.parentNode.removeChild(space);

		ref.style.height = origStyle.height;
		ref.style.maxHeight = origStyle.maxHeight;
		if (!(jQuery.browser.msie && jQuery.browser.version < 8)) {
			ref.style.minHeight = origStyle.minHeight;
		}

		// Allow some leeway in case the zwsp didn't create a whole new line, but
		// only made an existing line slightly higher.  Firefox 6.0a2 shows this
		// behavior when the first line is bold.
		return origHeight < finalHeight - 5;
	}

	// "An extraneous line break is a br that has no visual effect, in that
	// removing it from the DOM would not change layout, except that a br that is
	// the sole child of an li is not extraneous."
	function isExtraneousLineBreak(br) {

		if (!isNamedHtmlElement(br, 'br')) {
			return false;
		}

		if (isNamedHtmlElement(br.parentNode, "li") && br.parentNode.childNodes.length == 1) {
			return false;
		}

		// Make the line break disappear and see if that changes the block's
		// height.  Yes, this is an absurd hack.  We have to reset height etc. on
		// the reference node because otherwise its height won't change if it's not
		// auto.
		var ref = br.parentNode;
		while ($_.getComputedStyle(ref).display == "inline") {
			ref = ref.parentNode;
		}

		var origStyle = {
			height: ref.style.height,
			maxHeight: ref.style.maxHeight,
			minHeight: ref.style.minHeight,
			contentEditable: ref.contentEditable
		};

		ref.style.height = 'auto';
		ref.style.maxHeight = 'none';
		ref.style.minHeight = '0';
		// IE7 would ignore display:none in contentEditable, so we temporarily set it to false
		if (jQuery.browser.msie && jQuery.browser.version <= 7) {
			ref.contentEditable = 'false';
		}

		var origHeight = ref.offsetHeight;
		if (origHeight == 0) {
			throw "isExtraneousLineBreak: original height is zero, bug?";
		}

		var origBrDisplay = br.style.display;
		br.style.display = 'none';
		var finalHeight = ref.offsetHeight;

		// Restore original styles to the touched elements.
		ref.style.height = origStyle.height;
		ref.style.maxHeight = origStyle.maxHeight;
		ref.style.minHeight = origStyle.minHeight;
		// reset contentEditable for IE7
		if (jQuery.browser.msie && jQuery.browser.version <= 7) {
			ref.contentEditable = origStyle.contentEditable;
		}
		br.style.display = origBrDisplay;

		// https://github.com/alohaeditor/Aloha-Editor/issues/516
		// look like it works in msie > 7
		/* if (jQuery.browser.msie && jQuery.browser.version < 8) {
		   br.removeAttribute("style");
		   ref.removeAttribute("style");
		   } */

		return origHeight == finalHeight;
	}

	// "A whitespace node is either a Text node whose data is the empty string; or
	// a Text node whose data consists only of one or more tabs (0x0009), line
	// feeds (0x000A), carriage returns (0x000D), and/or spaces (0x0020), and whose
	// parent is an Element whose resolved value for "white-space" is "normal" or
	// "nowrap"; or a Text node whose data consists only of one or more tabs
	// (0x0009), carriage returns (0x000D), and/or spaces (0x0020), and whose
	// parent is an Element whose resolved value for "white-space" is "pre-line"."
	function isWhitespaceNode(node) {
		return node && node.nodeType == $_.Node.TEXT_NODE && (node.data == "" || (/^[\t\n\r ]+$/.test(node.data) && node.parentNode && node.parentNode.nodeType == $_.Node.ELEMENT_NODE && jQuery.inArray($_.getComputedStyle(node.parentNode).whiteSpace, ["normal", "nowrap"]) != -1) || (/^[\t\r ]+$/.test(node.data) && node.parentNode && node.parentNode.nodeType == $_.Node.ELEMENT_NODE && $_.getComputedStyle(node.parentNode).whiteSpace == "pre-line") || (/^[\t\n\r ]+$/.test(node.data) && node.parentNode && node.parentNode.nodeType == $_.Node.DOCUMENT_FRAGMENT_NODE));
	}

	/**
	 * Collapse sequences of ignorable whitespace (tab (0x0009), line feed (0x000A), carriage return (0x000D), space (0x0020)) to only one space.
	 * Preserve the given range if necessary.
	 * @param node text node
	 * @param range range
	 */
	function collapseWhitespace(node, range) {
		// "If node is neither editable nor an editing host, abort these steps."
		if (!isEditable(node) && !isEditingHost(node)) {
			return;
		}

		// if the given node is not a text node, return
		if (!node || node.nodeType !== $_.Node.TEXT_NODE) {
			return;
		}

		// if the node is in a pre or pre-wrap node, return
		if (jQuery.inArray($_.getComputedStyle(node.parentNode).whiteSpace, ["pre", "pre-wrap"]) != -1) {
			return;
		}

		// if the given node does not contain sequences of at least two consecutive ignorable whitespace characters, return
		if (!/[\t\n\r ]{2,}/.test(node.data)) {
			return;
		}

		var newData = '';
		var correctStart = range.startContainer == node;
		var correctEnd = range.endContainer == node;
		var wsFound = false;
		var i;

		// iterate through the node data
		for (i = 0; i < node.data.length; ++i) {
			if (/[\t\n\r ]/.test(node.data.substr(i, 1))) {
				// found a whitespace
				if (!wsFound) {
					// this is the first whitespace in the current sequence
					// add a whitespace to the new data sequence
					newData += ' ';
					// remember that we found a whitespace
					wsFound = true;
				} else {
					// this is not the first whitespace in the sequence, so omit this character
					if (correctStart && newData.length < range.startOffset) {
						range.startOffset--;
					}
					if (correctEnd && newData.length < range.endOffset) {
						range.endOffset--;
					}
				}
			} else {
				newData += node.data.substr(i, 1);
				wsFound = false;
			}
		}

		// set the new data
		node.data = newData;
	}

	// "node is a collapsed whitespace node if the following algorithm returns
	// true:"
	function isCollapsedWhitespaceNode(node) {
		// "If node is not a whitespace node, return false."
		if (!isWhitespaceNode(node)) {
			return false;
		}

		// "If node's data is the empty string, return true."
		if (node.data == "") {
			return true;
		}

		// "Let ancestor be node's parent."
		var ancestor = node.parentNode;

		// "If ancestor is null, return true."
		if (!ancestor) {
			return true;
		}

		// "If the "display" property of some ancestor of node has resolved value
		// "none", return true."
		if ($_(getAncestors(node)).some(function (ancestor) { return ancestor.nodeType == $_.Node.ELEMENT_NODE && $_.getComputedStyle(ancestor).display == "none"; })) {
			return true;
		}

		// "While ancestor is not a block node and its parent is not null, set
		// ancestor to its parent."
		while (!isBlockNode(ancestor) && ancestor.parentNode) {
			ancestor = ancestor.parentNode;
		}

		// "Let reference be node."
		var reference = node;

		// "While reference is a descendant of ancestor:"
		while (reference != ancestor) {
			// "Let reference be the node before it in tree order."
			reference = previousNode(reference);

			// "If reference is a block node or a br, return true."
			if (isBlockNode(reference) || isNamedHtmlElement(reference, 'br')) {
				return true;
			}

			// "If reference is a Text node that is not a whitespace node, or is an
			// img, break from this loop."
			if ((reference.nodeType == $_.Node.TEXT_NODE && !isWhitespaceNode(reference)) || isNamedHtmlElement(reference, 'img')) {
				break;
			}
		}

		// "Let reference be node."
		reference = node;

		// "While reference is a descendant of ancestor:"
		var stop = nextNodeDescendants(ancestor);
		while (reference != stop) {
			// "Let reference be the node after it in tree order, or null if there
			// is no such node."
			reference = nextNode(reference);

			// "If reference is a block node or a br, return true."
			if (isBlockNode(reference) || isNamedHtmlElement(reference, 'br')) {
				return true;
			}

			// "If reference is a Text node that is not a whitespace node, or is an
			// img, break from this loop."
			if ((reference && reference.nodeType == $_.Node.TEXT_NODE && !isWhitespaceNode(reference)) || isNamedHtmlElement(reference, 'img')) {
				break;
			}
		}

		// "Return false."
		return false;
	}

	function isVisibleRec(node) {
		var i;

		if (1 === node.nodeType && 'none' === $_.getComputedStyle(node).display) {
			return false;
		}

		if (isBlockNode(node) || (node.nodeType == $_.Node.TEXT_NODE && !isCollapsedWhitespaceNode(node)) || isNamedHtmlElement(node, 'img') || (isNamedHtmlElement(node, 'br') && !isExtraneousLineBreak(node))) {
			return true;
		}

		for (i = 0; i < node.childNodes.length; i++) {
			if (isVisibleRec(node.childNodes[i])) {
				return true;
			}
		}

		return false;
	}

	// "Something is visible if it is a node that either is a block node, or a Text
	// node that is not a collapsed whitespace node, or an img, or a br that is not
	// an extraneous line break, or any node with a visible descendant; excluding
	// any node with an ancestor container Element whose "display" property has
	// resolved value "none"."
	function isVisible(node) {

		if (!node) {
			return false;
		}

		var ancestors = getAncestors(node);
		var len;
		var i;
		for (i = 0, len = ancestors.length; i < len; i++) {
			var ancestor = ancestors[i];
			if (1 === ancestor.nodeType && 'none' === $_.getComputedStyle(ancestor).display) {
				return false;
			}
		}

		return isVisibleRec(node);
	}

	// "Something is invisible if it is a node that is not visible."
	function isInvisible(node) {
		return node && !isVisible(node);
	}

	// "A collapsed block prop is either a collapsed line break that is not an
	// extraneous line break, or an Element that is an inline node and whose
	// children are all either invisible or collapsed block props and that has at
	// least one child that is a collapsed block prop."
	function isCollapsedBlockProp(node) {
		var i;

		if (isCollapsedLineBreak(node) && !isExtraneousLineBreak(node)) {
			return true;
		}

		if (!isInlineNode(node) || node.nodeType != $_.Node.ELEMENT_NODE) {
			return false;
		}

		var hasCollapsedBlockPropChild = false;
		for (i = 0; i < node.childNodes.length; i++) {
			if (!isInvisible(node.childNodes[i]) && !isCollapsedBlockProp(node.childNodes[i])) {
				return false;
			}
			if (isCollapsedBlockProp(node.childNodes[i])) {
				hasCollapsedBlockPropChild = true;
			}
		}

		return hasCollapsedBlockPropChild;
	}

	/**
	 * Checks whether the given node is a visible text node.
	 *
	 * @param {HTMLElement} node
	 * @return {Boolean} True if `node` is a visible text node.
	 */
	function isInvisibleTextNode(node) {
		if (node && node.nodeType !== $_.Node.TEXT_NODE) {
			return false;
		}
		var offset = 0;
		var data = node.data;
		var len = data.length;
		while (offset < len && data.charAt(offset) === '\u200b') {
			offset++;
		}
		return offset === len;
	}

	/**
	 * Complement of isInvisibleTextNode().
	 *
	 * @param {HTMLElement} node
	 * @return {Boolean} True if `node` is anything but an invisible text node.
	 */
	function isNotInvisibleTextNode(node) {
		return !isInvisibleTextNode(node);
	}

	/**
	 * Checks whether the given node is a otherwise empty block-level element
	 * containing a propping <br> element.
	 *
	 * @param {HTMLElement} node
	 * @return {Boolean} True if `node` is a propped up block-level element.
	 */
	function isProppedBlock(node) {
		if (!Html.isBlock(node)) {
			return false;
		}
		var child = Html.findNodeRight(node.lastChild, isVisible);
		return (
			child
			&& 'br' === child.nodeName.toLowerCase()
			&& !Html.findNodeRight(child.previousSibling, isVisible)
		);
	}

	/**
	 * Checks whether the given node is a empty element, or an element that
	 * would otherwise be empty except for a propping <br>, or an element
	 * containing only invisible text nodes.
	 *
	 * @param {HTMLElement} node
	 * @return {Boolean} True if `node` can be considered empty.
	 */
	function isEmptyNode(node) {
		return (
			!node.hasChildNodes()
			|| isProppedBlock(node)
			|| !Html.findNodeRight(node.lastChild, isNotInvisibleTextNode)
		);
	}

	/**
	 * Check if the given node is a empty element which is the only
	 * immediate child of a editing host.
	 *
	 * @param {HTMLElement} node
	 * @return {Boolean} True if `node` can be regarded as empty and the
	 *                   only immediate child of its parent editing host.
	 */
	function isEmptyOnlyChildOfEditingHost(node) {
		return (
			node
				&& isEmptyNode(node)
					&& isEditingHost(node.parentNode)
						&& !node.previousSibling
							&& !node.nextSibling
		);
	}

	/**
	 * Remove the given node and return the position from where it was
	 * removed.
	 *
	 * @param {HTMLElement} node Element to remove from DOM
	 * @return {object} Object containing node and offset index.
	 */
	function removeNode(node) {
		var ancestor = node.parentNode;
		var offset = getNodeIndex(node);
		ancestor.removeChild(node);
		return {
			node: ancestor,
			offset: offset
		};
	}

	// Please note: This method is deprecated and will be removed.
	// Every command should use the value and range parameter.
	//
	// "The active range is the first range in the Selection given by calling
	// getSelection() on the context object, or null if there is no such range."
	//
	// We cheat and return globalRange if that's defined.  We also ensure that the
	// active range meets the requirements that selection boundary points are
	// supposed to meet, i.e., that the nodes are both Text or Element nodes that
	// descend from a Document.
	function getActiveRange() {
		var ret;
		if (globalRange) {
			ret = globalRange;
		} else if (Aloha.getSelection().rangeCount) {
			ret = Aloha.getSelection().getRangeAt(0);
		} else {
			return null;
		}
		if (jQuery.inArray(ret.startContainer.nodeType, [$_.Node.TEXT_NODE, $_.Node.ELEMENT_NODE]) == -1 || jQuery.inArray(ret.endContainer.nodeType, [$_.Node.TEXT_NODE, $_.Node.ELEMENT_NODE]) == -1 || !ret.startContainer.ownerDocument || !ret.endContainer.ownerDocument || !isDescendant(ret.startContainer, ret.startContainer.ownerDocument) || !isDescendant(ret.endContainer, ret.endContainer.ownerDocument)) {
			throw "Invalid active range; test bug?";
		}
		return ret;
	}

	// "For some commands, each HTMLDocument must have a boolean state override
	// and/or a string value override. These do not change the command's state or
	// value, but change the way some algorithms behave, as specified in those
	// algorithms' definitions. Initially, both must be unset for every command.
	// Whenever the number of ranges in the Selection changes to something
	// different, and whenever a boundary point of the range at a given index in
	// the Selection changes to something different, the state override and value
	// override must be unset for every command."
	//
	// We implement this crudely by using setters and getters.  To verify that the
	// selection hasn't changed, we copy the active range and just check the
	// endpoints match.  This isn't really correct, but it's good enough for us.
	// Unset state/value overrides are undefined.  We put everything in a function
	// so no one can access anything except via the provided functions, since
	// otherwise callers might mistakenly use outdated overrides (if the selection
	// has changed).
	(function () {
		var stateOverrides = {};
		var valueOverrides = {};
		var storedRange = null;

		resetOverrides = function (range) {
			if (!storedRange
				    || storedRange.startContainer != range.startContainer
				    || storedRange.endContainer != range.endContainer
				    || storedRange.startOffset != range.startOffset
				    || storedRange.endOffset != range.endOffset) {
				storedRange = {
					startContainer: range.startContainer,
					endContainer: range.endContainer,
					startOffset: range.startOffset,
					endOffset: range.endOffset
				};
				if (!Maps.isEmpty(stateOverrides) || !Maps.isEmpty(valueOverrides)) {
					stateOverrides = {};
					valueOverrides = {};
					return true;
				}
			}
			return false;
		};

		getStateOverride = function (command, range) {
			resetOverrides(range);
			return stateOverrides[command];
		};

		setStateOverride = function (command, newState, range) {
			resetOverrides(range);
			stateOverrides[command] = newState;
		};

		unsetStateOverride = function (command, range) {
			resetOverrides(range);
			delete stateOverrides[command];
		};

		getValueOverride = function (command, range) {
			resetOverrides(range);
			return valueOverrides[command];
		};

		// "The value override for the backColor command must be the same as the
		// value override for the hiliteColor command, such that setting one sets
		// the other to the same thing and unsetting one unsets the other."
		setValueOverride = function (command, newValue, range) {
			resetOverrides(range);
			valueOverrides[command] = newValue;
			if (command == "backcolor") {
				valueOverrides.hilitecolor = newValue;
			} else if (command == "hilitecolor") {
				valueOverrides.backcolor = newValue;
			}
		};

		unsetValueOverride = function (command, range) {
			resetOverrides(range);
			delete valueOverrides[command];
			if (command == "backcolor") {
				delete valueOverrides.hilitecolor;
			} else if (command == "hilitecolor") {
				delete valueOverrides.backcolor;
			}
		};
	}());

	//@}

	/////////////////////////////
	///// Common algorithms /////
	/////////////////////////////

	///// Assorted common algorithms /////
	//@{

	function movePreservingRanges(node, newParent, newIndex, range) {
		// For convenience, I allow newIndex to be -1 to mean "insert at the end".
		if (newIndex == -1) {
			newIndex = newParent.childNodes.length;
		}

		// "When the user agent is to move a Node to a new location, preserving
		// ranges, it must remove the Node from its original parent (if any), then
		// insert it in the new location. In doing so, however, it must ignore the
		// regular range mutation rules, and instead follow these rules:"

		// "Let node be the moved Node, old parent and old index be the old parent
		// (which may be null) and index, and new parent and new index be the new
		// parent and index."
		var oldParent = node.parentNode;
		var oldIndex = getNodeIndex(node);
		var i;

		// We only even attempt to preserve the global range object and the ranges
		// in the selection, not every range out there (the latter is probably
		// impossible).
		var ranges = [range];
		for (i = 0; i < Aloha.getSelection().rangeCount; i++) {
			ranges.push(Aloha.getSelection().getRangeAt(i));
		}
		var boundaryPoints = [];
		$_(ranges).forEach(function (range) {
			boundaryPoints.push([range.startContainer, range.startOffset]);
			boundaryPoints.push([range.endContainer, range.endOffset]);
		});

		$_(boundaryPoints).forEach(function (boundaryPoint) {
			// "If a boundary point's node is the same as or a descendant of node,
			// leave it unchanged, so it moves to the new location."
			//
			// No modifications necessary.

			// "If a boundary point's node is new parent and its offset is greater
			// than new index, add one to its offset."
			if (boundaryPoint[0] == newParent && boundaryPoint[1] > newIndex) {
				boundaryPoint[1]++;
			}

			// "If a boundary point's node is old parent and its offset is old index or
			// old index + 1, set its node to new parent and add new index − old index
			// to its offset."
			if (boundaryPoint[0] == oldParent && (boundaryPoint[1] == oldIndex || boundaryPoint[1] == oldIndex + 1)) {
				boundaryPoint[0] = newParent;
				boundaryPoint[1] += newIndex - oldIndex;
			}

			// "If a boundary point's node is old parent and its offset is greater than
			// old index + 1, subtract one from its offset."
			if (boundaryPoint[0] == oldParent && boundaryPoint[1] > oldIndex + 1) {
				boundaryPoint[1]--;
			}
		});

		// Now actually move it and preserve the ranges.
		if (newParent.childNodes.length == newIndex) {
			newParent.appendChild(node);
		} else {
			newParent.insertBefore(node, newParent.childNodes[newIndex]);
		}

		// if we're off actual node boundaries this implies that the move was
		// part of a deletion process (backspace). If that's the case we
		// attempt to fix this by restoring the range to the first index of
		// the node that has been moved
		var newRange = null;
		if (1 === boundaryPoints[0][0].nodeType
			    && 1 === boundaryPoints[1][0].nodeType
			    && boundaryPoints[0][1] > boundaryPoints[0][0].childNodes.length
			    && boundaryPoints[1][1] > boundaryPoints[1][0].childNodes.length) {
			range.setStart(node, 0);
			range.setEnd(node, 0);
		} else {
			range.setStart(boundaryPoints[0][0], boundaryPoints[0][1]);
			range.setEnd(boundaryPoints[1][0], boundaryPoints[1][1]);

			Aloha.getSelection().removeAllRanges();
			for (i = 1; i < ranges.length; i++) {
				newRange = Aloha.createRange();
				newRange.setStart(boundaryPoints[2 * i][0], boundaryPoints[2 * i][1]);
				newRange.setEnd(boundaryPoints[2 * i + 1][0], boundaryPoints[2 * i + 1][1]);
				Aloha.getSelection().addRange(newRange);
			}
		}
	}

	/**
	 * Copy all non empty attributes from an existing to a new element
	 *
	 * @param {dom} element The source DOM element
	 * @param {dom} newElement The new DOM element which will get the attributes of the source DOM element
	 * @return void
	 */
	function copyAttributes(element, newElement) {

		// This is an IE7 workaround. We identified three places that were connected
		// to the mysterious ie7 crash:
		// 1. Add attribute to dom element (Initialization of jquery-ui sortable)
		// 2. Access the jquery expando attribute. Just reading the name is
		//    sufficient to make the browser vulnerable for the crash (Press enter)
		// 3. On editable blur the Aloha.editables[0].getContents(); gets invoked.
		//    This invokation somehow crashes the ie7. We assume that the access of
		//    shared expando attribute updates internal references which are not
		//    correclty handled during clone();
		if (jQuery.browser.msie && jQuery.browser.version >= 7 && typeof element.attributes[jQuery.expando] !== 'undefined') {
			jQuery(element).removeAttr(jQuery.expando);
		}

		var attrs = element.attributes;
		var i;
		for (i = 0; i < attrs.length; i++) {
			var attr = attrs[i];
			// attr.specified is an IE specific check to exclude attributes that were never really set.
			if (typeof attr.specified === "undefined" || attr.specified) {
				if (typeof newElement.setAttributeNS === 'function') {
					newElement.setAttributeNS(attr.namespaceURI, attr.name, attr.value);
				} else {
					// fixes https://github.com/alohaeditor/Aloha-Editor/issues/515
					newElement.setAttribute(attr.name, attr.value);
				}
			}
		}
	}

	function setTagName(element, newName, range) {
		// "If element is an HTML element with local name equal to new name, return
		// element."
		if (isNamedHtmlElement(element, newName)) {
			return element;
		}

		// "If element's parent is null, return element."
		if (!element.parentNode) {
			return element;
		}

		// "Let replacement element be the result of calling createElement(new
		// name) on the ownerDocument of element."
		var replacementElement = element.ownerDocument.createElement(newName);

		// "Insert replacement element into element's parent immediately before
		// element."
		element.parentNode.insertBefore(replacementElement, element);

		// "Copy all attributes of element to replacement element, in order."
		copyAttributes(element, replacementElement);

		// "While element has children, append the first child of element as the
		// last child of replacement element, preserving ranges."
		while (element.childNodes.length) {
			movePreservingRanges(element.firstChild, replacementElement, replacementElement.childNodes.length, range);
		}

		// "Remove element from its parent."
		element.parentNode.removeChild(element);

		// if the range still uses the old element, we modify it to the new one
		if (range.startContainer === element) {
			range.startContainer = replacementElement;
		}
		if (range.endContainer === element) {
			range.endContainer = replacementElement;
		}

		// "Return replacement element."
		return replacementElement;
	}

	function removeExtraneousLineBreaksBefore(node, range) {
		// "Let ref be the previousSibling of node."
		var ref = node.previousSibling;

		// "If ref is null, abort these steps."
		if (!ref) {
			return;
		}

		// "While ref has children, set ref to its lastChild."
		while (ref.hasChildNodes()) {
			ref = ref.lastChild;
		}

		// "While ref is invisible but not an extraneous line break, and ref does
		// not equal node's parent, set ref to the node before it in tree order."
		while (isInvisible(ref) && !isExtraneousLineBreak(ref) && ref != node.parentNode) {
			ref = previousNode(ref);
		}

		// "If ref is an editable extraneous line break, remove it from its
		// parent."
		if (isEditable(ref) && isExtraneousLineBreak(ref)) {
			Dom.removePreservingRange(ref, range);
		}
	}

	function removeExtraneousLineBreaksAtTheEndOf(node, range) {
		// "Let ref be node."
		var ref = node;

		// "While ref has children, set ref to its lastChild."
		while (ref.hasChildNodes()) {
			ref = ref.lastChild;
		}

		// "While ref is invisible but not an extraneous line break, and ref does
		// not equal node, set ref to the node before it in tree order."
		while (isInvisible(ref) && !isExtraneousLineBreak(ref) && ref != node) {
			ref = previousNode(ref);
		}

		// "If ref is an editable extraneous line break, remove it from its
		// parent."
		if (isEditable(ref) && isExtraneousLineBreak(ref)) {
			Dom.removePreservingRange(ref, range);
		}
	}

	// "To remove extraneous line breaks from a node, first remove extraneous line
	// breaks before it, then remove extraneous line breaks at the end of it."
	function removeExtraneousLineBreaksFrom(node, range) {
		removeExtraneousLineBreaksBefore(node, range);
		removeExtraneousLineBreaksAtTheEndOf(node, range);
	}

	//@}
	///// Wrapping a list of nodes /////
	//@{

	function wrap(nodeList, siblingCriteria, newParentInstructions, range) {
		var i;

		// "If not provided, sibling criteria returns false and new parent
		// instructions returns null."
		if (typeof siblingCriteria == "undefined") {
			siblingCriteria = function () {
				return false;
			};
		}
		if (typeof newParentInstructions == "undefined") {
			newParentInstructions = function () {
				return null;
			};
		}

		// "If node list is empty, or the first member of node list is not
		// editable, return null and abort these steps."
		if (!nodeList.length || !isEditable(nodeList[0])) {
			return null;
		}

		// "If node list's last member is an inline node that's not a br, and node
		// list's last member's nextSibling is a br, append that br to node list."
		if (isInlineNode(nodeList[nodeList.length - 1]) && !isNamedHtmlElement(nodeList[nodeList.length - 1], "br") && isNamedHtmlElement(nodeList[nodeList.length - 1].nextSibling, "br")) {
			nodeList.push(nodeList[nodeList.length - 1].nextSibling);
		}

		// "If the previousSibling of the first member of node list is editable and
		// running sibling criteria on it returns true, let new parent be the
		// previousSibling of the first member of node list."
		var newParent;
		if (isEditable(nodeList[0].previousSibling) && siblingCriteria(nodeList[0].previousSibling)) {
			newParent = nodeList[0].previousSibling;

			// "Otherwise, if the nextSibling of the last member of node list is
			// editable and running sibling criteria on it returns true, let new parent
			// be the nextSibling of the last member of node list."
		} else if (isEditable(nodeList[nodeList.length - 1].nextSibling) && siblingCriteria(nodeList[nodeList.length - 1].nextSibling)) {
			newParent = nodeList[nodeList.length - 1].nextSibling;

			// "Otherwise, run new parent instructions, and let new parent be the
			// result."
		} else {
			newParent = newParentInstructions();
		}

		// "If new parent is null, abort these steps and return null."
		if (!newParent) {
			return null;
		}

		// "If new parent's parent is null:"
		if (!newParent.parentNode) {
			// "Insert new parent into the parent of the first member of node list
			// immediately before the first member of node list."
			nodeList[0].parentNode.insertBefore(newParent, nodeList[0]);

			// "If any range has a boundary point with node equal to the parent of
			// new parent and offset equal to the index of new parent, add one to
			// that boundary point's offset."
			//
			// Try to fix range
			var startContainer = range.startContainer,
				startOffset = range.startOffset,
				endContainer = range.endContainer,
				endOffset = range.endOffset;
			if (startContainer == newParent.parentNode && startOffset >= getNodeIndex(newParent)) {
				range.setStart(startContainer, startOffset + 1);
			}
			if (endContainer == newParent.parentNode && endOffset >= getNodeIndex(newParent)) {
				if (endOffset + 1 <= endContainer.childNodes.length) {
					range.setEnd(endContainer, endOffset + 1);
				}
			}

			// Only try to fix the global range. TODO remove globalRange here
			if (globalRange && globalRange !== range) {
				startContainer = globalRange.startContainer;
				startOffset = globalRange.startOffset;
				endContainer = globalRange.endContainer;
				endOffset = globalRange.endOffset;
				if (startContainer == newParent.parentNode && startOffset >= getNodeIndex(newParent)) {
					globalRange.setStart(startContainer, startOffset + 1);
				}
				if (endContainer == newParent.parentNode && endOffset >= getNodeIndex(newParent)) {
					globalRange.setEnd(endContainer, endOffset + 1);
				}
			}
		}

		// "Let original parent be the parent of the first member of node list."
		var originalParent = nodeList[0].parentNode;

		// "If new parent is before the first member of node list in tree order:"
		if (isBefore(newParent, nodeList[0])) {
			// "If new parent is not an inline node, but the last child of new
			// parent and the first member of node list are both inline nodes, and
			// the last child of new parent is not a br, call createElement("br")
			// on the ownerDocument of new parent and append the result as the last
			// child of new parent."
			if (!isInlineNode(newParent) && isInlineNode(newParent.lastChild) && isInlineNode(nodeList[0]) && !isNamedHtmlElement(newParent.lastChild, "BR")) {
				newParent.appendChild(newParent.ownerDocument.createElement("br"));
			}

			// "For each node in node list, append node as the last child of new
			// parent, preserving ranges."
			for (i = 0; i < nodeList.length; i++) {
				movePreservingRanges(nodeList[i], newParent, -1, range);
			}

			// "Otherwise:"
		} else {
			// "If new parent is not an inline node, but the first child of new
			// parent and the last member of node list are both inline nodes, and
			// the last member of node list is not a br, call createElement("br")
			// on the ownerDocument of new parent and insert the result as the
			// first child of new parent."
			if (!isInlineNode(newParent) && isInlineNode(newParent.firstChild) && isInlineNode(nodeList[nodeList.length - 1]) && !isNamedHtmlElement(nodeList[nodeList.length - 1], "BR")) {
				newParent.insertBefore(newParent.ownerDocument.createElement("br"), newParent.firstChild);
			}

			// "For each node in node list, in reverse order, insert node as the
			// first child of new parent, preserving ranges."
			for (i = nodeList.length - 1; i >= 0; i--) {
				movePreservingRanges(nodeList[i], newParent, 0, range);
			}
		}

		// "If original parent is editable and has no children, remove it from its
		// parent."
		if (isEditable(originalParent) && !originalParent.hasChildNodes()) {
			originalParent.parentNode.removeChild(originalParent);
		}

		// "If new parent's nextSibling is editable and running sibling criteria on
		// it returns true:"
		if (isEditable(newParent.nextSibling) && siblingCriteria(newParent.nextSibling)) {
			// "If new parent is not an inline node, but new parent's last child
			// and new parent's nextSibling's first child are both inline nodes,
			// and new parent's last child is not a br, call createElement("br") on
			// the ownerDocument of new parent and append the result as the last
			// child of new parent."
			if (!isInlineNode(newParent) && isInlineNode(newParent.lastChild) && isInlineNode(newParent.nextSibling.firstChild) && !isNamedHtmlElement(newParent.lastChild, "BR")) {
				newParent.appendChild(newParent.ownerDocument.createElement("br"));
			}

			// "While new parent's nextSibling has children, append its first child
			// as the last child of new parent, preserving ranges."
			while (newParent.nextSibling.hasChildNodes()) {
				movePreservingRanges(newParent.nextSibling.firstChild, newParent, -1, range);
			}

			// "Remove new parent's nextSibling from its parent."
			newParent.parentNode.removeChild(newParent.nextSibling);
		}

		// "Remove extraneous line breaks from new parent."
		removeExtraneousLineBreaksFrom(newParent, range);

		// "Return new parent."
		return newParent;
	}


	//@}
	///// Allowed children /////
	//@{

	// "A name of an element with inline contents is "a", "abbr", "b", "bdi",
	// "bdo", "cite", "code", "dfn", "em", "h1", "h2", "h3", "h4", "h5", "h6", "i",
	// "kbd", "mark", "p", "pre", "q", "rp", "rt", "ruby", "s", "samp", "small",
	// "span", "strong", "sub", "sup", "u", "var", "acronym", "listing", "strike",
	// "xmp", "big", "blink", "font", "marquee", "nobr", or "tt"."
	var namesOfElementsWithInlineContentsMap = {
		"A": true,
		"ABBR": true,
		"B": true,
		"BDI": true,
		"BDO": true,
		"CITE": true,
		"CODE": true,
		"DFN": true,
		"EM": true,
		"H1": true,
		"H2": true,
		"H3": true,
		"H4": true,
		"H5": true,
		"H6": true,
		"I": true,
		"KBD": true,
		"MARK": true,
		"P": true,
		"PRE": true,
		"Q": true,
		"RP": true,
		"RT": true,
		"RUBY": true,
		"S": true,
		"SAMP": true,
		"SMALL": true,
		"SPAN": true,
		"STRONG": true,
		"SUB": true,
		"SUP": true,
		"U": true,
		"VAR": true,
		"ACRONYM": true,
		"LISTING": true,
		"STRIKE": true,
		"XMP": true,
		"BIG": true,
		"BLINK": true,
		"FONT": true,
		"MARQUEE": true,
		"NOBR": true,
		"TT": true
	};


	var tableRelatedElements = {
		"colgroup": true,
		"table": true,
		"tbody": true,
		"tfoot": true,
		"thead": true,
		"tr": true
	};

	var scriptRelatedElements = {
		"script": true,
		"style": true,
		"plaintext": true,
		"xmp": true
	};

	var prohibitedHeadingNestingMap = jQuery.extend({
		"H1": true,
		"H2": true,
		"H3": true,
		"H4": true,
		"H5": true,
		"H6": true
	}, prohibitedParagraphChildNamesMap);
	var prohibitedTableNestingMap = {
		"CAPTION": true,
		"COL": true,
		"COLGROUP": true,
		"TBODY": true,
		"TD": true,
		"TFOOT": true,
		"TH": true,
		"THEAD": true,
		"TR": true
	};
	var prohibitedDefNestingMap = {
		"DD": true,
		"DT": true
	};
	var prohibitedNestingCombinationsMap = {
		"A": jQuery.extend({
			"A": true
		}, prohibitedParagraphChildNamesMap),
		"DD": prohibitedDefNestingMap,
		"DT": prohibitedDefNestingMap,
		"LI": {
			"LI": true
		},
		"NOBR": jQuery.extend({
			"NOBR": true
		}, prohibitedParagraphChildNamesMap),
		"H1": prohibitedHeadingNestingMap,
		"H2": prohibitedHeadingNestingMap,
		"H3": prohibitedHeadingNestingMap,
		"H4": prohibitedHeadingNestingMap,
		"H5": prohibitedHeadingNestingMap,
		"H6": prohibitedHeadingNestingMap,
		"TD": prohibitedTableNestingMap,
		"TH": prohibitedTableNestingMap,
		// this is the same as namesOfElementsWithInlineContentsMap excluding a and h1-h6 elements above
		"ABBR": prohibitedParagraphChildNamesMap,
		"B": prohibitedParagraphChildNamesMap,
		"BDI": prohibitedParagraphChildNamesMap,
		"BDO": prohibitedParagraphChildNamesMap,
		"CITE": prohibitedParagraphChildNamesMap,
		"CODE": prohibitedParagraphChildNamesMap,
		"DFN": prohibitedParagraphChildNamesMap,
		"EM": prohibitedParagraphChildNamesMap,
		"I": prohibitedParagraphChildNamesMap,
		"KBD": prohibitedParagraphChildNamesMap,
		"MARK": prohibitedParagraphChildNamesMap,
		"P": prohibitedParagraphChildNamesMap,
		"PRE": prohibitedParagraphChildNamesMap,
		"Q": prohibitedParagraphChildNamesMap,
		"RP": prohibitedParagraphChildNamesMap,
		"RT": prohibitedParagraphChildNamesMap,
		"RUBY": prohibitedParagraphChildNamesMap,
		"S": prohibitedParagraphChildNamesMap,
		"SAMP": prohibitedParagraphChildNamesMap,
		"SMALL": prohibitedParagraphChildNamesMap,
		"SPAN": prohibitedParagraphChildNamesMap,
		"STRONG": prohibitedParagraphChildNamesMap,
		"SUB": prohibitedParagraphChildNamesMap,
		"SUP": prohibitedParagraphChildNamesMap,
		"U": prohibitedParagraphChildNamesMap,
		"VAR": prohibitedParagraphChildNamesMap,
		"ACRONYM": prohibitedParagraphChildNamesMap,
		"LISTING": prohibitedParagraphChildNamesMap,
		"STRIKE": prohibitedParagraphChildNamesMap,
		"XMP": prohibitedParagraphChildNamesMap,
		"BIG": prohibitedParagraphChildNamesMap,
		"BLINK": prohibitedParagraphChildNamesMap,
		"FONT": prohibitedParagraphChildNamesMap,
		"MARQUEE": prohibitedParagraphChildNamesMap,
		"TT": prohibitedParagraphChildNamesMap
	};

	// "An element with inline contents is an HTML element whose local name is a
	// name of an element with inline contents."
	function isElementWithInlineContents(node) {
		return isMappedHtmlElement(node, namesOfElementsWithInlineContentsMap);
	}

	function isAllowedChild(child, parent_) {
		// "If parent is "colgroup", "table", "tbody", "tfoot", "thead", "tr", or
		// an HTML element with local name equal to one of those, and child is a
		// Text node whose data does not consist solely of space characters, return
		// false."
		if ((tableRelatedElements[parent_] || isHtmlElementInArray(parent_, ["colgroup", "table", "tbody", "tfoot", "thead", "tr"])) && typeof child == "object" && child.nodeType == $_.Node.TEXT_NODE && !/^[ \t\n\f\r]*$/.test(child.data)) {
			return false;
		}

		// "If parent is "script", "style", "plaintext", or "xmp", or an HTML
		// element with local name equal to one of those, and child is not a Text
		// node, return false."
		if ((scriptRelatedElements[parent_] || isHtmlElementInArray(parent_, ["script", "style", "plaintext", "xmp"])) && (typeof child != "object" || child.nodeType != $_.Node.TEXT_NODE)) {
			return false;
		}

		// "If child is a Document, DocumentFragment, or DocumentType, return
		// false."
		if (typeof child == "object" && (child.nodeType == $_.Node.DOCUMENT_NODE || child.nodeType == $_.Node.DOCUMENT_FRAGMENT_NODE || child.nodeType == $_.Node.DOCUMENT_TYPE_NODE)) {
			return false;
		}

		// "If child is an HTML element, set child to the local name of child."
		if (isAnyHtmlElement(child)) {
			child = child.tagName.toLowerCase();
		}

		// "If child is not a string, return true."
		if (typeof child != "string") {
			return true;
		}

		// "If parent is an HTML element:"
		if (isAnyHtmlElement(parent_)) {
			// "If child is "a", and parent or some ancestor of parent is an a,
			// return false."
			//
			// "If child is a prohibited paragraph child name and parent or some
			// ancestor of parent is an element with inline contents, return
			// false."
			//
			// "If child is "h1", "h2", "h3", "h4", "h5", or "h6", and parent or
			// some ancestor of parent is an HTML element with local name "h1",
			// "h2", "h3", "h4", "h5", or "h6", return false."
			var ancestor = parent_;
			while (ancestor) {
				if (child == "a" && isNamedHtmlElement(ancestor, 'a')) {
					return false;
				}
				if (prohibitedParagraphChildNamesMap[child.toUpperCase()] && isElementWithInlineContents(ancestor)) {
					return false;
				}
				if (/^h[1-6]$/.test(child) && isAnyHtmlElement(ancestor) && /^H[1-6]$/.test(ancestor.tagName)) {
					return false;
				}
				ancestor = ancestor.parentNode;
			}

			// "Let parent be the local name of parent."
			parent_ = parent_.tagName.toLowerCase();
		}

		// "If parent is an Element or DocumentFragment, return true."
		if (typeof parent_ == "object" && (parent_.nodeType == $_.Node.ELEMENT_NODE || parent_.nodeType == $_.Node.DOCUMENT_FRAGMENT_NODE)) {
			return true;
		}

		// "If parent is not a string, return false."
		if (typeof parent_ != "string") {
			return false;
		}

		// "If parent is on the left-hand side of an entry on the following list,
		// then return true if child is listed on the right-hand side of that
		// entry, and false otherwise."
		switch (parent_) {
		case "colgroup":
			return child == "col";
		case "table":
			return jQuery.inArray(child, ["caption", "col", "colgroup", "tbody", "td", "tfoot", "th", "thead", "tr"]) != -1;
		case "tbody":
		case "thead":
		case "tfoot":
			return jQuery.inArray(child, ["td", "th", "tr"]) != -1;
		case "tr":
			return jQuery.inArray(child, ["td", "th"]) != -1;
		case "dl":
			return jQuery.inArray(child, ["dt", "dd"]) != -1;
		case "dir":
		case "ol":
		case "ul":
			return jQuery.inArray(child, ["dir", "li", "ol", "ul"]) != -1;
		case "hgroup":
			return (/^h[1-6]$/).test(child);
		}

		// "If child is "body", "caption", "col", "colgroup", "frame", "frameset",
		// "head", "html", "tbody", "td", "tfoot", "th", "thead", or "tr", return
		// false."
		if (jQuery.inArray(child, ["body", "caption", "col", "colgroup", "frame", "frameset", "head", "html", "tbody", "td", "tfoot", "th", "thead", "tr"]) != -1) {
			return false;
		}

		// "If child is "dd" or "dt" and parent is not "dl", return false."
		if (jQuery.inArray(child, ["dd", "dt"]) != -1 && parent_ != "dl") {
			return false;
		}

		// "If child is "li" and parent is not "ol" or "ul", return false."
		if (child == "li" && parent_ != "ol" && parent_ != "ul") {
			return false;
		}

		// "If parent is on the left-hand side of an entry on the following list
		// and child is listed on the right-hand side of that entry, return false."
		var leftSide = prohibitedNestingCombinationsMap[parent_.toUpperCase()];
		if (leftSide) {
			var rightSide = leftSide[child.toUpperCase()];
			if (rightSide) {
				return false;
			}
		}

		// "Return true."
		return true;
	}


	//@}

	//////////////////////////////////////
	///// Inline formatting commands /////
	//////////////////////////////////////

	///// Inline formatting command definitions /////
	//@{

	// "A node node is effectively contained in a range range if range is not
	// collapsed, and at least one of the following holds:"
	function isEffectivelyContained(node, range) {
		if (range.collapsed) {
			return false;
		}

		// "node is contained in range."
		if (isContained(node, range)) {
			return true;
		}

		// "node is range's start node, it is a Text node, and its length is
		// different from range's start offset."
		if (node == range.startContainer && node.nodeType == $_.Node.TEXT_NODE && getNodeLength(node) != range.startOffset) {
			return true;
		}

		// "node is range's end node, it is a Text node, and range's end offset is
		// not 0."
		if (node == range.endContainer && node.nodeType == $_.Node.TEXT_NODE && range.endOffset != 0) {
			return true;
		}

		// "node has at least one child; and all its children are effectively
		// contained in range; and either range's start node is not a descendant of
		// node or is not a Text node or range's start offset is zero; and either
		// range's end node is not a descendant of node or is not a Text node or
		// range's end offset is its end node's length."
		if (node.hasChildNodes() && $_(node.childNodes).every(function (child) { return isEffectivelyContained(child, range); })
			    && (!isDescendant(range.startContainer, node)
					|| range.startContainer.nodeType != $_.Node.TEXT_NODE
					|| range.startOffset == 0)
			    && (!isDescendant(range.endContainer, node)
					|| range.endContainer.nodeType != $_.Node.TEXT_NODE
					|| range.endOffset == getNodeLength(range.endContainer))) {
			return true;
		}

		return false;
	}

	// Like get(All)ContainedNodes(), but for effectively contained nodes.
	function getEffectivelyContainedNodes(range, condition) {
		if (typeof condition == "undefined") {
			condition = function () {
				return true;
			};
		}
		var node = range.startContainer;
		while (isEffectivelyContained(node.parentNode, range)) {
			node = node.parentNode;
		}

		var stop = nextNodeDescendants(range.endContainer);

		var nodeList = [];
		while (isBefore(node, stop)) {
			if (isEffectivelyContained(node, range) && condition(node)) {
				nodeList.push(node);
				node = nextNodeDescendants(node);
				continue;
			}
			node = nextNode(node);
		}
		return nodeList;
	}

	function getAllEffectivelyContainedNodes(range, condition) {
		if (typeof condition == "undefined") {
			condition = function () {
				return true;
			};
		}
		var node = range.startContainer;
		while (isEffectivelyContained(node.parentNode, range)) {
			node = node.parentNode;
		}

		var stop = nextNodeDescendants(range.endContainer);

		var nodeList = [];
		while (isBefore(node, stop)) {
			if (isEffectivelyContained(node, range) && condition(node)) {
				nodeList.push(node);
			}
			node = nextNode(node);
		}
		return nodeList;
	}

	// "A modifiable element is a b, em, i, s, span, strong, sub, sup, or u element
	// with no attributes except possibly style; or a font element with no
	// attributes except possibly style, color, face, and/or size; or an a element
	// with no attributes except possibly style and/or href."
	function isModifiableElement(node) {
		if (!isAnyHtmlElement(node)) {
			return false;
		}

		if (jQuery.inArray(node.tagName, ["B", "EM", "I", "S", "SPAN", "STRIKE", "STRONG", "SUB", "SUP", "U"]) != -1) {
			if (node.attributes.length == 0) {
				return true;
			}

			if (node.attributes.length == 1 && hasAttribute(node, "style")) {
				return true;
			}
		}

		if (node.tagName == "FONT" || node.tagName == "A") {
			var numAttrs = node.attributes.length;

			if (hasAttribute(node, "style")) {
				numAttrs--;
			}

			if (node.tagName == "FONT") {
				if (hasAttribute(node, "color")) {
					numAttrs--;
				}

				if (hasAttribute(node, "face")) {
					numAttrs--;
				}

				if (hasAttribute(node, "size")) {
					numAttrs--;
				}
			}

			if (node.tagName == "A" && hasAttribute(node, "href")) {
				numAttrs--;
			}

			if (numAttrs == 0) {
				return true;
			}
		}

		return false;
	}

	function isSimpleModifiableElement(node) {
		// "A simple modifiable element is an HTML element for which at least one
		// of the following holds:"
		if (!isAnyHtmlElement(node)) {
			return false;
		}

		// Only these elements can possibly be a simple modifiable element.
		if (jQuery.inArray(node.tagName, ["A", "B", "EM", "FONT", "I", "S", "SPAN", "STRIKE", "STRONG", "SUB", "SUP", "U"]) == -1) {
			return false;
		}

		// "It is an a, b, em, font, i, s, span, strike, strong, sub, sup, or u
		// element with no attributes."
		if (node.attributes.length == 0) {
			return true;
		}

		// If it's got more than one attribute, everything after this fails.
		if (node.attributes.length > 1) {
			return false;
		}

		// "It is an a, b, em, font, i, s, span, strike, strong, sub, sup, or u
		// element with exactly one attribute, which is style, which sets no CSS
		// properties (including invalid or unrecognized properties)."
		//
		// Not gonna try for invalid or unrecognized.
		if (hasAttribute(node, "style") && getStyleLength(node) == 0) {
			return true;
		}

		// "It is an a element with exactly one attribute, which is href."
		if (node.tagName == "A" && hasAttribute(node, "href")) {
			return true;
		}

		// "It is a font element with exactly one attribute, which is either color,
		// face, or size."
		if (node.tagName == "FONT" && (hasAttribute(node, "color") || hasAttribute(node, "face") || hasAttribute(node, "size"))) {
			return true;
		}

		// "It is a b or strong element with exactly one attribute, which is style,
		// and the style attribute sets exactly one CSS property (including invalid
		// or unrecognized properties), which is "font-weight"."
		if ((node.tagName == "B" || node.tagName == "STRONG") && hasAttribute(node, "style") && getStyleLength(node) == 1 && node.style.fontWeight != "") {
			return true;
		}

		// "It is an i or em element with exactly one attribute, which is style,
		// and the style attribute sets exactly one CSS property (including invalid
		// or unrecognized properties), which is "font-style"."
		if ((node.tagName == "I" || node.tagName == "EM") && hasAttribute(node, "style") && getStyleLength(node) == 1 && node.style.fontStyle != "") {
			return true;
		}

		// "It is an a, font, or span element with exactly one attribute, which is
		// style, and the style attribute sets exactly one CSS property (including
		// invalid or unrecognized properties), and that property is not
		// "text-decoration"."
		if ((node.tagName == "A" || node.tagName == "FONT" || node.tagName == "SPAN") && hasAttribute(node, "style") && getStyleLength(node) == 1 && node.style.textDecoration == "") {
			return true;
		}

		// "It is an a, font, s, span, strike, or u element with exactly one
		// attribute, which is style, and the style attribute sets exactly one CSS
		// property (including invalid or unrecognized properties), which is
		// "text-decoration", which is set to "line-through" or "underline" or
		// "overline" or "none"."
		if (jQuery.inArray(node.tagName, ["A", "FONT", "S", "SPAN", "STRIKE", "U"]) != -1 && hasAttribute(node, "style") && getStyleLength(node) == 1 && (node.style.textDecoration == "line-through" || node.style.textDecoration == "underline" || node.style.textDecoration == "overline" || node.style.textDecoration == "none")) {
			return true;
		}

		return false;
	}

	// "Two quantities are equivalent values for a command if either both are null,
	// or both are strings and they're equal and the command does not define any
	// equivalent values, or both are strings and the command defines equivalent
	// values and they match the definition."
	function areEquivalentValues(command, val1, val2) {
		if (val1 === null && val2 === null) {
			return true;
		}

		if (typeof val1 == "string" && typeof val2 == "string" && val1 == val2 && !(commands[command].hasOwnProperty("equivalentValues"))) {
			return true;
		}

		if (typeof val1 == "string" && typeof val2 == "string" && commands[command].hasOwnProperty("equivalentValues") && commands[command].equivalentValues(val1, val2)) {
			return true;
		}

		return false;
	}

	// "Two quantities are loosely equivalent values for a command if either they
	// are equivalent values for the command, or if the command is the fontSize
	// command; one of the quantities is one of "xx-small", "small", "medium",
	// "large", "x-large", "xx-large", or "xxx-large"; and the other quantity is
	// the resolved value of "font-size" on a font element whose size attribute has
	// the corresponding value set ("1" through "7" respectively)."
	function areLooselyEquivalentValues(command, val1, val2) {
		if (areEquivalentValues(command, val1, val2)) {
			return true;
		}

		if (command != "fontsize" || typeof val1 != "string" || typeof val2 != "string") {
			return false;
		}

		// Static variables in JavaScript?
		var callee = areLooselyEquivalentValues;
		if (callee.sizeMap === undefined) {
			callee.sizeMap = {};
			var font = document.createElement("font");
			document.body.appendChild(font);
			$_(["xx-small", "small", "medium", "large", "x-large", "xx-large", "xxx-large"]).forEach(function (keyword) {
				font.size = cssSizeToLegacy(keyword);
				callee.sizeMap[keyword] = $_.getComputedStyle(font).fontSize;
			});
			document.body.removeChild(font);
		}

		return val1 === callee.sizeMap[val2] || val2 === callee.sizeMap[val1];
	}

	//@}
	///// Assorted inline formatting command algorithms /////
	//@{

	function getEffectiveCommandValue(node, command) {
		// "If neither node nor its parent is an Element, return null."
		if (node.nodeType != $_.Node.ELEMENT_NODE && (!node.parentNode || node.parentNode.nodeType != $_.Node.ELEMENT_NODE)) {
			return null;
		}

		// "If node is not an Element, return the effective command value of its
		// parent for command."
		if (node.nodeType != $_.Node.ELEMENT_NODE) {
			return getEffectiveCommandValue(node.parentNode, command);
		}

		// "If command is "createLink" or "unlink":"
		if (command == "createlink" || command == "unlink") {
			// "While node is not null, and is not an a element that has an href
			// attribute, set node to its parent."
			while (node && (!isAnyHtmlElement(node) || node.tagName != "A" || !hasAttribute(node, "href"))) {
				node = node.parentNode;
			}

			// "If node is null, return null."
			if (!node) {
				return null;
			}

			// "Return the value of node's href attribute."
			return node.getAttribute("href");
		}

		// "If command is "backColor" or "hiliteColor":"
		if (command == "backcolor" || command == "hilitecolor") {
			// "While the resolved value of "background-color" on node is any
			// fully transparent value, and node's parent is an Element, set
			// node to its parent."
			//
			// Another lame hack to avoid flawed APIs.
			while (($_.getComputedStyle(node).backgroundColor == "rgba(0, 0, 0, 0)" || $_.getComputedStyle(node).backgroundColor === "" || $_.getComputedStyle(node).backgroundColor == "transparent") && node.parentNode && node.parentNode.nodeType == $_.Node.ELEMENT_NODE) {
				node = node.parentNode;
			}

			// "If the resolved value of "background-color" on node is a fully
			// transparent value, return "rgb(255, 255, 255)"."
			if ($_.getComputedStyle(node).backgroundColor == "rgba(0, 0, 0, 0)" || $_.getComputedStyle(node).backgroundColor === "" || $_.getComputedStyle(node).backgroundColor == "transparent") {
				return "rgb(255, 255, 255)";
			}

			// "Otherwise, return the resolved value of "background-color" for
			// node."
			return $_.getComputedStyle(node).backgroundColor;
		}

		// "If command is "subscript" or "superscript":"
		if (command == "subscript" || command == "superscript") {
			// "Let affected by subscript and affected by superscript be two
			// boolean variables, both initially false."
			var affectedBySubscript = false;
			var affectedBySuperscript = false;

			// "While node is an inline node:"
			while (isInlineNode(node)) {
				var verticalAlign = $_.getComputedStyle(node).verticalAlign;

				// "If node is a sub, set affected by subscript to true."
				if (isNamedHtmlElement(node, 'sub')) {
					affectedBySubscript = true;
					// "Otherwise, if node is a sup, set affected by superscript to
					// true."
				} else if (isNamedHtmlElement(node, 'sup')) {
					affectedBySuperscript = true;
				}

				// "Set node to its parent."
				node = node.parentNode;
			}

			// "If affected by subscript and affected by superscript are both true,
			// return the string "mixed"."
			if (affectedBySubscript && affectedBySuperscript) {
				return "mixed";
			}

			// "If affected by subscript is true, return "subscript"."
			if (affectedBySubscript) {
				return "subscript";
			}

			// "If affected by superscript is true, return "superscript"."
			if (affectedBySuperscript) {
				return "superscript";
			}

			// "Return null."
			return null;
		}

		// "If command is "strikethrough", and the "text-decoration" property of
		// node or any of its ancestors has resolved value containing
		// "line-through", return "line-through". Otherwise, return null."
		if (command == "strikethrough") {
			do {
				if ($_.getComputedStyle(node).textDecoration.indexOf("line-through") != -1) {
					return "line-through";
				}
				node = node.parentNode;
			} while (node && node.nodeType == $_.Node.ELEMENT_NODE);
			return null;
		}

		// "If command is "underline", and the "text-decoration" property of node
		// or any of its ancestors has resolved value containing "underline",
		// return "underline". Otherwise, return null."
		if (command == "underline") {
			do {
				if ($_.getComputedStyle(node).textDecoration.indexOf("underline") != -1) {
					return "underline";
				}
				node = node.parentNode;
			} while (node && node.nodeType == $_.Node.ELEMENT_NODE);
			return null;
		}

		if (!commands[command].hasOwnProperty("relevantCssProperty")) {
			throw "Bug: no relevantCssProperty for " + command + " in getEffectiveCommandValue";
		}

		// "Return the resolved value for node of the relevant CSS property for
		// command."
		return $_.getComputedStyle(node)[commands[command].relevantCssProperty].toString();
	}

	function getSpecifiedCommandValue(element, command) {
		// "If command is "backColor" or "hiliteColor" and element's display
		// property does not have resolved value "inline", return null."
		if ((command == "backcolor" || command == "hilitecolor") && $_.getComputedStyle(element).display != "inline") {
			return null;
		}

		// "If command is "createLink" or "unlink":"
		if (command == "createlink" || command == "unlink") {
			// "If element is an a element and has an href attribute, return the
			// value of that attribute."
			if (isAnyHtmlElement(element) && element.tagName == "A" && hasAttribute(element, "href")) {
				return element.getAttribute("href");
			}

			// "Return null."
			return null;
		}

		// "If command is "subscript" or "superscript":"
		if (command == "subscript" || command == "superscript") {
			// "If element is a sup, return "superscript"."
			if (isNamedHtmlElement(element, 'sup')) {
				return "superscript";
			}

			// "If element is a sub, return "subscript"."
			if (isNamedHtmlElement(element, 'sub')) {
				return "subscript";
			}

			// "Return null."
			return null;
		}

		// "If command is "strikethrough", and element has a style attribute set,
		// and that attribute sets "text-decoration":"
		if (command == "strikethrough" && element.style.textDecoration != "") {
			// "If element's style attribute sets "text-decoration" to a value
			// containing "line-through", return "line-through"."
			if (element.style.textDecoration.indexOf("line-through") != -1) {
				return "line-through";
			}

			// "Return null."
			return null;
		}

		// "If command is "strikethrough" and element is a s or strike element,
		// return "line-through"."
		if (command == "strikethrough" && isHtmlElementInArray(element, ["S", "STRIKE"])) {
			return "line-through";
		}

		// "If command is "underline", and element has a style attribute set, and
		// that attribute sets "text-decoration":"
		if (command == "underline" && element.style.textDecoration != "") {
			// "If element's style attribute sets "text-decoration" to a value
			// containing "underline", return "underline"."
			if (element.style.textDecoration.indexOf("underline") != -1) {
				return "underline";
			}

			// "Return null."
			return null;
		}

		// "If command is "underline" and element is a u element, return
		// "underline"."
		if (command == "underline" && isNamedHtmlElement(element, 'U')) {
			return "underline";
		}

		// "Let property be the relevant CSS property for command."
		var property = commands[command].relevantCssProperty;

		// "If property is null, return null."
		if (property === null) {
			return null;
		}

		// "If element has a style attribute set, and that attribute has the
		// effect of setting property, return the value that it sets property to."
		if (element.style[property] != "") {
			return element.style[property];
		}

		// "If element is a font element that has an attribute whose effect is
		// to create a presentational hint for property, return the value that the
		// hint sets property to.  (For a size of 7, this will be the non-CSS value
		// "xxx-large".)"
		if (isHtmlNamespace(element.namespaceURI) && element.tagName == "FONT") {
			if (property == "color" && hasAttribute(element, "color")) {
				return element.color;
			}
			if (property == "fontFamily" && hasAttribute(element, "face")) {
				return element.face;
			}
			if (property == "fontSize" && hasAttribute(element, "size")) {
				// This is not even close to correct in general.
				var size = parseInt(element.size, 10);
				if (size < 1) {
					size = 1;
				}
				if (size > 7) {
					size = 7;
				}
				return {
					1: "xx-small",
					2: "small",
					3: "medium",
					4: "large",
					5: "x-large",
					6: "xx-large",
					7: "xxx-large"
				}[size];
			}
		}

		// "If element is in the following list, and property is equal to the
		// CSS property name listed for it, return the string listed for it."
		//
		// A list follows, whose meaning is copied here.
		if (property == "fontWeight" && (element.tagName == "B" || element.tagName == "STRONG")) {
			return "bold";
		}
		if (property == "fontStyle" && (element.tagName == "I" || element.tagName == "EM")) {
			return "italic";
		}

		// "Return null."
		return null;
	}

	function reorderModifiableDescendants(node, command, newValue, range) {
		// "Let candidate equal node."
		var candidate = node;

		// "While candidate is a modifiable element, and candidate has exactly one
		// child, and that child is also a modifiable element, and candidate is not
		// a simple modifiable element or candidate's specified command value for
		// command is not equivalent to new value, set candidate to its child."
		while (isModifiableElement(candidate) && candidate.childNodes.length == 1 && isModifiableElement(candidate.firstChild) && (!isSimpleModifiableElement(candidate) || !areEquivalentValues(command, getSpecifiedCommandValue(candidate, command), newValue))) {
			candidate = candidate.firstChild;
		}

		// "If candidate is node, or is not a simple modifiable element, or its
		// specified command value is not equivalent to new value, or its effective
		// command value is not loosely equivalent to new value, abort these
		// steps."
		if (candidate == node || !isSimpleModifiableElement(candidate) || !areEquivalentValues(command, getSpecifiedCommandValue(candidate, command), newValue) || !areLooselyEquivalentValues(command, getEffectiveCommandValue(candidate, command), newValue)) {
			return;
		}

		// "While candidate has children, insert the first child of candidate into
		// candidate's parent immediately before candidate, preserving ranges."
		while (candidate.hasChildNodes()) {
			movePreservingRanges(candidate.firstChild, candidate.parentNode, getNodeIndex(candidate), range);
		}

		// "Insert candidate into node's parent immediately after node."
		node.parentNode.insertBefore(candidate, node.nextSibling);

		// "Append the node as the last child of candidate, preserving ranges."
		movePreservingRanges(node, candidate, -1, range);
	}

	var recordValuesCommands = ["subscript", "bold", "fontname", "fontsize", "forecolor", "hilitecolor", "italic", "strikethrough", "underline"];

	function recordValues(nodeList) {
		// "Let values be a list of (node, command, specified command value)
		// triples, initially empty."
		var values = [];

		// "For each node in node list, for each command in the list "subscript",
		// "bold", "fontName", "fontSize", "foreColor", "hiliteColor", "italic",
		// "strikethrough", and "underline" in that order:"

		// Ensure we have a plain array to avoid the potential performance
		// overhead of a NodeList
		var nodes = jQuery.makeArray(nodeList);
		var i, j;
		var node;
		var command;
		var ancestor;
		var specifiedCommandValue;
		for (i = 0; i < nodes.length; i++) {
			node = nodes[i];
			for (j = 0; j < recordValuesCommands.length; j++) {
				command = recordValuesCommands[j];

				// "Let ancestor equal node."
				ancestor = node;

				// "If ancestor is not an Element, set it to its parent."
				if (ancestor.nodeType != 1) {
					ancestor = ancestor.parentNode;
				}

				// "While ancestor is an Element and its specified command value
				// for command is null, set it to its parent."
				specifiedCommandValue = null;
				while (ancestor && ancestor.nodeType == 1 && (specifiedCommandValue = getSpecifiedCommandValue(ancestor, command)) === null) {
					ancestor = ancestor.parentNode;
				}

				// "If ancestor is an Element, add (node, command, ancestor's
				// specified command value for command) to values. Otherwise add
				// (node, command, null) to values."
				values.push([node, command, specifiedCommandValue]);
			}
		}

		// "Return values."
		return values;
	}

	//@}
	///// Clearing an element's value /////
	//@{

	function clearValue(element, command, range) {
		// "If element is not editable, return the empty list."
		if (!isEditable(element)) {
			return [];
		}

		// "If element's specified command value for command is null, return the
		// empty list."
		if (getSpecifiedCommandValue(element, command) === null) {
			return [];
		}

		// "If element is a simple modifiable element:"
		if (isSimpleModifiableElement(element)) {
			// "Let children be the children of element."
			var children = Array.prototype.slice.call(toArray(element.childNodes));

			// "For each child in children, insert child into element's parent
			// immediately before element, preserving ranges."
			var i;
			for (i = 0; i < children.length; i++) {
				movePreservingRanges(children[i], element.parentNode, getNodeIndex(element), range);
			}

			// "Remove element from its parent."
			element.parentNode.removeChild(element);

			// "Return children."
			return children;
		}

		// "If command is "strikethrough", and element has a style attribute that
		// sets "text-decoration" to some value containing "line-through", delete
		// "line-through" from the value."
		if (command == "strikethrough" && element.style.textDecoration.indexOf("line-through") != -1) {
			if (element.style.textDecoration == "line-through") {
				element.style.textDecoration = "";
			} else {
				element.style.textDecoration = element.style.textDecoration.replace("line-through", "");
			}
			if (element.getAttribute("style") == "") {
				element.removeAttribute("style");
			}
		}

		// "If command is "underline", and element has a style attribute that sets
		// "text-decoration" to some value containing "underline", delete
		// "underline" from the value."
		if (command == "underline" && element.style.textDecoration.indexOf("underline") != -1) {
			if (element.style.textDecoration == "underline") {
				element.style.textDecoration = "";
			} else {
				element.style.textDecoration = element.style.textDecoration.replace("underline", "");
			}
			if (element.getAttribute("style") == "") {
				element.removeAttribute("style");
			}
		}

		// "If the relevant CSS property for command is not null, unset the CSS
		// property property of element."
		if (commands[command].relevantCssProperty !== null) {
			element.style[commands[command].relevantCssProperty] = '';
			if (element.getAttribute("style") == "") {
				element.removeAttribute("style");
			}
		}

		// "If element is a font element:"
		if (isHtmlNamespace(element.namespaceURI) && element.tagName == "FONT") {
			// "If command is "foreColor", unset element's color attribute, if set."
			if (command == "forecolor") {
				element.removeAttribute("color");
			}

			// "If command is "fontName", unset element's face attribute, if set."
			if (command == "fontname") {
				element.removeAttribute("face");
			}

			// "If command is "fontSize", unset element's size attribute, if set."
			if (command == "fontsize") {
				element.removeAttribute("size");
			}
		}

		// "If element is an a element and command is "createLink" or "unlink",
		// unset the href property of element."
		if (isNamedHtmlElement(element, 'A') && (command == "createlink" || command == "unlink")) {
			element.removeAttribute("href");
		}

		// "If element's specified command value for command is null, return the
		// empty list."
		if (getSpecifiedCommandValue(element, command) === null) {
			return [];
		}

		// "Set the tag name of element to "span", and return the one-node list
		// consisting of the result."
		return [setTagName(element, "span", range)];
	}

	//@}
	///// Forcing the value of a node /////
	//@{

	function forceValue(node, command, newValue, range) {
		var children = [];
		var i;
		var specifiedValue;

		// "If node's parent is null, abort this algorithm."
		if (!node.parentNode) {
			return;
		}

		// "If new value is null, abort this algorithm."
		if (newValue === null) {
			return;
		}

		// "If node is an allowed child of "span":"
		if (isAllowedChild(node, "span")) {
			// "Reorder modifiable descendants of node's previousSibling."
			reorderModifiableDescendants(node.previousSibling, command, newValue, range);

			// "Reorder modifiable descendants of node's nextSibling."
			reorderModifiableDescendants(node.nextSibling, command, newValue, range);

			// "Wrap the one-node list consisting of node, with sibling criteria
			// returning true for a simple modifiable element whose specified
			// command value is equivalent to new value and whose effective command
			// value is loosely equivalent to new value and false otherwise, and
			// with new parent instructions returning null."
			wrap(
				[node],
				function (node) {
					return isSimpleModifiableElement(node) && areEquivalentValues(command, getSpecifiedCommandValue(node, command), newValue) && areLooselyEquivalentValues(command, getEffectiveCommandValue(node, command), newValue);
				},
				function () {
					return null;
				},
				range
			);
		}

		// "If the effective command value of command is loosely equivalent to new
		// value on node, abort this algorithm."
		if (areLooselyEquivalentValues(command, getEffectiveCommandValue(node, command), newValue)) {
			return;
		}

		// "If node is not an allowed child of "span":"
		if (!isAllowedChild(node, "span")) {
			// "Let children be all children of node, omitting any that are
			// Elements whose specified command value for command is neither null
			// nor equivalent to new value."
			for (i = 0; i < node.childNodes.length; i++) {
				if (node.childNodes[i].nodeType == $_.Node.ELEMENT_NODE) {
					specifiedValue = getSpecifiedCommandValue(node.childNodes[i], command);

					if (specifiedValue !== null && !areEquivalentValues(command, newValue, specifiedValue)) {
						continue;
					}
				}
				children.push(node.childNodes[i]);
			}

			// "Force the value of each Node in children, with command and new
			// value as in this invocation of the algorithm."
			for (i = 0; i < children.length; i++) {
				forceValue(children[i], command, newValue, range);
			}

			// "Abort this algorithm."
			return;
		}

		// "If the effective command value of command is loosely equivalent to new
		// value on node, abort this algorithm."
		if (areLooselyEquivalentValues(command, getEffectiveCommandValue(node, command), newValue)) {
			return;
		}

		// "Let new parent be null."
		var newParent = null;

		// "If the CSS styling flag is false:"
		if (!cssStylingFlag) {
			// "If command is "bold" and new value is "bold", let new parent be the
			// result of calling createElement("b") on the ownerDocument of node."
			if (command == "bold" && (newValue == "bold" || newValue == "700")) {
				newParent = node.ownerDocument.createElement("b");
			}

			// "If command is "italic" and new value is "italic", let new parent be
			// the result of calling createElement("i") on the ownerDocument of
			// node."
			if (command == "italic" && newValue == "italic") {
				newParent = node.ownerDocument.createElement("i");
			}

			// "If command is "strikethrough" and new value is "line-through", let
			// new parent be the result of calling createElement("s") on the
			// ownerDocument of node."
			if (command == "strikethrough" && newValue == "line-through") {
				newParent = node.ownerDocument.createElement("s");
			}

			// "If command is "underline" and new value is "underline", let new
			// parent be the result of calling createElement("u") on the
			// ownerDocument of node."
			if (command == "underline" && newValue == "underline") {
				newParent = node.ownerDocument.createElement("u");
			}

			// "If command is "foreColor", and new value is fully opaque with red,
			// green, and blue components in the range 0 to 255:"
			if (command == "forecolor" && parseSimpleColor(newValue)) {
				// "Let new parent be the result of calling createElement("span")
				// on the ownerDocument of node."
				// NOTE: modified this process to create span elements with style attributes
				// instead of oldschool font tags with color attributes
				newParent = node.ownerDocument.createElement("span");

				// "If new value is an extended color keyword, set the color
				// attribute of new parent to new value."
				//
				// "Otherwise, set the color attribute of new parent to the result
				// of applying the rules for serializing simple color values to new
				// value (interpreted as a simple color)."
				jQuery(newParent).css('color', parseSimpleColor(newValue));
			}

			// "If command is "fontName", let new parent be the result of calling
			// createElement("font") on the ownerDocument of node, then set the
			// face attribute of new parent to new value."
			if (command == "fontname") {
				newParent = node.ownerDocument.createElement("font");
				newParent.face = newValue;
			}
		}

		// "If command is "createLink" or "unlink":"
		if (command == "createlink" || command == "unlink") {
			// "Let new parent be the result of calling createElement("a") on the
			// ownerDocument of node."
			newParent = node.ownerDocument.createElement("a");

			// "Set the href attribute of new parent to new value."
			newParent.setAttribute("href", newValue);

			// "Let ancestor be node's parent."
			var ancestor = node.parentNode;

			// "While ancestor is not null:"
			while (ancestor) {
				// "If ancestor is an a, set the tag name of ancestor to "span",
				// and let ancestor be the result."
				if (isNamedHtmlElement(ancestor, 'A')) {
					ancestor = setTagName(ancestor, "span", range);
				}

				// "Set ancestor to its parent."
				ancestor = ancestor.parentNode;
			}
		}

		// "If command is "fontSize"; and new value is one of "xx-small", "small",
		// "medium", "large", "x-large", "xx-large", or "xxx-large"; and either the
		// CSS styling flag is false, or new value is "xxx-large": let new parent
		// be the result of calling createElement("font") on the ownerDocument of
		// node, then set the size attribute of new parent to the number from the
		// following table based on new value: [table omitted]"
		if (command == "fontsize" && jQuery.inArray(newValue, ["xx-small", "small", "medium", "large", "x-large", "xx-large", "xxx-large"]) != -1 && (!cssStylingFlag || newValue == "xxx-large")) {
			newParent = node.ownerDocument.createElement("font");
			newParent.size = cssSizeToLegacy(newValue);
		}

		// "If command is "subscript" or "superscript" and new value is
		// "subscript", let new parent be the result of calling
		// createElement("sub") on the ownerDocument of node."
		if ((command == "subscript" || command == "superscript") && newValue == "subscript") {
			newParent = node.ownerDocument.createElement("sub");
		}

		// "If command is "subscript" or "superscript" and new value is
		// "superscript", let new parent be the result of calling
		// createElement("sup") on the ownerDocument of node."
		if ((command == "subscript" || command == "superscript") && newValue == "superscript") {
			newParent = node.ownerDocument.createElement("sup");
		}

		// "If new parent is null, let new parent be the result of calling
		// createElement("span") on the ownerDocument of node."
		if (!newParent) {
			newParent = node.ownerDocument.createElement("span");
		}

		// "Insert new parent in node's parent before node."
		node.parentNode.insertBefore(newParent, node);

		// "If the effective command value of command for new parent is not loosely
		// equivalent to new value, and the relevant CSS property for command is
		// not null, set that CSS property of new parent to new value (if the new
		// value would be valid)."
		var property = commands[command].relevantCssProperty;
		if (property !== null && !areLooselyEquivalentValues(command, getEffectiveCommandValue(newParent, command), newValue)) {
			newParent.style[property] = newValue;
		}

		// "If command is "strikethrough", and new value is "line-through", and the
		// effective command value of "strikethrough" for new parent is not
		// "line-through", set the "text-decoration" property of new parent to
		// "line-through"."
		if (command == "strikethrough" && newValue == "line-through" && getEffectiveCommandValue(newParent, "strikethrough") != "line-through") {
			newParent.style.textDecoration = "line-through";
		}

		// "If command is "underline", and new value is "underline", and the
		// effective command value of "underline" for new parent is not
		// "underline", set the "text-decoration" property of new parent to
		// "underline"."
		if (command == "underline" && newValue == "underline" && getEffectiveCommandValue(newParent, "underline") != "underline") {
			newParent.style.textDecoration = "underline";
		}

		// "Append node to new parent as its last child, preserving ranges."
		movePreservingRanges(node, newParent, newParent.childNodes.length, range);

		// "If node is an Element and the effective command value of command for
		// node is not loosely equivalent to new value:"
		if (node.nodeType == $_.Node.ELEMENT_NODE && !areEquivalentValues(command, getEffectiveCommandValue(node, command), newValue)) {
			// "Insert node into the parent of new parent before new parent,
			// preserving ranges."
			movePreservingRanges(node, newParent.parentNode, getNodeIndex(newParent), range);

			// "Remove new parent from its parent."
			newParent.parentNode.removeChild(newParent);

			// "Let children be all children of node, omitting any that are
			// Elements whose specified command value for command is neither null
			// nor equivalent to new value."
			children = [];
			for (i = 0; i < node.childNodes.length; i++) {
				if (node.childNodes[i].nodeType == $_.Node.ELEMENT_NODE) {
					specifiedValue = getSpecifiedCommandValue(node.childNodes[i], command);

					if (specifiedValue !== null && !areEquivalentValues(command, newValue, specifiedValue)) {
						continue;
					}
				}
				children.push(node.childNodes[i]);
			}

			// "Force the value of each Node in children, with command and new
			// value as in this invocation of the algorithm."
			for (i = 0; i < children.length; i++) {
				forceValue(children[i], command, newValue, range);
			}
		}
	}

	//@}
	///// Pushing down values /////
	//@{

	function pushDownValues(node, command, newValue, range) {
		// "If node's parent is not an Element, abort this algorithm."
		if (!node.parentNode || node.parentNode.nodeType != $_.Node.ELEMENT_NODE) {
			return;
		}

		// "If the effective command value of command is loosely equivalent to new
		// value on node, abort this algorithm."
		if (areLooselyEquivalentValues(command, getEffectiveCommandValue(node, command), newValue)) {
			return;
		}

		// "Let current ancestor be node's parent."
		var currentAncestor = node.parentNode;

		// "Let ancestor list be a list of Nodes, initially empty."
		var ancestorList = [];

		// "While current ancestor is an editable Element and the effective command
		// value of command is not loosely equivalent to new value on it, append
		// current ancestor to ancestor list, then set current ancestor to its
		// parent."
		while (isEditable(currentAncestor) && currentAncestor.nodeType == $_.Node.ELEMENT_NODE && !areLooselyEquivalentValues(command, getEffectiveCommandValue(currentAncestor, command), newValue)) {
			ancestorList.push(currentAncestor);
			currentAncestor = currentAncestor.parentNode;
		}

		// "If ancestor list is empty, abort this algorithm."
		if (!ancestorList.length) {
			return;
		}

		// "Let propagated value be the specified command value of command on the
		// last member of ancestor list."
		var propagatedValue = getSpecifiedCommandValue(ancestorList[ancestorList.length - 1], command);

		// "If propagated value is null and is not equal to new value, abort this
		// algorithm."
		if (propagatedValue === null && propagatedValue != newValue) {
			return;
		}

		// "If the effective command value for the parent of the last member of
		// ancestor list is not loosely equivalent to new value, and new value is
		// not null, abort this algorithm."
		if (newValue !== null && !areLooselyEquivalentValues(command, getEffectiveCommandValue(ancestorList[ancestorList.length - 1].parentNode, command), newValue)) {
			return;
		}

		// "While ancestor list is not empty:"
		while (ancestorList.length) {
			// "Let current ancestor be the last member of ancestor list."
			// "Remove the last member from ancestor list."
			currentAncestor = ancestorList.pop();

			// "If the specified command value of current ancestor for command is
			// not null, set propagated value to that value."
			if (getSpecifiedCommandValue(currentAncestor, command) !== null) {
				propagatedValue = getSpecifiedCommandValue(currentAncestor, command);
			}

			// "Let children be the children of current ancestor."
			var children = Array.prototype.slice.call(toArray(currentAncestor.childNodes));

			// "If the specified command value of current ancestor for command is
			// not null, clear the value of current ancestor."
			if (getSpecifiedCommandValue(currentAncestor, command) !== null) {
				clearValue(currentAncestor, command, range);
			}

			// "For every child in children:"
			var i;
			for (i = 0; i < children.length; i++) {
				var child = children[i];

				// "If child is node, continue with the next child."
				if (child == node) {
					continue;
				}

				// "If child is an Element whose specified command value for
				// command is neither null nor equivalent to propagated value,
				// continue with the next child."
				if (child.nodeType == $_.Node.ELEMENT_NODE && getSpecifiedCommandValue(child, command) !== null && !areEquivalentValues(command, propagatedValue, getSpecifiedCommandValue(child, command))) {
					continue;
				}

				// "If child is the last member of ancestor list, continue with the
				// next child."
				if (child == ancestorList[ancestorList.length - 1]) {
					continue;
				}

				// "Force the value of child, with command as in this algorithm
				// and new value equal to propagated value."
				forceValue(child, command, propagatedValue, range);
			}
		}
	}

	function restoreValues(values, range) {
		// "For each (node, command, value) triple in values:"
		$_(values).forEach(function (triple) {
			var node = triple[0];
			var command = triple[1];
			var value = triple[2];

			// "Let ancestor equal node."
			var ancestor = node;

			// "If ancestor is not an Element, set it to its parent."
			if (!ancestor || ancestor.nodeType != $_.Node.ELEMENT_NODE) {
				ancestor = ancestor.parentNode;
			}

			// "While ancestor is an Element and its specified command value for
			// command is null, set it to its parent."
			while (ancestor && ancestor.nodeType == $_.Node.ELEMENT_NODE && getSpecifiedCommandValue(ancestor, command) === null) {
				ancestor = ancestor.parentNode;
			}

			// "If value is null and ancestor is an Element, push down values on
			// node for command, with new value null."
			if (value === null && ancestor && ancestor.nodeType == $_.Node.ELEMENT_NODE) {
				pushDownValues(node, command, null, range);

				// "Otherwise, if ancestor is an Element and its specified command
				// value for command is not equivalent to value, or if ancestor is not
				// an Element and value is not null, force the value of command to
				// value on node."
			} else if ((ancestor && ancestor.nodeType == $_.Node.ELEMENT_NODE && !areEquivalentValues(command, getSpecifiedCommandValue(ancestor, command), value)) || ((!ancestor || ancestor.nodeType != $_.Node.ELEMENT_NODE) && value !== null)) {
				forceValue(node, command, value, range);
			}
		});
	}

	//@}
	///// Setting the selection's value /////
	//@{

	function setSelectionValue(command, newValue, range) {

		// Use current selected range if no range passed
		range = range || getActiveRange();

		// "If there is no editable text node effectively contained in the active
		// range:"
		if (!$_(getAllEffectivelyContainedNodes(range)).filter(function (node) { return node.nodeType == $_.Node.TEXT_NODE; }, true).some(isEditable)) {
			// "If command has inline command activated values, set the state
			// override to true if new value is among them and false if it's not."
			if (commands[command].hasOwnProperty("inlineCommandActivatedValues")) {
				setStateOverride(
					command,
					$_(commands[command].inlineCommandActivatedValues).indexOf(newValue) != -1,
					range
				);
			}

			// "If command is "subscript", unset the state override for
			// "superscript"."
			if (command == "subscript") {
				unsetStateOverride("superscript", range);
			}

			// "If command is "superscript", unset the state override for
			// "subscript"."
			if (command == "superscript") {
				unsetStateOverride("subscript", range);
			}

			// "If new value is null, unset the value override (if any)."
			if (newValue === null) {
				unsetValueOverride(command, range);

				// "Otherwise, if command has a value specified, set the value override
				// to new value."
			} else if (commands[command].hasOwnProperty("value")) {
				setValueOverride(command, newValue, range);
			}

			// "Abort these steps."
			return;
		}

		// "If the active range's start node is an editable Text node, and its
		// start offset is neither zero nor its start node's length, call
		// splitText() on the active range's start node, with argument equal to the
		// active range's start offset. Then set the active range's start node to
		// the result, and its start offset to zero."
		if (isEditable(range.startContainer) && range.startContainer.nodeType == $_.Node.TEXT_NODE && range.startOffset != 0 && range.startOffset != getNodeLength(range.startContainer)) {
			// Account for browsers not following range mutation rules
			var newNode = range.startContainer.splitText(range.startOffset);
			var newActiveRange = Aloha.createRange();
			if (range.startContainer == range.endContainer) {
				var newEndOffset = range.endOffset - range.startOffset;
				newActiveRange.setEnd(newNode, newEndOffset);
				range.setEnd(newNode, newEndOffset);
			}
			newActiveRange.setStart(newNode, 0);
			Aloha.getSelection().removeAllRanges();
			Aloha.getSelection().addRange(newActiveRange);

			range.setStart(newNode, 0);
		}

		// "If the active range's end node is an editable Text node, and its end
		// offset is neither zero nor its end node's length, call splitText() on
		// the active range's end node, with argument equal to the active range's
		// end offset."
		if (isEditable(range.endContainer) && range.endContainer.nodeType == $_.Node.TEXT_NODE && range.endOffset != 0 && range.endOffset != getNodeLength(range.endContainer)) {
			// IE seems to mutate the range incorrectly here, so we need correction
			// here as well.  The active range will be temporarily in orphaned
			// nodes, so calling getActiveRange() after splitText() but before
			// fixing the range will throw an exception.
			// TODO: check if this is still neccessary
			var activeRange = range;
			var newStart = [activeRange.startContainer, activeRange.startOffset];
			var newEnd = [activeRange.endContainer, activeRange.endOffset];
			activeRange.endContainer.splitText(activeRange.endOffset);
			activeRange.setStart(newStart[0], newStart[1]);
			activeRange.setEnd(newEnd[0], newEnd[1]);

			Aloha.getSelection().removeAllRanges();
			Aloha.getSelection().addRange(activeRange);
		}

		// "Let element list be all editable Elements effectively contained in the
		// active range.
		//
		// "For each element in element list, clear the value of element."
		$_(getAllEffectivelyContainedNodes(getActiveRange(), function (node) {
			return isEditable(node) && node.nodeType == $_.Node.ELEMENT_NODE;
		})).forEach(function (element) {
			clearValue(element, command, range);
		});

		// "Let node list be all editable nodes effectively contained in the active
		// range.
		//
		// "For each node in node list:"
		$_(getAllEffectivelyContainedNodes(range, isEditable)).forEach(function (node) {
			// "Push down values on node."
			pushDownValues(node, command, newValue, range);

			// "Force the value of node."
			forceValue(node, command, newValue, range);
		});
	}

	/**
	 * attempt to retrieve a block like a table or an Aloha Block
	 * which is located one step right of the current caret position.
	 * If an appropriate element is found it will be returned or
	 * false otherwise
	 *
	 * @param {element} node current node we're in
	 * @param {number} offset current offset within that node
	 *
	 * @return the dom node if found or false if no appropriate
	 * element was found
	 */
	function getBlockAtNextPosition(node, offset) {
		var i;

		// if we're inside a text node we first have to check
		// if there is nothing but tabs, newlines or the like
		// after our current cursor position
		if (node.nodeType === $_.Node.TEXT_NODE && offset < node.length) {
			for (i = offset; i < node.length; i++) {
				if ((node.data.charAt(i) !== '\t' && node.data.charAt(i) !== '\r' && node.data.charAt(i) !== '\n') || node.data.charCodeAt(i) === 160) { // &nbsp;
					// this is a character that has to be deleted first
					return false;
				}
			}
		}

		// try the most simple approach first: the next sibling
		// is a table
		if (node.nextSibling && node.nextSibling.className && node.nextSibling.className.indexOf("aloha-table-wrapper") >= 0) {
			return node.nextSibling;
		}

		// since we got only ignorable whitespace here determine if
		// our nodes parents next sibling is a table
		if (node.parentNode && node.parentNode.nextSibling && node.parentNode.nextSibling.className && node.parentNode.nextSibling.className.indexOf("aloha-table-wrapper") >= 0) {
			return node.parentNode.nextSibling;
		}

		// our parents nextsibling is a pure whitespace node such as
		// generated by sourcecode indentation so we'll check for
		// the next next sibling
		if (node.parentNode && node.parentNode.nextSibling && isWhitespaceNode(node.parentNode.nextSibling) && node.parentNode.nextSibling.nextSibling && node.parentNode.nextSibling.nextSibling.className && node.parentNode.nextSibling.nextSibling.className.indexOf("aloha-table-wrapper") >= 0) {
			return node.parentNode.nextSibling.nextSibling;
		}

		// Note: the search above works for tables, since they cannot be
		// nested deeply in paragraphs and other formatting tags. If this code
		// is extended to work also for other blocks, the search probably needs to be adapted
	}

	/**
	 * Attempt to retrieve a block like a table or an Aloha Block
	 * which is located right before the current position.
	 * If an appropriate element is found, it will be returned or
	 * false otherwise
	 *
	 * @param {element} node current node
	 * @param {offset} offset current offset
	 *
	 * @return dom node of found or false if no appropriate
	 * element was found
	 */
	function getBlockAtPreviousPosition(node, offset) {
		var i;

		if (node.nodeType === $_.Node.TEXT_NODE && offset > 0) {
			for (i = offset - 1; i >= 0; i--) {
				if ((node.data.charAt(i) !== '\t' && node.data.charAt(i) !== '\r' && node.data.charAt(i) !== '\n') || node.data.charCodeAt(i) === 160) { // &nbsp;
					// this is a character that has to be deleted first
					return false;
				}
			}
		}

		// try the previous sibling
		if (node.previousSibling && node.previousSibling.className && node.previousSibling.className.indexOf("aloha-table-wrapper") >= 0) {
			return node.previousSibling;
		}

		// try the parent's previous sibling
		if (node.parentNode && node.parentNode.previousSibling && node.parentNode.previousSibling.className && node.parentNode.previousSibling.className.indexOf("aloha-table-wrapper") >= 0) {
			return node.parentNode.previousSibling;
		}

		// the parent's previous sibling might be a whitespace node
		if (node.parentNode && node.parentNode.previousSibling && isWhitespaceNode(node.parentNode.previousSibling) && node.parentNode.previousSibling.previousSibling && node.parentNode.previousSibling.previousSibling.className && node.parentNode.previousSibling.previousSibling.className.indexOf('aloha-table-wrapper') >= 0) {
			return node.parentNode.previousSibling.previousSibling;
		}

		// Note: the search above works for tables, since they cannot be
		// nested deeply in paragraphs and other formatting tags. If this code
		// is extended to work also for other blocks, the search probably needs to be adapted

		return false;
	}

	// "A boundary point (node, offset) is a block start point if either node's
	// parent is null and offset is zero; or node has a child with index offset −
	// 1, and that child is either a visible block node or a visible br."
	function isBlockStartPoint(node, offset) {
		return (!node.parentNode && offset == 0) || (0 <= offset - 1 && offset - 1 < node.childNodes.length && isVisible(node.childNodes[offset - 1]) && (isBlockNode(node.childNodes[offset - 1]) || isNamedHtmlElement(node.childNodes[offset - 1], "br")));
	}

	// "A boundary point (node, offset) is a block end point if either node's
	// parent is null and offset is node's length; or node has a child with index
	// offset, and that child is a visible block node."
	function isBlockEndPoint(node, offset) {
		return (!node.parentNode && offset == getNodeLength(node)) || (offset < node.childNodes.length && isVisible(node.childNodes[offset]) && isBlockNode(node.childNodes[offset]));
	}

	// "A boundary point is a block boundary point if it is either a block start
	// point or a block end point."
	function isBlockBoundaryPoint(node, offset) {
		return isBlockStartPoint(node, offset) || isBlockEndPoint(node, offset);
	}

	function followsLineBreak(node) {
		// "Let offset be zero."
		var offset = 0;

		// "While (node, offset) is not a block boundary point:"
		while (!isBlockBoundaryPoint(node, offset)) {
			// "If node has a visible child with index offset minus one, return
			// false."
			if (0 <= offset - 1 && offset - 1 < node.childNodes.length && isVisible(node.childNodes[offset - 1])) {
				return false;
			}

			// "If offset is zero or node has no children, set offset to node's
			// index, then set node to its parent."
			if (offset == 0 || !node.hasChildNodes()) {
				offset = getNodeIndex(node);
				node = node.parentNode;

				// "Otherwise, set node to its child with index offset minus one, then
				// set offset to node's length."
			} else {
				node = node.childNodes[offset - 1];
				offset = getNodeLength(node);
			}
		}

		// "Return true."
		return true;
	}

	function precedesLineBreak(node) {
		// "Let offset be node's length."
		var offset = getNodeLength(node);

		// "While (node, offset) is not a block boundary point:"
		while (!isBlockBoundaryPoint(node, offset)) {
			// "If node has a visible child with index offset, return false."
			if (offset < node.childNodes.length && isVisible(node.childNodes[offset])) {
				return false;
			}

			// "If offset is node's length or node has no children, set offset to
			// one plus node's index, then set node to its parent."
			if (offset == getNodeLength(node) || !node.hasChildNodes()) {
				offset = 1 + getNodeIndex(node);
				node = node.parentNode;

				// "Otherwise, set node to its child with index offset and set offset
				// to zero."
			} else {
				node = node.childNodes[offset];
				offset = 0;
			}
		}

		// "Return true."
		return true;
	}

	//@}
	///// Splitting a node list's parent /////
	//@{

	function splitParent(nodeList, range) {
		var i;

		// "Let original parent be the parent of the first member of node list."
		var originalParent = nodeList[0].parentNode;

		// "If original parent is not editable or its parent is null, do nothing
		// and abort these steps."
		if (!isEditable(originalParent) || !originalParent.parentNode) {
			return;
		}

		// "If the first child of original parent is in node list, remove
		// extraneous line breaks before original parent."
		if (jQuery.inArray(originalParent.firstChild, nodeList) != -1) {
			removeExtraneousLineBreaksBefore(originalParent, range);
		}

		var firstChildInNodeList = jQuery.inArray(originalParent.firstChild, nodeList) != -1;
		var lastChildInNodeList = jQuery.inArray(originalParent.lastChild, nodeList) != -1;

		// "If the first child of original parent is in node list, and original
		// parent follows a line break, set follows line break to true. Otherwise,
		// set follows line break to false."
		var followsLineBreak_ = firstChildInNodeList && followsLineBreak(originalParent);

		// "If the last child of original parent is in node list, and original
		// parent precedes a line break, set precedes line break to true.
		// Otherwise, set precedes line break to false."
		var precedesLineBreak_ = lastChildInNodeList && precedesLineBreak(originalParent);

		// "If the first child of original parent is not in node list, but its last
		// child is:"
		if (!firstChildInNodeList && lastChildInNodeList) {
			// "For each node in node list, in reverse order, insert node into the
			// parent of original parent immediately after original parent,
			// preserving ranges."
			for (i = nodeList.length - 1; i >= 0; i--) {
				movePreservingRanges(nodeList[i], originalParent.parentNode, 1 + getNodeIndex(originalParent), range);
			}

			// "If precedes line break is true, and the last member of node list
			// does not precede a line break, call createElement("br") on the
			// context object and insert the result immediately after the last
			// member of node list."
			if (precedesLineBreak_ && !precedesLineBreak(nodeList[nodeList.length - 1])) {
				nodeList[nodeList.length - 1].parentNode.insertBefore(document.createElement("br"), nodeList[nodeList.length - 1].nextSibling);
			}

			// "Remove extraneous line breaks at the end of original parent."
			removeExtraneousLineBreaksAtTheEndOf(originalParent, range);

			// "Abort these steps."
			return;
		}

		// "If the first child of original parent is not in node list:"
		if (!firstChildInNodeList) {
			// "Let cloned parent be the result of calling cloneNode(false) on
			// original parent."
			var clonedParent = originalParent.cloneNode(false);

			// "If original parent has an id attribute, unset it."
			originalParent.removeAttribute("id");

			// "Insert cloned parent into the parent of original parent immediately
			// before original parent."
			originalParent.parentNode.insertBefore(clonedParent, originalParent);

			// "While the previousSibling of the first member of node list is not
			// null, append the first child of original parent as the last child of
			// cloned parent, preserving ranges."
			while (nodeList[0].previousSibling) {
				movePreservingRanges(originalParent.firstChild, clonedParent, clonedParent.childNodes.length, range);
			}
		}

		// "For each node in node list, insert node into the parent of original
		// parent immediately before original parent, preserving ranges."
		for (i = 0; i < nodeList.length; i++) {
			movePreservingRanges(nodeList[i], originalParent.parentNode, getNodeIndex(originalParent), range);
		}

		// "If follows line break is true, and the first member of node list does
		// not follow a line break, call createElement("br") on the context object
		// and insert the result immediately before the first member of node list."
		if (followsLineBreak_ && !followsLineBreak(nodeList[0])) {
			nodeList[0].parentNode.insertBefore(document.createElement("br"), nodeList[0]);
		}

		// "If the last member of node list is an inline node other than a br, and
		// the first child of original parent is a br, and original parent is not
		// an inline node, remove the first child of original parent from original
		// parent."
		if (isInlineNode(nodeList[nodeList.length - 1]) && !isNamedHtmlElement(nodeList[nodeList.length - 1], "br") && isNamedHtmlElement(originalParent.firstChild, "br") && !isInlineNode(originalParent)) {
			Dom.removePreservingRange(originalParent.firstChild, range);
		}

		// "If original parent has no children:"
		if (!originalParent.hasChildNodes()) {
			// if the current range is collapsed and at the end of the originalParent.parentNode
			// the offset will not be available anymore after the next step (remove child)
			// that's why we need to fix the range to prevent a bogus offset
			if (originalParent.parentNode === range.startContainer
				    && originalParent.parentNode === range.endContainer
				    && range.startContainer === range.endContainer
				    && range.startOffset === range.endOffset
				    && originalParent.parentNode.childNodes.length === range.startOffset) {
				range.startOffset = originalParent.parentNode.childNodes.length - 1;
				range.endOffset = range.startOffset;
			}

			// "Remove original parent from its parent."
			Dom.removePreservingRange(originalParent, range);

			// "If precedes line break is true, and the last member of node list
			// does not precede a line break, call createElement("br") on the
			// context object and insert the result immediately after the last
			// member of node list."
			if (precedesLineBreak_ && !precedesLineBreak(nodeList[nodeList.length - 1])) {
				nodeList[nodeList.length - 1].parentNode.insertBefore(document.createElement("br"), nodeList[nodeList.length - 1].nextSibling);
			}

			// "Otherwise, remove extraneous line breaks before original parent."
		} else {
			removeExtraneousLineBreaksBefore(originalParent, range);
		}

		// "If node list's last member's nextSibling is null, but its parent is not
		// null, remove extraneous line breaks at the end of node list's last
		// member's parent."
		if (!nodeList[nodeList.length - 1].nextSibling && nodeList[nodeList.length - 1].parentNode) {
			removeExtraneousLineBreaksAtTheEndOf(nodeList[nodeList.length - 1].parentNode, range);
		}
	}

	//@}
	///// The backColor command /////
	//@{
	commands.backcolor = {
		// Copy-pasted, same as hiliteColor
		action: function (value, range) {
			// Action is further copy-pasted, same as foreColor

			// "If value is not a valid CSS color, prepend "#" to it."
			//
			// "If value is still not a valid CSS color, or if it is currentColor,
			// abort these steps and do nothing."
			//
			// Cheap hack for testing, no attempt to be comprehensive.
			if (/^([0-9a-fA-F]{3}){1,2}$/.test(value)) {
				value = "#" + value;
			}
			if (!/^(rgba?|hsla?)\(.*\)$/.test(value) && !parseSimpleColor(value) && value.toLowerCase() != "transparent") {
				return;
			}

			// "Set the selection's value to value."
			setSelectionValue("backcolor", value, range);
		},
		standardInlineValueCommand: true,
		relevantCssProperty: "backgroundColor",
		equivalentValues: function (val1, val2) {
			// "Either both strings are valid CSS colors and have the same red,
			// green, blue, and alpha components, or neither string is a valid CSS
			// color."
			return normalizeColor(val1) === normalizeColor(val2);
		}
	};

	//@}
	///// The bold command /////
	//@{
	commands.bold = {
		action: function (value, range) {
			// "If queryCommandState("bold") returns true, set the selection's
			// value to "normal". Otherwise set the selection's value to "bold"."
			if (myQueryCommandState("bold", range)) {
				setSelectionValue("bold", "normal", range);
			} else {
				setSelectionValue("bold", "bold", range);
			}
		},
		inlineCommandActivatedValues: ["bold", "600", "700", "800", "900"],
		relevantCssProperty: "fontWeight",
		equivalentValues: function (val1, val2) {
			// "Either the two strings are equal, or one is "bold" and the other is
			// "700", or one is "normal" and the other is "400"."
			return val1 == val2 || (val1 == "bold" && val2 == "700") || (val1 == "700" && val2 == "bold") || (val1 == "normal" && val2 == "400") || (val1 == "400" && val2 == "normal");
		}
	};

	//@}
	///// The createLink command /////
	//@{
	commands.createlink = {
		action: function (value, range) {
			// "If value is the empty string, abort these steps and do nothing."
			if (value === "") {
				return;
			}

			// "For each editable a element that has an href attribute and is an
			// ancestor of some node effectively contained in the active range, set
			// that a element's href attribute to value."
			//
			// TODO: We don't actually do this in tree order, not that it matters
			// unless you're spying with mutation events.
			$_(getAllEffectivelyContainedNodes(getActiveRange())).forEach(function (node) {
				$_(getAncestors(node)).forEach(function (ancestor) {
					if (isEditable(ancestor) && isNamedHtmlElement(ancestor, 'a') && hasAttribute(ancestor, "href")) {
						ancestor.setAttribute("href", value);
					}
				});
			});

			// "Set the selection's value to value."
			setSelectionValue("createlink", value, range);
		},
		standardInlineValueCommand: true
	};

	//@}
	///// The fontName command /////
	//@{
	commands.fontname = {
		action: function (value, range) {
			// "Set the selection's value to value."
			setSelectionValue("fontname", value, range);
		},
		standardInlineValueCommand: true,
		relevantCssProperty: "fontFamily"
	};

	//@}
	///// The fontSize command /////
	//@{

	commands.fontsize = {
		action: function (value, range) {
			// "If value is the empty string, abort these steps and do nothing."
			if (value === "") {
				return;
			}

			value = normalizeFontSize(value);

			// "If value is not one of the strings "xx-small", "x-small", "small",
			// "medium", "large", "x-large", "xx-large", "xxx-large", and is not a
			// valid CSS absolute length, then abort these steps and do nothing."
			//
			// More cheap hacks to skip valid CSS absolute length checks.
			if (jQuery.inArray(value, ["xx-small", "x-small", "small", "medium", "large", "x-large", "xx-large", "xxx-large"]) == -1 && !/^[0-9]+(\.[0-9]+)?(cm|mm|in|pt|pc)$/.test(value)) {
				return;
			}

			// "Set the selection's value to value."
			setSelectionValue("fontsize", value, range);
		},
		indeterm: function () {
			// "True if among editable Text nodes that are effectively contained in
			// the active range, there are two that have distinct effective command
			// values.  Otherwise false."
			return $_(getAllEffectivelyContainedNodes(getActiveRange(), function (node) {
				return isEditable(node) && node.nodeType == $_.Node.TEXT_NODE;
			})).map(function (node) {
				return getEffectiveCommandValue(node, "fontsize");
			}, true).filter(function (value, i, arr) {
				return $_(arr.slice(0, i)).indexOf(value) == -1;
			}).length >= 2;
		},
		value: function (range) {
			// "Let pixel size be the effective command value of the first editable
			// Text node that is effectively contained in the active range, or if
			// there is no such node, the effective command value of the active
			// range's start node, in either case interpreted as a number of
			// pixels."
			var node = getAllEffectivelyContainedNodes(range, function (node) {
				return isEditable(node) && node.nodeType == $_.Node.TEXT_NODE;
			})[0];
			if (node === undefined) {
				node = range.startContainer;
			}
			var pixelSize = getEffectiveCommandValue(node, "fontsize");

			// "Return the legacy font size for pixel size."
			return getLegacyFontSize(pixelSize);
		},
		relevantCssProperty: "fontSize"
	};

	//@}
	///// The foreColor command /////
	//@{
	commands.forecolor = {
		action: function (value, range) {
			// Copy-pasted, same as backColor and hiliteColor

			// "If value is not a valid CSS color, prepend "#" to it."
			//
			// "If value is still not a valid CSS color, or if it is currentColor,
			// abort these steps and do nothing."
			//
			// Cheap hack for testing, no attempt to be comprehensive.
			if (/^([0-9a-fA-F]{3}){1,2}$/.test(value)) {
				value = "#" + value;
			}
			if (!/^(rgba?|hsla?)\(.*\)$/.test(value) && !parseSimpleColor(value) && value.toLowerCase() != "transparent") {
				return;
			}

			// "Set the selection's value to value."
			setSelectionValue("forecolor", value, range);
		},
		standardInlineValueCommand: true,
		relevantCssProperty: "color",
		equivalentValues: function (val1, val2) {
			// "Either both strings are valid CSS colors and have the same red,
			// green, blue, and alpha components, or neither string is a valid CSS
			// color."
			return normalizeColor(val1) === normalizeColor(val2);
		}
	};

	//@}
	///// The hiliteColor command /////
	//@{
	commands.hilitecolor = {
		// Copy-pasted, same as backColor
		action: function (value, range) {
			// Action is further copy-pasted, same as foreColor

			// "If value is not a valid CSS color, prepend "#" to it."
			//
			// "If value is still not a valid CSS color, or if it is currentColor,
			// abort these steps and do nothing."
			//
			// Cheap hack for testing, no attempt to be comprehensive.
			if (/^([0-9a-fA-F]{3}){1,2}$/.test(value)) {
				value = "#" + value;
			}
			if (!/^(rgba?|hsla?)\(.*\)$/.test(value) && !parseSimpleColor(value) && value.toLowerCase() != "transparent") {
				return;
			}

			// "Set the selection's value to value."
			setSelectionValue("hilitecolor", value, range);
		},
		indeterm: function () {
			// "True if among editable Text nodes that are effectively contained in
			// the active range, there are two that have distinct effective command
			// values.  Otherwise false."
			return $_(getAllEffectivelyContainedNodes(getActiveRange(), function (node) {
				return isEditable(node) && node.nodeType == $_.Node.TEXT_NODE;
			})).map(function (node) {
				return getEffectiveCommandValue(node, "hilitecolor");
			}, true).filter(function (value, i, arr) {
				return $_(arr.slice(0, i)).indexOf(value) == -1;
			}).length >= 2;
		},
		standardInlineValueCommand: true,
		relevantCssProperty: "backgroundColor",
		equivalentValues: function (val1, val2) {
			// "Either both strings are valid CSS colors and have the same red,
			// green, blue, and alpha components, or neither string is a valid CSS
			// color."
			return normalizeColor(val1) === normalizeColor(val2);
		}
	};

	//@}
	///// The italic command /////
	//@{
	commands.italic = {
		action: function (value, range) {
			// "If queryCommandState("italic") returns true, set the selection's
			// value to "normal". Otherwise set the selection's value to "italic"."
			if (myQueryCommandState("italic", range)) {
				setSelectionValue("italic", "normal", range);
			} else {
				setSelectionValue("italic", "italic", range);
			}
		},
		inlineCommandActivatedValues: ["italic", "oblique"],
		relevantCssProperty: "fontStyle"
	};

	//@}
	///// The removeFormat command /////
	//@{
	commands.removeformat = {
		action: function (value, range) {
			var newEnd, newStart, newNode;

			// "A removeFormat candidate is an editable HTML element with local
			// name "abbr", "acronym", "b", "bdi", "bdo", "big", "blink", "cite",
			// "code", "dfn", "em", "font", "i", "ins", "kbd", "mark", "nobr", "q",
			// "s", "samp", "small", "span", "strike", "strong", "sub", "sup",
			// "tt", "u", or "var"."
			function isRemoveFormatCandidate(node) {
				return isEditable(node) && isHtmlElementInArray(node, ["abbr", "acronym", "b", "bdi", "bdo", "big", "blink", "cite", "code", "dfn", "em", "font", "i", "ins", "kbd", "mark", "nobr", "q", "s", "samp", "small", "span", "strike", "strong", "sub", "sup", "tt", "u", "var"]);
			}

			// "Let elements to remove be a list of every removeFormat candidate
			// effectively contained in the active range."
			var elementsToRemove = getAllEffectivelyContainedNodes(getActiveRange(), isRemoveFormatCandidate);

			// "For each element in elements to remove:"
			$_(elementsToRemove).forEach(function (element) {
				// "While element has children, insert the first child of element
				// into the parent of element immediately before element,
				// preserving ranges."
				while (element.hasChildNodes()) {
					movePreservingRanges(element.firstChild, element.parentNode, getNodeIndex(element), getActiveRange());
				}

				// "Remove element from its parent."
				element.parentNode.removeChild(element);
			});

			// "If the active range's start node is an editable Text node, and its
			// start offset is neither zero nor its start node's length, call
			// splitText() on the active range's start node, with argument equal to
			// the active range's start offset. Then set the active range's start
			// node to the result, and its start offset to zero."
			if (isEditable(getActiveRange().startContainer) && getActiveRange().startContainer.nodeType == $_.Node.TEXT_NODE && getActiveRange().startOffset != 0 && getActiveRange().startOffset != getNodeLength(getActiveRange().startContainer)) {
				// Account for browsers not following range mutation rules
				if (getActiveRange().startContainer == getActiveRange().endContainer) {
					newEnd = getActiveRange().endOffset - getActiveRange().startOffset;
					newNode = getActiveRange().startContainer.splitText(getActiveRange().startOffset);
					getActiveRange().setStart(newNode, 0);
					getActiveRange().setEnd(newNode, newEnd);
				} else {
					getActiveRange().setStart(getActiveRange().startContainer.splitText(getActiveRange().startOffset), 0);
				}
			}

			// "If the active range's end node is an editable Text node, and its
			// end offset is neither zero nor its end node's length, call
			// splitText() on the active range's end node, with argument equal to
			// the active range's end offset."
			if (isEditable(getActiveRange().endContainer) && getActiveRange().endContainer.nodeType == $_.Node.TEXT_NODE && getActiveRange().endOffset != 0 && getActiveRange().endOffset != getNodeLength(getActiveRange().endContainer)) {
				// IE seems to mutate the range incorrectly here, so we need
				// correction here as well.  Have to be careful to set the range to
				// something not including the text node so that getActiveRange()
				// doesn't throw an exception due to a temporarily detached
				// endpoint.
				newStart = [getActiveRange().startContainer, getActiveRange().startOffset];
				newEnd = [getActiveRange().endContainer, getActiveRange().endOffset];
				getActiveRange().setEnd(document.documentElement, 0);
				newEnd[0].splitText(newEnd[1]);
				getActiveRange().setStart(newStart[0], newStart[1]);
				getActiveRange().setEnd(newEnd[0], newEnd[1]);
			}

			// "Let node list consist of all editable nodes effectively contained
			// in the active range."
			//
			// "For each node in node list, while node's parent is a removeFormat
			// candidate in the same editing host as node, split the parent of the
			// one-node list consisting of node."
			$_(getAllEffectivelyContainedNodes(getActiveRange(), isEditable)).forEach(function (node) {
				while (isRemoveFormatCandidate(node.parentNode) && inSameEditingHost(node.parentNode, node)) {
					splitParent([node], getActiveRange());
				}
			});

			// "For each of the entries in the following list, in the given order,
			// set the selection's value to null, with command as given."
			$_(["subscript", "bold", "fontname", "fontsize", "forecolor", "hilitecolor", "italic", "strikethrough", "underline"]).forEach(function (command) {
				setSelectionValue(command, null, range);
			});
		}
	};

	//@}
	///// The strikethrough command /////
	//@{
	commands.strikethrough = {
		action: function (value, range) {
			// "If queryCommandState("strikethrough") returns true, set the
			// selection's value to null. Otherwise set the selection's value to
			// "line-through"."
			if (myQueryCommandState("strikethrough", range)) {
				setSelectionValue("strikethrough", null, range);
			} else {
				setSelectionValue("strikethrough", "line-through", range);
			}
		},
		inlineCommandActivatedValues: ["line-through"]
	};

	//@}
	///// The subscript command /////
	//@{
	commands.subscript = {
		action: function (value, range) {
			// "Call queryCommandState("subscript"), and let state be the result."
			var state = myQueryCommandState("subscript", range);

			// "Set the selection's value to null."
			setSelectionValue("subscript", null, range);

			// "If state is false, set the selection's value to "subscript"."
			if (!state) {
				setSelectionValue("subscript", "subscript", range);
			}
		},
		indeterm: function () {
			// "True if either among editable Text nodes that are effectively
			// contained in the active range, there is at least one with effective
			// command value "subscript" and at least one with some other effective
			// command value; or if there is some editable Text node effectively
			// contained in the active range with effective command value "mixed".
			// Otherwise false."
			var nodes = getAllEffectivelyContainedNodes(getActiveRange(), function (node) {
				return isEditable(node) && node.nodeType == $_.Node.TEXT_NODE;
			});
			return (($_(nodes).some(function (node) { return getEffectiveCommandValue(node, "subscript") == "subscript"; })
					 && $_(nodes).some(function (node) { return getEffectiveCommandValue(node, "subscript") != "subscript"; }))
					|| $_(nodes).some(function (node) { return getEffectiveCommandValue(node, "subscript") == "mixed"; }));
		},
		inlineCommandActivatedValues: ["subscript"]
	};

	//@}
	///// The superscript command /////
	//@{
	commands.superscript = {
		action: function (value, range) {
			// "Call queryCommandState("superscript"), and let state be the
			// result."
			var state = myQueryCommandState("superscript", range);

			// "Set the selection's value to null."
			setSelectionValue("superscript", null, range);

			// "If state is false, set the selection's value to "superscript"."
			if (!state) {
				setSelectionValue("superscript", "superscript", range);
			}
		},
		indeterm: function () {
			// "True if either among editable Text nodes that are effectively
			// contained in the active range, there is at least one with effective
			// command value "superscript" and at least one with some other
			// effective command value; or if there is some editable Text node
			// effectively contained in the active range with effective command
			// value "mixed".  Otherwise false."
			var nodes = getAllEffectivelyContainedNodes(
				getActiveRange(),
				function (node) {
					return isEditable(node) && node.nodeType == $_.Node.TEXT_NODE;
				}
			);
			return (($_(nodes).some(function (node) { return getEffectiveCommandValue(node, "superscript") == "superscript"; })
					 && $_(nodes).some(function (node) { return getEffectiveCommandValue(node, "superscript") != "superscript"; }))
					|| $_(nodes).some(function (node) { return getEffectiveCommandValue(node, "superscript") == "mixed"; }));
		},
		inlineCommandActivatedValues: ["superscript"]
	};

	//@}
	///// The underline command /////
	//@{
	commands.underline = {
		action: function (value, range) {
			// "If queryCommandState("underline") returns true, set the selection's
			// value to null. Otherwise set the selection's value to "underline"."
			if (myQueryCommandState("underline", range)) {
				setSelectionValue("underline", null, range);
			} else {
				setSelectionValue("underline", "underline", range);
			}
		},
		inlineCommandActivatedValues: ["underline"]
	};

	//@}
	///// The unlink command /////
	//@{
	commands.unlink = {
		action: function () {
			// "Let hyperlinks be a list of every a element that has an href
			// attribute and is contained in the active range or is an ancestor of
			// one of its boundary points."
			//
			// As usual, take care to ensure it's tree order.  The correctness of
			// the following is left as an exercise for the reader.
			var range = getActiveRange();
			var hyperlinks = [];
			var node;
			for (node = range.startContainer; node; node = node.parentNode) {
				if (isNamedHtmlElement(node, 'A') && hasAttribute(node, "href")) {
					hyperlinks.unshift(node);
				}
			}
			for (node = range.startContainer; node != nextNodeDescendants(range.endContainer); node = nextNode(node)) {
				if (isNamedHtmlElement(node, 'A') && hasAttribute(node, "href") && (isContained(node, range) || isAncestor(node, range.endContainer) || node == range.endContainer)) {
					hyperlinks.push(node);
				}
			}

			// "Clear the value of each member of hyperlinks."
			var i;
			for (i = 0; i < hyperlinks.length; i++) {
				clearValue(hyperlinks[i], "unlink", range);
			}
		},
		standardInlineValueCommand: true
	};

	//@}

	/////////////////////////////////////
	///// Block formatting commands /////
	/////////////////////////////////////

	///// Block formatting command definitions /////
	//@{

	// "An indentation element is either a blockquote, or a div that has a style
	// attribute that sets "margin" or some subproperty of it."
	function isIndentationElement(node) {
		if (!isAnyHtmlElement(node)) {
			return false;
		}

		if (node.tagName == "BLOCKQUOTE") {
			return true;
		}

		if (node.tagName != "DIV") {
			return false;
		}

		if (typeof node.style.length !== 'undefined') {
			var i;
			for (i = 0; i < node.style.length; i++) {
				// Approximate check
				if (/^(-[a-z]+-)?margin/.test(node.style[i])) {
					return true;
				}
			}
		} else {
			var s;
			/*jslint forin: true*/ //not sure whether node.style.hasOwnProperty is valid
			for (s in node.style) {
				if (/^(-[a-z]+-)?margin/.test(s) && node.style[s] && node.style[s] !== 0) {
					return true;
				}
			}
			/*jslint forin: false*/
		}

		return false;
	}

	// "A simple indentation element is an indentation element that has no
	// attributes other than one or more of
	//
	//   * "a style attribute that sets no properties other than "margin", "border",
	//     "padding", or subproperties of those;
	//   * "a class attribute;
	//   * "a dir attribute."
	function isSimpleIndentationElement(node) {
		if (!isIndentationElement(node)) {
			return false;
		}

		if (node.tagName != "BLOCKQUOTE" && node.tagName != "DIV") {
			return false;
		}

		var i;
		for (i = 0; i < node.attributes.length; i++) {
			if (!isHtmlNamespace(node.attributes[i].namespaceURI) || jQuery.inArray(node.attributes[i].name, ["style", "class", "dir"]) == -1) {
				return false;
			}
		}

		if (typeof node.style.length !== 'undefined') {
			for (i = 0; i < node.style.length; i++) {
				// This is approximate, but it works well enough for my purposes.
				if (!/^(-[a-z]+-)?(margin|border|padding)/.test(node.style[i])) {
					return false;
				}
			}
		} else {
			var s;
			/*jslint forin: true*/ //not sure whether node.style.hasOwnProperty is valid
			for (s in node.style) {
				// This is approximate, but it works well enough for my purposes.
				if (!/^(-[a-z]+-)?(margin|border|padding)/.test(s) && node.style[s] && node.style[s] !== 0 && node.style[s] !== 'false') {
					return false;
				}
			}
			/*jslint forin: false*/
		}

		return true;
	}

	// "A non-list single-line container is an HTML element with local name
	// "address", "div", "h1", "h2", "h3", "h4", "h5", "h6", "listing", "p", "pre",
	// or "xmp"."
	function isNonListSingleLineContainer(node) {
		return isHtmlElementInArray(node, ["address", "div", "h1", "h2", "h3", "h4", "h5", "h6", "listing", "p", "pre", "xmp"]);
	}

	// "A single-line container is either a non-list single-line container, or an
	// HTML element with local name "li", "dt", or "dd"."
	function isSingleLineContainer(node) {
		return isNonListSingleLineContainer(node) || isHtmlElementInArray(node, ["li", "dt", "dd"]);
	}

	// "The default single-line container name is "p"."
	var defaultSingleLineContainerName = "p";

	//@}
	///// Check whether the given element is an end break /////
	//@{
	function isEndBreak(element) {
		return (isNamedHtmlElement(element, 'br') && element.parentNode.lastChild === element);
	}

	//@}
	///// Create an end break /////
	//@{
	function createEndBreak() {
		return document.createElement("br");
	}

	/**
	 * Ensure the container is editable
	 * E.g. when called for an empty paragraph or header, and the browser is not IE,
	 * we need to append a br (marked with class aloha-end-br)
	 * For IE7, there is a special behaviour that will append zero-width whitespace
	 * @param {DOMNode} container
	 */
	function ensureContainerEditable(container) {
		if (!container) {
			return;
		}

		// Because it is useful to be able to completely empty the contents of
		// an editing host during editing.  So long as the container's
		// contenteditable attribute is "true" (as is the case during editing),
		// the element will be rendered visibly in all browsers.  This fact
		// allows us to not have to prop up the container with a <br> in order
		// to keep it accessible to the editor.
		if (isEditingHost(container)) {
			return;
		}

		if (isNamedHtmlElement(container.lastChild, "br")) {
			return;
		}

		if ($_(container.childNodes).some(isVisible)) {
			return;
		}

		if (!jQuery.browser.msie) {
			// for normal browsers, the end-br will do
			container.appendChild(createEndBreak());
		} else if (jQuery.browser.msie && jQuery.browser.version <= 7 && isHtmlElementInArray(container, ["p", "h1", "h2", "h3", "h4", "h5", "h6", "pre", "blockquote"])) {
			// for IE7, we need to insert a text node containing a single zero-width whitespace character
			if (!container.firstChild) {
				container.appendChild(document.createTextNode('\u200b'));
			}
		}
	}

	//@}
	///// Assorted block formatting command algorithms /////
	//@{

	function fixDisallowedAncestors(node, range) {
		var i;

		// "If node is not editable, abort these steps."
		if (!isEditable(node)) {
			return;
		}

		// "If node is not an allowed child of any of its ancestors in the same
		// editing host, and is not an HTML element with local name equal to the
		// default single-line container name:"
		if ($_(getAncestors(node)).every(function (ancestor) { return !inSameEditingHost(node, ancestor) || !isAllowedChild(node, ancestor); })
			    && !isHtmlElement_obsolete(node, defaultSingleLineContainerName)) {
			// "If node is a dd or dt, wrap the one-node list consisting of node,
			// with sibling criteria returning true for any dl with no attributes
			// and false otherwise, and new parent instructions returning the
			// result of calling createElement("dl") on the context object. Then
			// abort these steps."
			if (isHtmlElementInArray(node, ["dd", "dt"])) {
				wrap(
					[node],
					function (sibling) {
						return isNamedHtmlElement(sibling, 'dl') && !sibling.attributes.length;
					},
					function () {
						return document.createElement("dl");
					},
					range
				);
				return;
			}

			// "If node is not a prohibited paragraph child, abort these steps."
			if (!isProhibitedParagraphChild(node)) {
				return;
			}

			// "Set the tag name of node to the default single-line container name,
			// and let node be the result."
			node = setTagName(node, defaultSingleLineContainerName, range);

			ensureContainerEditable(node);

			// "Fix disallowed ancestors of node."
			fixDisallowedAncestors(node, range);

			// "Let descendants be all descendants of node."
			var descendants = getDescendants(node);

			// "Fix disallowed ancestors of each member of descendants."
			for (i = 0; i < descendants.length; i++) {
				fixDisallowedAncestors(descendants[i], range);
			}

			// "Abort these steps."
			return;
		}

		// "Record the values of the one-node list consisting of node, and let
		// values be the result."
		var values = recordValues([node]);
		var newStartOffset, newEndOffset;

		// "While node is not an allowed child of its parent, split the parent of
		// the one-node list consisting of node."
		while (!isAllowedChild(node, node.parentNode)) {
			// If the parent contains only this node and possibly empty text nodes, we rather want to unwrap the node, instead of splitting.
			// With splitting, we would get empty nodes, like:
			// split: <p><p>foo</p></p> -> <p></p><p>foo</p> (bad)
			// unwrap: <p><p>foo</p></p> -> <p>foo</p> (good)

			// First remove empty text nodes that are children of the parent and correct the range if necessary
			// we do this to have the node being the only child of its parent, so that we can replace the parent with the node
			for (i = node.parentNode.childNodes.length - 1; i >= 0; --i) {
				if (node.parentNode.childNodes[i].nodeType == 3 && node.parentNode.childNodes[i].data.length == 0) {
					// we remove the empty text node
					node.parentNode.removeChild(node.parentNode.childNodes[i]);

					// if the range points to somewhere behind the removed text node, we reduce the offset
					if (range.startContainer == node.parentNode && range.startOffset > i) {
						range.startOffset--;
					}
					if (range.endContainer == node.parentNode && range.endOffset > i) {
						range.endOffset--;
					}
				}
			}

			// now that the parent has only the node as child (because we
			// removed any existing empty text nodes), we can safely unwrap the
			// node's contents, and correct the range if necessary
			if (node.parentNode.childNodes.length == 1) {
				newStartOffset = range.startOffset;
				newEndOffset = range.endOffset;

				if (range.startContainer === node.parentNode && range.startOffset > getNodeIndex(node)) {
					// the node (1 element) will be replaced by its contents (contents().length elements)
					newStartOffset = range.startOffset + (jQuery(node).contents().length - 1);
				}
				if (range.endContainer === node.parentNode && range.endOffset > getNodeIndex(node)) {
					// the node (1 element) will be replaced by its contents (contents().length elements)
					newEndOffset = range.endOffset + (jQuery(node).contents().length - 1);
				}
				jQuery(node).contents().unwrap();
				range.startOffset = newStartOffset;
				range.endOffset = newEndOffset;
				// after unwrapping, we are done
				break;
			} else {
				// store the original parent
				var originalParent = node.parentNode;
				splitParent([node], range);
				// check whether the parent did not change, so the split did not work, e.g.
				// because we already reached the editing host itself.
				// this situation can occur, e.g. when we insert a paragraph into an contenteditable span
				// in such cases, we just unwrap the contents of the paragraph
				if (originalParent === node.parentNode) {
					// so we unwrap now
					newStartOffset = range.startOffset;
					newEndOffset = range.endOffset;

					if (range.startContainer === node.parentNode && range.startOffset > getNodeIndex(node)) {
						// the node (1 element) will be replaced by its contents (contents().length elements)
						newStartOffset = range.startOffset + (jQuery(node).contents().length - 1);
					}
					if (range.endContainer === node.parentNode && range.endOffset > getNodeIndex(node)) {
						// the node (1 element) will be replaced by its contents (contents().length elements)
						newEndOffset = range.endOffset + (jQuery(node).contents().length - 1);
					}
					jQuery(node).contents().unwrap();
					range.startOffset = newStartOffset;
					range.endOffset = newEndOffset;
					// after unwrapping, we are done
					break;
				}
			}
		}

		// "Restore the values from values."
		restoreValues(values, range);
	}

	/**
	 * This method "normalizes" sublists of the given item (which is supposed to be a LI):
	 * If sublists are found in the LI element, they are moved directly into the outer list.
	 * @param item item
	 * @param range range, which will be modified if necessary
	 */
	function normalizeSublists(item, range) {
		// "If item is not an li or it is not editable or its parent is not
		// editable, abort these steps."
		if (!isNamedHtmlElement(item, 'LI') || !isEditable(item) || !isEditable(item.parentNode)) {
			return;
		}

		// "Let new item be null."
		var newItem = null;

		function isOlUl(node) {
			return isHtmlElementInArray(node, ["OL", "UL"]);
		}

		// "While item has an ol or ul child:"
		while ($_(item.childNodes).some(isOlUl)) {
			// "Let child be the last child of item."
			var child = item.lastChild;

			// "If child is an ol or ul, or new item is null and child is a Text
			// node whose data consists of zero of more space characters:"
			if (isHtmlElementInArray(child, ["OL", "UL"]) || (!newItem && child.nodeType == $_.Node.TEXT_NODE && /^[ \t\n\f\r]*$/.test(child.data))) {
				// "Set new item to null."
				newItem = null;

				// "Insert child into the parent of item immediately following
				// item, preserving ranges."
				movePreservingRanges(child, item.parentNode, 1 + getNodeIndex(item), range);

				// "Otherwise:"
			} else {
				// "If new item is null, let new item be the result of calling
				// createElement("li") on the ownerDocument of item, then insert
				// new item into the parent of item immediately after item."
				if (!newItem) {
					newItem = item.ownerDocument.createElement("li");
					item.parentNode.insertBefore(newItem, item.nextSibling);
				}

				// "Insert child into new item as its first child, preserving
				// ranges."
				movePreservingRanges(child, newItem, 0, range);
			}
		}
	}

	/**
	 * This method is the exact opposite of normalizeSublists.
	 * List nodes directly nested into each other are corrected to be nested in li elements (so that the resulting lists conform the html5 specification)
	 * @param item list node
	 * @param range range, which is preserved when modifying the list
	 */
	function unNormalizeSublists(item, range) {
		// "If item is not an ol or ol or it is not editable or its parent is not
		// editable, abort these steps."
		if (!isHtmlElementInArray(item, ["OL", "UL"]) || !isEditable(item)) {
			return;
		}

		var $list = jQuery(item);
		$list.children("ol,ul").each(function (index, sublist) {
			if (isNamedHtmlElement(sublist.previousSibling, "LI")) {
				// move the sublist into the LI
				movePreservingRanges(sublist, sublist.previousSibling, sublist.previousSibling.childNodes.length, range);
			}
		});
	}

	//@}
	///// Block-extending a range /////
	//@{

	function blockExtend(range) {
		// "Let start node, start offset, end node, and end offset be the start
		// and end nodes and offsets of the range."
		var startNode = range.startContainer;
		var startOffset = range.startOffset;
		var endNode = range.endContainer;
		var endOffset = range.endOffset;

		// "If some ancestor container of start node is an li, set start offset to
		// the index of the last such li in tree order, and set start node to that
		// li's parent."
		var liAncestors = $_(getAncestors(startNode).concat(startNode)).filter(function (ancestor) { return isNamedHtmlElement(ancestor, 'li'); }).slice(-1);
		if (liAncestors.length) {
			startOffset = getNodeIndex(liAncestors[0]);
			startNode = liAncestors[0].parentNode;
		}

		// "If (start node, start offset) is not a block start point, repeat the
		// following steps:"
		if (!isBlockStartPoint(startNode, startOffset)) {
			do {
				// "If start offset is zero, set it to start node's index, then set
				// start node to its parent."
				if (startOffset == 0) {
					startOffset = getNodeIndex(startNode);
					startNode = startNode.parentNode;

					// "Otherwise, subtract one from start offset."
				} else {
					startOffset--;
				}

				// "If (start node, start offset) is a block boundary point, break from
				// this loop."
			} while (!isBlockBoundaryPoint(startNode, startOffset));
		}

		// "While start offset is zero and start node's parent is not null, set
		// start offset to start node's index, then set start node to its parent."
		while (startOffset == 0 && startNode.parentNode) {
			startOffset = getNodeIndex(startNode);
			startNode = startNode.parentNode;
		}

		// "If some ancestor container of end node is an li, set end offset to one
		// plus the index of the last such li in tree order, and set end node to
		// that li's parent."
		liAncestors = $_(getAncestors(endNode).concat(endNode)).filter(function (ancestor) { return isNamedHtmlElement(ancestor, 'li'); }).slice(-1);
		if (liAncestors.length) {
			endOffset = 1 + getNodeIndex(liAncestors[0]);
			endNode = liAncestors[0].parentNode;
		}

		// "If (end node, end offset) is not a block end point, repeat the
		// following steps:"
		if (!isBlockEndPoint(endNode, endOffset)) {
			do {
				// "If end offset is end node's length, set it to one plus end node's
				// index, then set end node to its parent."
				if (endOffset == getNodeLength(endNode)) {
					endOffset = 1 + getNodeIndex(endNode);
					endNode = endNode.parentNode;

					// "Otherwise, add one to end offset.
				} else {
					endOffset++;
				}

				// "If (end node, end offset) is a block boundary point, break from
				// this loop."
			} while (!isBlockBoundaryPoint(endNode, endOffset));
		}

		// "While end offset is end node's length and end node's parent is not
		// null, set end offset to one plus end node's index, then set end node to
		// its parent."
		while (endOffset == getNodeLength(endNode) && endNode.parentNode) {
			endOffset = 1 + getNodeIndex(endNode);
			endNode = endNode.parentNode;
		}

		// "Let new range be a new range whose start and end nodes and offsets
		// are start node, start offset, end node, and end offset."
		var newRange = Aloha.createRange();
		newRange.setStart(startNode, startOffset);
		newRange.setEnd(endNode, endOffset);

		// "Return new range."
		return newRange;
	}

	function getSelectionListState() {
		// "Block-extend the active range, and let new range be the result."
		var newRange = blockExtend(getActiveRange());

		// "Let node list be a list of nodes, initially empty."
		//
		// "For each node contained in new range, append node to node list if the
		// last member of node list (if any) is not an ancestor of node; node is
		// editable; node is not an indentation element; and node is either an ol
		// or ul, or the child of an ol or ul, or an allowed child of "li"."
		var nodeList = getContainedNodes(newRange, function (node) {
			return isEditable(node) && !isIndentationElement(node) && (isHtmlElementInArray(node, ["ol", "ul"]) || isHtmlElementInArray(node.parentNode, ["ol", "ul"]) || isAllowedChild(node, "li"));
		});

		// "If node list is empty, return "none"."
		if (!nodeList.length) {
			return "none";
		}

		// "If every member of node list is either an ol or the child of an ol or
		// the child of an li child of an ol, and none is a ul or an ancestor of a
		// ul, return "ol"."
		if ($_(nodeList).every(function (node) { return (isNamedHtmlElement(node, 'ol')
														 || isNamedHtmlElement(node.parentNode, "ol")
														 || (isNamedHtmlElement(node.parentNode, "li")
															 && isNamedHtmlElement(node.parentNode.parentNode, "ol"))); })
			    && !$_(nodeList).some(function (node) { return isNamedHtmlElement(node, 'ul') || (node.querySelector && node.querySelector("ul")); })) {
			return "ol";
		}

		// "If every member of node list is either a ul or the child of a ul or the
		// child of an li child of a ul, and none is an ol or an ancestor of an ol,
		// return "ul"."
		if ($_(nodeList).every(function (node) { return (isNamedHtmlElement(node, 'ul')
														 || isNamedHtmlElement(node.parentNode, "ul")
														 || (isNamedHtmlElement(node.parentNode, "li")
															 && isNamedHtmlElement(node.parentNode.parentNode, "ul"))); })
			    && !$_(nodeList).some(function (node) { return isNamedHtmlElement(node, 'ol') || (node.querySelector && node.querySelector("ol")); })) {
			return "ul";
		}

		var hasOl = $_(nodeList).some(function (node) {
			return (isNamedHtmlElement(node, 'ol')
					|| isNamedHtmlElement(node.parentNode, "ol")
					|| (node.querySelector && node.querySelector("ol"))
					|| (isNamedHtmlElement(node.parentNode, "li")
						&& isNamedHtmlElement(node.parentNode.parentNode, "ol")));
		});
		var hasUl = $_(nodeList).some(function (node) {
			return (isNamedHtmlElement(node, 'ul')
					|| isNamedHtmlElement(node.parentNode, "ul")
					|| (node.querySelector && node.querySelector("ul"))
					|| (isNamedHtmlElement(node.parentNode, "li")
						&& isNamedHtmlElement(node.parentNode.parentNode, "ul")));
		});
		// "If some member of node list is either an ol or the child or ancestor of
		// an ol or the child of an li child of an ol, and some member of node list
		// is either a ul or the child or ancestor of a ul or the child of an li
		// child of a ul, return "mixed"."
		if (hasOl && hasUl) {
			return "mixed";
		}

		// "If some member of node list is either an ol or the child or ancestor of
		// an ol or the child of an li child of an ol, return "mixed ol"."
		if (hasOl) {
			return "mixed ol";
		}

		// "If some member of node list is either a ul or the child or ancestor of
		// a ul or the child of an li child of a ul, return "mixed ul"."
		if (hasUl) {
			return "mixed ul";
		}

		// "Return "none"."
		return "none";
	}

	function getAlignmentValue(node) {
		// "While node is neither null nor an Element, or it is an Element but its
		// "display" property has resolved value "inline" or "none", set node to
		// its parent."
		while ((node && node.nodeType != $_.Node.ELEMENT_NODE) || (node.nodeType == $_.Node.ELEMENT_NODE && jQuery.inArray($_.getComputedStyle(node).display, ["inline", "none"]) != -1)) {
			node = node.parentNode;
		}

		// "If node is not an Element, return "left"."
		if (!node || node.nodeType != $_.Node.ELEMENT_NODE) {
			return "left";
		}

		var resolvedValue = $_.getComputedStyle(node).textAlign
		// Hack around browser non-standardness
			.replace(/^-(moz|webkit)-/, "").replace(/^auto$/, "start");

		// "If node's "text-align" property has resolved value "start", return
		// "left" if the directionality of node is "ltr", "right" if it is "rtl"."
		if (resolvedValue == "start") {
			return getDirectionality(node) == "ltr" ? "left" : "right";
		}

		// "If node's "text-align" property has resolved value "end", return
		// "right" if the directionality of node is "ltr", "left" if it is "rtl"."
		if (resolvedValue == "end") {
			return getDirectionality(node) == "ltr" ? "right" : "left";
		}

		// "If node's "text-align" property has resolved value "center", "justify",
		// "left", or "right", return that value."
		if (jQuery.inArray(resolvedValue, ["center", "justify", "left", "right"]) != -1) {
			return resolvedValue;
		}

		// "Return "left"."
		return "left";
	}

	//@}
	///// Recording and restoring overrides /////
	//@{

	function recordCurrentOverrides(range) {
		// "Let overrides be a list of (string, string or boolean) ordered pairs,
		// initially empty."
		var overrides = [];

		// "If there is a value override for "createLink", add ("createLink", value
		// override for "createLink") to overrides."
		if (getValueOverride("createlink", range) !== undefined) {
			overrides.push(["createlink", getValueOverride("createlink", range)]);
		}

		// "For each command in the list "bold", "italic", "strikethrough",
		// "subscript", "superscript", "underline", in order: if there is a state
		// override for command, add (command, command's state override) to
		// overrides."
		$_(["bold", "italic", "strikethrough", "subscript", "superscript", "underline"]).forEach(function (command) {
			if (getStateOverride(command, range) !== undefined) {
				overrides.push([command, getStateOverride(command, range)]);
			}
		});

		// "For each command in the list "fontName", "fontSize", "foreColor",
		// "hiliteColor", in order: if there is a value override for command, add
		// (command, command's value override) to overrides."
		$_(["fontname", "fontsize", "forecolor", "hilitecolor"]).forEach(function (command) {
			if (getValueOverride(command, range) !== undefined) {
				overrides.push([command, getValueOverride(command, range)]);
			}
		});

		// "Return overrides."
		return overrides;
	}

	function recordCurrentStatesAndValues(range) {
		// "Let overrides be a list of (string, string or boolean) ordered pairs,
		// initially empty."
		var overrides = [];

		// "Let node be the first editable Text node effectively contained in the
		// active range, or null if there is none."
		var node = $_(getAllEffectivelyContainedNodes(range)).filter(function (node) {
			return isEditable(node) && node.nodeType == $_.Node.TEXT_NODE;
		})[0];

		// "If node is null, return overrides."
		if (!node) {
			return overrides;
		}

		// "Add ("createLink", value for "createLink") to overrides."
		overrides.push(["createlink", commands.createlink.value(range)]);

		// "For each command in the list "bold", "italic", "strikethrough",
		// "subscript", "superscript", "underline", in order: if node's effective
		// command value for command is one of its inline command activated values,
		// add (command, true) to overrides, and otherwise add (command, false) to
		// overrides."
		$_(["bold", "italic", "strikethrough", "subscript", "superscript", "underline"]).forEach(function (command) {
			if ($_(commands[command].inlineCommandActivatedValues).indexOf(getEffectiveCommandValue(node, command)) != -1) {
				overrides.push([command, true]);
			} else {
				overrides.push([command, false]);
			}
		});

		// "For each command in the list "fontName", "foreColor", "hiliteColor", in
		// order: add (command, command's value) to overrides."

		$_(["fontname", "fontsize", "forecolor", "hilitecolor"]).forEach(function (command) {
			overrides.push([command, commands[command].value(range)]);
		});

		// "Add ("fontSize", node's effective command value for "fontSize") to
		// overrides."
		overrides.push(["fontsize", getEffectiveCommandValue(node, "fontsize")]);

		// "Return overrides."
		return overrides;
	}

	function restoreStatesAndValues(overrides, range) {
		var i;
		var command;
		var override;
		// "Let node be the first editable Text node effectively contained in the
		// active range, or null if there is none."
		var node = $_(getAllEffectivelyContainedNodes(range)).filter(function (node) {
			return isEditable(node) && node.nodeType == $_.Node.TEXT_NODE;
		})[0];

		function isEditableTextNode(node) {
			return isEditable(node) && node.nodeType == $_.Node.TEXT_NODE;
		}

		// "If node is not null, then for each (command, override) pair in
		// overrides, in order:"
		if (node) {

			for (i = 0; i < overrides.length; i++) {
				command = overrides[i][0];
				override = overrides[i][1];

				// "If override is a boolean, and queryCommandState(command)
				// returns something different from override, call
				// execCommand(command)."
				if (typeof override == "boolean" && myQueryCommandState(command, range) != override) {
					myExecCommand(command, false, override, range);

					// "Otherwise, if override is a string, and command is not
					// "fontSize", and queryCommandValue(command) returns something not
					// equivalent to override, call execCommand(command, false,
					// override)."
				} else if (typeof override == "string" && command != "fontsize" && !areEquivalentValues(command, myQueryCommandValue(command, range), override)) {
					myExecCommand(command, false, override, range);

					// "Otherwise, if override is a string; and command is "fontSize";
					// and either there is a value override for "fontSize" that is not
					// equal to override, or there is no value override for "fontSize"
					// and node's effective command value for "fontSize" is not loosely
					// equivalent to override: call execCommand("fontSize", false,
					// override)."
				} else if (typeof override == "string"
						   && command == "fontsize"
						   && ((getValueOverride("fontsize", range) !== undefined
								&& getValueOverride("fontsize", range) !== override)
							   || (getValueOverride("fontsize", range) === undefined
								   && !areLooselyEquivalentValues(command, getEffectiveCommandValue(node, "fontsize"), override)))) {
					myExecCommand("fontsize", false, override, range);

					// "Otherwise, continue this loop from the beginning."
				} else {
					continue;
				}

				// "Set node to the first editable Text node effectively contained
				// in the active range, if there is one."
				node = $_(getAllEffectivelyContainedNodes(range)).filter(isEditableTextNode)[0] || node;
			}

			// "Otherwise, for each (command, override) pair in overrides, in order:"
		} else {
			for (i = 0; i < overrides.length; i++) {
				command = overrides[i][0];
				override = overrides[i][1];

				// "If override is a boolean, set the state override for command to
				// override."
				if (typeof override == "boolean") {
					setStateOverride(command, override, range);
				}

				// "If override is a string, set the value override for command to
				// override."
				if (typeof override == "string") {
					setValueOverride(command, override, range);
				}
			}
		}
	}

	//@}
	///// Canonical space sequences /////
	//@{

	function canonicalSpaceSequence(n, nonBreakingStart, nonBreakingEnd) {
		// "If n is zero, return the empty string."
		if (n == 0) {
			return "";
		}

		// "If n is one and both non-breaking start and non-breaking end are false,
		// return a single space (U+0020)."
		if (n == 1 && !nonBreakingStart && !nonBreakingEnd) {
			return " ";
		}

		// "If n is one, return a single non-breaking space (U+00A0)."
		if (n == 1) {
			return "\xa0";
		}

		// "Let buffer be the empty string."
		var buffer = "";

		// "If non-breaking start is true, let repeated pair be U+00A0 U+0020.
		// Otherwise, let it be U+0020 U+00A0."
		var repeatedPair;
		if (nonBreakingStart) {
			repeatedPair = "\xa0 ";
		} else {
			repeatedPair = " \xa0";
		}

		// "While n is greater than three, append repeated pair to buffer and
		// subtract two from n."
		while (n > 3) {
			buffer += repeatedPair;
			n -= 2;
		}

		// "If n is three, append a three-element string to buffer depending on
		// non-breaking start and non-breaking end:"
		if (n == 3) {
			buffer += !nonBreakingStart && !nonBreakingEnd ? " \xa0 " : nonBreakingStart && !nonBreakingEnd ? "\xa0\xa0 " : !nonBreakingStart && nonBreakingEnd ? " \xa0\xa0" : nonBreakingStart && nonBreakingEnd ? "\xa0 \xa0" : "impossible";

			// "Otherwise, append a two-element string to buffer depending on
			// non-breaking start and non-breaking end:"
		} else {
			buffer += !nonBreakingStart && !nonBreakingEnd ? "\xa0 " : nonBreakingStart && !nonBreakingEnd ? "\xa0 " : !nonBreakingStart && nonBreakingEnd ? " \xa0" : nonBreakingStart && nonBreakingEnd ? "\xa0\xa0" : "impossible";
		}

		// "Return buffer."
		return buffer;
	}

	function canonicalizeWhitespace(node, offset) {
		// "If node is neither editable nor an editing host, abort these steps."
		if (!isEditable(node) && !isEditingHost(node)) {
			return;
		}

		// "Let start node equal node and let start offset equal offset."
		var startNode = node;
		var startOffset = offset;

		// "Repeat the following steps:"
		while (true) {
			// "If start node has a child in the same editing host with index start
			// offset minus one, set start node to that child, then set start
			// offset to start node's length."
			if (0 <= startOffset - 1 && inSameEditingHost(startNode, startNode.childNodes[startOffset - 1])) {
				startNode = startNode.childNodes[startOffset - 1];
				startOffset = getNodeLength(startNode);

				// "Otherwise, if start offset is zero and start node does not follow a
				// line break and start node's parent is in the same editing host, set
				// start offset to start node's index, then set start node to its
				// parent."
			} else if (startOffset == 0 && !followsLineBreak(startNode) && inSameEditingHost(startNode, startNode.parentNode)) {
				startOffset = getNodeIndex(startNode);
				startNode = startNode.parentNode;

				// "Otherwise, if start node is a Text node and its parent's resolved
				// value for "white-space" is neither "pre" nor "pre-wrap" and start
				// offset is not zero and the (start offset − 1)st element of start
				// node's data is a space (0x0020) or non-breaking space (0x00A0),
				// subtract one from start offset."
			} else if (startNode.nodeType == $_.Node.TEXT_NODE && jQuery.inArray($_.getComputedStyle(startNode.parentNode).whiteSpace, ["pre", "pre-wrap"]) == -1 && startOffset != 0 && /[ \xa0]/.test(startNode.data[startOffset - 1])) {
				startOffset--;

				// "Otherwise, break from this loop."
			} else {
				break;
			}
		}

		// "Let end node equal start node and end offset equal start offset."
		var endNode = startNode;
		var endOffset = startOffset;

		// "Let length equal zero."
		var length = 0;

		// "Let follows space be false."
		var followsSpace = false;

		// "Repeat the following steps:"
		while (true) {
			// "If end node has a child in the same editing host with index end
			// offset, set end node to that child, then set end offset to zero."
			if (endOffset < endNode.childNodes.length && inSameEditingHost(endNode, endNode.childNodes[endOffset])) {
				endNode = endNode.childNodes[endOffset];
				endOffset = 0;

				// "Otherwise, if end offset is end node's length and end node does not
				// precede a line break and end node's parent is in the same editing
				// host, set end offset to one plus end node's index, then set end node
				// to its parent."
			} else if (endOffset == getNodeLength(endNode) && !precedesLineBreak(endNode) && inSameEditingHost(endNode, endNode.parentNode)) {
				endOffset = 1 + getNodeIndex(endNode);
				endNode = endNode.parentNode;

				// "Otherwise, if end node is a Text node and its parent's resolved
				// value for "white-space" is neither "pre" nor "pre-wrap" and end
				// offset is not end node's length and the end offsetth element of
				// end node's data is a space (0x0020) or non-breaking space (0x00A0):"
			} else if (endNode.nodeType == $_.Node.TEXT_NODE && jQuery.inArray($_.getComputedStyle(endNode.parentNode).whiteSpace, ["pre", "pre-wrap"]) == -1 && endOffset != getNodeLength(endNode) && /[ \xa0]/.test(endNode.data[endOffset])) {
				// "If follows space is true and the end offsetth element of end
				// node's data is a space (0x0020), call deleteData(end offset, 1)
				// on end node, then continue this loop from the beginning."
				if (followsSpace && " " == endNode.data[endOffset]) {
					endNode.deleteData(endOffset, 1);
					continue;
				}

				// "Set follows space to true if the end offsetth element of end
				// node's data is a space (0x0020), false otherwise."
				followsSpace = " " == endNode.data[endOffset];

				// "Add one to end offset."
				endOffset++;

				// "Add one to length."
				length++;

				// "Otherwise, break from this loop."
			} else {
				break;
			}
		}

		// "Let replacement whitespace be the canonical space sequence of length
		// length. non-breaking start is true if start offset is zero and start
		// node follows a line break, and false otherwise. non-breaking end is true
		// if end offset is end node's length and end node precedes a line break,
		// and false otherwise."
		var replacementWhitespace = canonicalSpaceSequence(length, startOffset == 0 && followsLineBreak(startNode), endOffset == getNodeLength(endNode) && precedesLineBreak(endNode));

		// "While (start node, start offset) is before (end node, end offset):"
		while (getPosition(startNode, startOffset, endNode, endOffset) == "before") {
			// "If start node has a child with index start offset, set start node
			// to that child, then set start offset to zero."
			if (startOffset < startNode.childNodes.length) {
				startNode = startNode.childNodes[startOffset];
				startOffset = 0;

				// "Otherwise, if start node is not a Text node or if start offset is
				// start node's length, set start offset to one plus start node's
				// index, then set start node to its parent."
			} else if (startNode.nodeType != $_.Node.TEXT_NODE || startOffset == getNodeLength(startNode)) {
				startOffset = 1 + getNodeIndex(startNode);
				startNode = startNode.parentNode;

				// "Otherwise:"
			} else {
				// "Remove the first element from replacement whitespace, and let
				// element be that element."
				var element = replacementWhitespace[0];
				replacementWhitespace = replacementWhitespace.slice(1);

				// "If element is not the same as the start offsetth element of
				// start node's data:"
				if (element != startNode.data[startOffset]) {
					// "Call insertData(start offset, element) on start node."
					startNode.insertData(startOffset, element);

					// "Call deleteData(start offset + 1, 1) on start node."
					startNode.deleteData(startOffset + 1, 1);
				}

				// "Add one to start offset."
				startOffset++;
			}
		}
	}

	//@}
	///// Deleting the contents of a range /////
	//@{

	function deleteContents(arg1, arg2, arg3, arg4, arg5, preserveRange) {
		// We accept several different calling conventions:
		//
		// 1) A single argument, which is a range.
		//
		// 2) Two arguments, the first being a range and the second flags.
		//
		// 3) Four arguments, the start and end of a range.
		//
		// 4) Five arguments, the start and end of a range plus flags.
		//
		// The flags argument is a dictionary that can have up to two keys,
		// blockMerging and stripWrappers, whose corresponding values are
		// interpreted as boolean.  E.g., {stripWrappers: false}.
		var range;
		var flags = {};
		var i;

		if ('array' !== jQuery.type(preserveRange)) {
			preserveRange = preserveRange ? [preserveRange] : [];
		}

		if (arguments.length < 3) {
			range = arg1;
		} else {
			range = Aloha.createRange();
			range.setStart(arg1, arg2);
			range.setEnd(arg3, arg4);
		}
		preserveRange = preserveRange.concat([range]);
		if (arguments.length == 2) {
			flags = arg2 || flags;
		}
		if (arguments.length == 5) {
			flags = arg5 || flags;
		}

		var blockMerging = null != flags.blockMerging ? !!flags.blockMerging : true;
		var stripWrappers = null != flags.stripWrappers ? !!flags.stripWrappers : true;

		// "If range is null, abort these steps and do nothing."
		if (!range) {
			return;
		}

		// "Let start node, start offset, end node, and end offset be range's start
		// and end nodes and offsets."
		var startNode = range.startContainer;
		var startOffset = range.startOffset;
		var endNode = range.endContainer;
		var endOffset = range.endOffset;
		var referenceNode;

		// "While start node has at least one child:"
		while (startNode.hasChildNodes()) {
			// "If start offset is start node's length, and start node's parent is
			// in the same editing host, and start node is an inline node, set
			// start offset to one plus the index of start node, then set start
			// node to its parent and continue this loop from the beginning."
			if (startOffset == getNodeLength(startNode) && inSameEditingHost(startNode, startNode.parentNode) && isInlineNode(startNode)) {
				startOffset = 1 + getNodeIndex(startNode);
				startNode = startNode.parentNode;
				continue;
			}

			// "If start offset is start node's length, break from this loop."
			if (startOffset == getNodeLength(startNode)) {
				break;
			}

			// "Let reference node be the child of start node with index equal to
			// start offset."
			referenceNode = startNode.childNodes[startOffset];

			// "If reference node is a block node or an Element with no children,
			// or is neither an Element nor a Text node, break from this loop."
			if (isBlockNode(referenceNode) || (referenceNode.nodeType == $_.Node.ELEMENT_NODE && !referenceNode.hasChildNodes()) || (referenceNode.nodeType != $_.Node.ELEMENT_NODE && referenceNode.nodeType != $_.Node.TEXT_NODE)) {
				break;
			}

			// "Set start node to reference node and start offset to 0."
			startNode = referenceNode;
			startOffset = 0;
		}

		// "While end node has at least one child:"
		while (endNode.hasChildNodes()) {
			// "If end offset is 0, and end node's parent is in the same editing
			// host, and end node is an inline node, set end offset to the index of
			// end node, then set end node to its parent and continue this loop
			// from the beginning."
			if (endOffset == 0 && inSameEditingHost(endNode, endNode.parentNode) && isInlineNode(endNode)) {
				endOffset = getNodeIndex(endNode);
				endNode = endNode.parentNode;
				continue;
			}

			// "If end offset is 0, break from this loop."
			if (endOffset == 0) {
				break;
			}

			// "Let reference node be the child of end node with index equal to end
			// offset minus one."
			referenceNode = endNode.childNodes[endOffset - 1];

			// "If reference node is a block node or an Element with no children,
			// or is neither an Element nor a Text node, break from this loop."
			if (isBlockNode(referenceNode) || (referenceNode.nodeType == $_.Node.ELEMENT_NODE && !referenceNode.hasChildNodes()) || (referenceNode.nodeType != $_.Node.ELEMENT_NODE && referenceNode.nodeType != $_.Node.TEXT_NODE)) {
				break;
			}

			// "Set end node to reference node and end offset to the length of
			// reference node."
			endNode = referenceNode;
			endOffset = getNodeLength(referenceNode);
		}

		// "If (end node, end offset) is not after (start node, start offset), set
		// range's end to its start and abort these steps."
		if (getPosition(endNode, endOffset, startNode, startOffset) !== "after") {
			range.setEnd(range.startContainer, range.startOffset);
			return range;
		}

		// "If start node is a Text node and start offset is 0, set start offset to
		// the index of start node, then set start node to its parent."
		if (startNode.nodeType == $_.Node.TEXT_NODE && startOffset == 0) {
			startOffset = getNodeIndex(startNode);
			startNode = startNode.parentNode;
		}

		// "If end node is a Text node and end offset is its length, set end offset
		// to one plus the index of end node, then set end node to its parent."
		if (endNode.nodeType == $_.Node.TEXT_NODE && endOffset == getNodeLength(endNode)) {
			endOffset = 1 + getNodeIndex(endNode);
			endNode = endNode.parentNode;
		}

		// "Set range's start to (start node, start offset) and its end to (end
		// node, end offset)."
		range.setStart(startNode, startOffset);
		range.setEnd(endNode, endOffset);

		// "Let start block be the start node of range."
		var startBlock = range.startContainer;

		// "While start block's parent is in the same editing host and start block
		// is an inline node, set start block to its parent."
		while (inSameEditingHost(startBlock, startBlock.parentNode) && isInlineNode(startBlock)) {
			startBlock = startBlock.parentNode;
		}

		// "If start block is neither a block node nor an editing host, or "span"
		// is not an allowed child of start block, or start block is a td or th,
		// set start block to null."
		if ((!isBlockNode(startBlock) && !isEditingHost(startBlock)) || !isAllowedChild("span", startBlock) || isHtmlElementInArray(startBlock, ["td", "th"])) {
			startBlock = null;
		}

		// "Let end block be the end node of range."
		var endBlock = range.endContainer;

		// "While end block's parent is in the same editing host and end block is
		// an inline node, set end block to its parent."
		while (inSameEditingHost(endBlock, endBlock.parentNode) && isInlineNode(endBlock)) {
			endBlock = endBlock.parentNode;
		}

		// "If end block is neither a block node nor an editing host, or "span" is
		// not an allowed child of end block, or end block is a td or th, set end
		// block to null."
		if ((!isBlockNode(endBlock) && !isEditingHost(endBlock)) || !isAllowedChild("span", endBlock) || isHtmlElementInArray(endBlock, ["td", "th"])) {
			endBlock = null;
		}

		// "Record current states and values, and let overrides be the result."
		var overrides = recordCurrentStatesAndValues(range);
		var parent_;
		// "If start node and end node are the same, and start node is an editable
		// Text node:"
		if (startNode == endNode && isEditable(startNode) && startNode.nodeType == $_.Node.TEXT_NODE) {
			// "Let parent be the parent of node."
			parent_ = startNode.parentNode;

			// "Call deleteData(start offset, end offset − start offset) on start
			// node."
			startNode.deleteData(startOffset, endOffset - startOffset);

			// if deleting the text moved two spaces together, we replace the left one by a &nbsp;, which makes the two spaces a visible
			// two space sequence
			if (startOffset > 0 && startNode.data.substr(startOffset - 1, 1) === ' ' && startOffset < startNode.data.length && startNode.data.substr(startOffset, 1) === ' ') {
				startNode.replaceData(startOffset - 1, 1, '\xa0');
			}

			// "Canonicalize whitespace at (start node, start offset)."
			canonicalizeWhitespace(startNode, startOffset);

			// "Set range's end to its start."
			// Ok, also set the range's start to its start, because modifying the text
			// might have somehow corrupted the range
			range.setStart(range.startContainer, range.startOffset);
			range.setEnd(range.startContainer, range.startOffset);

			// "Restore states and values from overrides."
			restoreStatesAndValues(overrides, range);

			// "If parent is editable or an editing host, is not an inline node,
			// and has no children, call createElement("br") on the context object
			// and append the result as the last child of parent."
			// only do this, if the offsetHeight is 0
			if ((isEditable(parent_) || isEditingHost(parent_)) && !isInlineNode(parent_)) {
				ensureContainerEditable(parent_);
			}

			// "Abort these steps."
			return range;
		}

		// "If start node is an editable Text node, call deleteData() on it, with
		// start offset as the first argument and (length of start node − start
		// offset) as the second argument."
		if (isEditable(startNode) && startNode.nodeType == $_.Node.TEXT_NODE) {
			startNode.deleteData(startOffset, getNodeLength(startNode) - startOffset);
		}

		// "Let node list be a list of nodes, initially empty."
		//
		// "For each node contained in range, append node to node list if the last
		// member of node list (if any) is not an ancestor of node; node is
		// editable; and node is not a thead, tbody, tfoot, tr, th, or td."
		var nodeList = getContainedNodes(
			range,
			function (node) {
				return isEditable(node) && !isHtmlElementInArray(node, ["thead", "tbody", "tfoot", "tr", "th", "td"]);
			}
		);

		// "For each node in node list:"
		for (i = 0; i < nodeList.length; i++) {
			var node = nodeList[i];

			// "Let parent be the parent of node."
			parent_ = node.parentNode;

			// "Remove node from parent."
			Dom.removePreservingRanges(node, preserveRange);

			// "If strip wrappers is true or parent is not an ancestor container of
			// start node, while parent is an editable inline node with length 0,
			// let grandparent be the parent of parent, then remove parent from
			// grandparent, then set parent to grandparent."
			if (stripWrappers || (!isAncestor(parent_, startNode) && parent_ != startNode)) {
				while (isEditable(parent_) && isInlineNode(parent_) && getNodeLength(parent_) == 0) {
					var grandparent = parent_.parentNode;
					Dom.removePreservingRanges(parent_, preserveRange);
					parent_ = grandparent;
				}
			}

			// "If parent is editable or an editing host, is not an inline node,
			// and has no children, call createElement("br") on the context object
			// and append the result as the last child of parent."
			// only do this, if the offsetHeight is 0
			if ((isEditable(parent_) || isEditingHost(parent_)) && !isInlineNode(parent_)) {
				ensureContainerEditable(parent_);
			}
		}

		// "If end node is an editable Text node, call deleteData(0, end offset) on
		// it."
		if (isEditable(endNode) && endNode.nodeType == $_.Node.TEXT_NODE) {
			endNode.deleteData(0, endOffset);
		}

		// "Canonicalize whitespace at range's start."
		canonicalizeWhitespace(range.startContainer, range.startOffset);

		// "Canonicalize whitespace at range's end."
		canonicalizeWhitespace(range.endContainer, range.endOffset);

		// A reference to the position where a node is removed.
		var pos;

		// "If block merging is false, or start block or end block is null, or
		// start block is not in the same editing host as end block, or start block
		// and end block are the same:"
		if (!blockMerging || !startBlock || !endBlock || !inSameEditingHost(startBlock, endBlock) || startBlock == endBlock) {
			// "Set range's end to its start."
			range.setEnd(range.startContainer, range.startOffset);

			// Calling delete on the give markup:
			// <editable><block><br>[]</block></editable>
			// should result in:
			// <editable>[]</editable>
			var block = startBlock || endBlock;
			if (isEmptyOnlyChildOfEditingHost(block)) {
				pos = removeNode(block);
				range.setStart(pos.node, pos.offset);
				range.setEnd(pos.node, pos.offset);
			}

			// "Restore states and values from overrides."
			restoreStatesAndValues(overrides, range);

			// "Abort these steps."
			return range;
		}

		// "If start block has one child, which is a collapsed block prop, remove
		// its child from it."
		if (startBlock.children.length == 1 && isCollapsedBlockProp(startBlock.firstChild)) {
			Dom.removePreservingRanges(startBlock.firstChild, preserveRange);
		}

		// "If end block has one child, which is a collapsed block prop, remove its
		// child from it."
		if (endBlock.children.length == 1 && isCollapsedBlockProp(endBlock.firstChild)) {
			Dom.removePreservingRanges(endBlock.firstChild, preserveRange);
		}

		var values;
		// "If start block is an ancestor of end block:"
		if (isAncestor(startBlock, endBlock)) {
			// "Let reference node be end block."
			referenceNode = endBlock;

			// "While reference node is not a child of start block, set reference
			// node to its parent."
			while (referenceNode.parentNode != startBlock) {
				referenceNode = referenceNode.parentNode;
			}

			// "Set the start and end of range to (start block, index of reference
			// node)."
			range.setStart(startBlock, getNodeIndex(referenceNode));
			range.setEnd(startBlock, getNodeIndex(referenceNode));

			// "If end block has no children:"
			if (!endBlock.hasChildNodes()) {
				// "While end block is editable and is the only child of its parent
				// and is not a child of start block, let parent equal end block,
				// then remove end block from parent, then set end block to
				// parent."
				while (isEditable(endBlock) && endBlock.parentNode.childNodes.length == 1 && endBlock.parentNode != startBlock) {
					parent_ = endBlock;
					Dom.removePreservingRanges(endBlock, preserveRange);
					endBlock = parent_;
				}

				// "If end block is editable and is not an inline node, and its
				// previousSibling and nextSibling are both inline nodes, call
				// createElement("br") on the context object and insert it into end
				// block's parent immediately after end block."

				if (isEditable(endBlock) && !isInlineNode(endBlock) && isInlineNode(endBlock.previousSibling) && isInlineNode(endBlock.nextSibling)) {
					endBlock.parentNode.insertBefore(document.createElement("br"), endBlock.nextSibling);
				}

				// "If end block is editable, remove it from its parent."
				if (isEditable(endBlock)) {
					Dom.removePreservingRanges(endBlock, preserveRange);
				}

				// "Restore states and values from overrides."
				restoreStatesAndValues(overrides, range);

				// "Abort these steps."
				return range;
			}

			// "If end block's firstChild is not an inline node, restore states and
			// values from overrides, then abort these steps."
			if (!isInlineNode(endBlock.firstChild)) {
				restoreStatesAndValues(overrides, range);
				return range;
			}

			// "Let children be a list of nodes, initially empty."
			var children = [];

			// "Append the first child of end block to children."
			children.push(endBlock.firstChild);

			// "While children's last member is not a br, and children's last
			// member's nextSibling is an inline node, append children's last
			// member's nextSibling to children."
			while (!isNamedHtmlElement(children[children.length - 1], "br") && isInlineNode(children[children.length - 1].nextSibling)) {
				children.push(children[children.length - 1].nextSibling);
			}

			// "Record the values of children, and let values be the result."
			values = recordValues(children);

			// "While children's first member's parent is not start block, split
			// the parent of children."
			while (children[0].parentNode != startBlock) {
				splitParent(children, range);
			}

			// "If children's first member's previousSibling is an editable br,
			// remove that br from its parent."
			if (isEditable(children[0].previousSibling) && isNamedHtmlElement(children[0].previousSibling, "br")) {
				Dom.removePreservingRanges(children[0].previousSibling, preserveRange);
			}

			// "Otherwise, if start block is a descendant of end block:"
		} else if (isDescendant(startBlock, endBlock)) {
			// "Set the start and end of range to (start block, length of start
			// block)."
			range.setStart(startBlock, getNodeLength(startBlock));
			range.setEnd(startBlock, getNodeLength(startBlock));

			// "Let reference node be start block."
			referenceNode = startBlock;

			// "While reference node is not a child of end block, set reference
			// node to its parent."
			while (referenceNode.parentNode != endBlock) {
				referenceNode = referenceNode.parentNode;
			}

			// "If reference node's nextSibling is an inline node and start block's
			// lastChild is a br, remove start block's lastChild from it."
			if (isInlineNode(referenceNode.nextSibling) && isNamedHtmlElement(startBlock.lastChild, "br")) {
				Dom.removePreservingRanges(startBlock.lastChild, preserveRange);
			}

			// "Let nodes to move be a list of nodes, initially empty."
			var nodesToMove = [];

			// "If reference node's nextSibling is neither null nor a br nor a
			// block node, append it to nodes to move."
			if (referenceNode.nextSibling && !isNamedHtmlElement(referenceNode.nextSibling, "br") && !isBlockNode(referenceNode.nextSibling)) {
				nodesToMove.push(referenceNode.nextSibling);
			}

			// "While nodes to move is nonempty and its last member's nextSibling
			// is neither null nor a br nor a block node, append it to nodes to
			// move."
			if (nodesToMove.length && nodesToMove[nodesToMove.length - 1].nextSibling && !isNamedHtmlElement(nodesToMove[nodesToMove.length - 1].nextSibling, "br") && !isBlockNode(nodesToMove[nodesToMove.length - 1].nextSibling)) {
				nodesToMove.push(nodesToMove[nodesToMove.length - 1].nextSibling);
			}

			// "Record the values of nodes to move, and let values be the result."
			values = recordValues(nodesToMove);

			// "For each node in nodes to move, append node as the last child of
			// start block, preserving ranges."
			$_(nodesToMove).forEach(function (node) {
				movePreservingRanges(node, startBlock, -1, range);
			});

			// "If the nextSibling of reference node is a br, remove it from its
			// parent."
			if (isNamedHtmlElement(referenceNode.nextSibling, "br")) {
				Dom.removePreservingRanges(referenceNode.nextSibling, preserveRange);
			}

			// "Otherwise:"
		} else {
			// "Set the start and end of range to (start block, length of start
			// block)."
			range.setStart(startBlock, getNodeLength(startBlock));
			range.setEnd(startBlock, getNodeLength(startBlock));

			// "If end block's firstChild is an inline node and start block's
			// lastChild is a br, remove start block's lastChild from it."
			if (isInlineNode(endBlock.firstChild) && isNamedHtmlElement(startBlock.lastChild, "br")) {
				Dom.removePreservingRanges(startBlock.lastChild, preserveRange);
			}

			// "Record the values of end block's children, and let values be the
			// result."
			values = recordValues([].slice.call(toArray(endBlock.childNodes)));

			// "While end block has children, append the first child of end block
			// to start block, preserving ranges."
			while (endBlock.hasChildNodes()) {
				movePreservingRanges(endBlock.firstChild, startBlock, -1, range);
			}

			// "While end block has no children, let parent be the parent of end
			// block, then remove end block from parent, then set end block to
			// parent."
			while (!endBlock.hasChildNodes()) {
				parent_ = endBlock.parentNode;
				Dom.removePreservingRanges(endBlock, preserveRange);
				endBlock = parent_;
			}
		}

		// "Restore the values from values."
		restoreValues(values, range);

		// Because otherwise calling deleteContents() with the given selection:
		//
		// <editable><block>[foo</block><block>bar]</block></editable>
		//
		// would result in:
		//
		// <editable><block>[]<br /></block></editable>
		//
		// instead of:
		//
		// <editable>[]</editable>
		//
		// Therefore, the below makes it possible to completely empty contents
		// of editing hosts via operations like CTRL+A, DEL.
		//
		// If startBlock is empty, and startBlock is the immediate and only
		// child of its parent editing host, then remove startBlock and collapse
		// the selection at the beginning of the editing post.
		if (isEmptyOnlyChildOfEditingHost(startBlock)) {
			pos = removeNode(startBlock);
			range.setStart(pos.node, pos.offset);
			range.setEnd(pos.node, pos.offset);
			startBlock = pos.node;
		}

		// "If start block has no children, call createElement("br") on the context
		// object and append the result as the last child of start block."
		ensureContainerEditable(startBlock);

		// "Restore states and values from overrides."
		restoreStatesAndValues(overrides, range);

		return range;
	}

	// "To remove a node node while preserving its descendants, split the parent of
	// node's children if it has any. If it has no children, instead remove it from
	// its parent."
	function removePreservingDescendants(node, range) {
		if (node.hasChildNodes()) {
			splitParent([].slice.call(toArray(node.childNodes)), range);
		} else {
			if (node.parentNode) {
				node.parentNode.removeChild(node);
			}
		}
	}

	//@}
	///// Indenting and outdenting /////
	//@{

	function cleanLists(node, range) {
		// remove any whitespace nodes around list nodes
		if (node) {
			jQuery(node).find('ul,ol,li').each(function () {
				jQuery(this).contents().each(function () {
					if (isWhitespaceNode(this)) {
						var index = getNodeIndex(this);

						// if the range points to somewhere behind the removed text node, we reduce the offset
						if (range.startContainer === this.parentNode && range.startOffset > index) {
							range.startOffset--;
						} else if (range.startContainer === this) {
							// the range starts in the removed text node, let it start right before
							range.startContainer = this.parentNode;
							range.startOffset = index;
						}
						// same thing for end of the range
						if (range.endContainer === this.parentNode && range.endOffset > index) {
							range.endOffset--;
						} else if (range.endContainer === this) {
							range.endContainer = this.parentNode;
							range.endOffset = index;
						}
						// finally remove the whitespace node
						jQuery(this).remove();
					}
				});
			});
		}
	}


	//@}
	///// Indenting and outdenting /////
	//@{

	function indentNodes(nodeList, range) {
		// "If node list is empty, do nothing and abort these steps."
		if (!nodeList.length) {
			return;
		}

		// "Let first node be the first member of node list."
		var firstNode = nodeList[0];

		// "If first node's parent is an ol or ul:"
		if (isHtmlElementInArray(firstNode.parentNode, ["OL", "UL"])) {
			// "Let tag be the local name of the parent of first node."
			var tag = firstNode.parentNode.tagName;

			// "Wrap node list, with sibling criteria returning true for an HTML
			// element with local name tag and false otherwise, and new parent
			// instructions returning the result of calling createElement(tag) on
			// the ownerDocument of first node."
			wrap(
				nodeList,
				function (node) {
					return isHtmlElement_obsolete(node, tag);
				},
				function () {
					return firstNode.ownerDocument.createElement(tag);
				},
				range
			);

			// "Abort these steps."
			return;
		}

		// "Wrap node list, with sibling criteria returning true for a simple
		// indentation element and false otherwise, and new parent instructions
		// returning the result of calling createElement("blockquote") on the
		// ownerDocument of first node. Let new parent be the result."
		var newParent = wrap(
			nodeList,
			function (node) {
				return isSimpleIndentationElement(node);
			},
			function () {
				return firstNode.ownerDocument.createElement("blockquote");
			},
			range
		);

		// "Fix disallowed ancestors of new parent."
		fixDisallowedAncestors(newParent, range);
	}

	function outdentNode(node, range) {
		// "If node is not editable, abort these steps."
		if (!isEditable(node)) {
			return;
		}

		// "If node is a simple indentation element, remove node, preserving its
		// descendants.  Then abort these steps."
		if (isSimpleIndentationElement(node)) {
			removePreservingDescendants(node, range);
			return;
		}

		// "If node is an indentation element:"
		if (isIndentationElement(node)) {
			// "Unset the class and dir attributes of node, if any."
			node.removeAttribute("class");
			node.removeAttribute("dir");

			// "Unset the margin, padding, and border CSS properties of node."
			node.style.margin = "";
			node.style.padding = "";
			node.style.border = "";
			if (node.getAttribute("style") == "") {
				node.removeAttribute("style");
			}

			// "Set the tag name of node to "div"."
			setTagName(node, "div", range);

			// "Abort these steps."
			return;
		}

		// "Let current ancestor be node's parent."
		var currentAncestor = node.parentNode;

		// "Let ancestor list be a list of nodes, initially empty."
		var ancestorList = [];

		// "While current ancestor is an editable Element that is neither a simple
		// indentation element nor an ol nor a ul, append current ancestor to
		// ancestor list and then set current ancestor to its parent."
		while (isEditable(currentAncestor) && currentAncestor.nodeType == $_.Node.ELEMENT_NODE && !isSimpleIndentationElement(currentAncestor) && !isHtmlElementInArray(currentAncestor, ["ol", "ul"])) {
			ancestorList.push(currentAncestor);
			currentAncestor = currentAncestor.parentNode;
		}

		// "If current ancestor is not an editable simple indentation element:"
		if (!isEditable(currentAncestor) || !isSimpleIndentationElement(currentAncestor)) {
			// "Let current ancestor be node's parent."
			currentAncestor = node.parentNode;

			// "Let ancestor list be the empty list."
			ancestorList = [];

			// "While current ancestor is an editable Element that is neither an
			// indentation element nor an ol nor a ul, append current ancestor to
			// ancestor list and then set current ancestor to its parent."
			while (isEditable(currentAncestor) && currentAncestor.nodeType == $_.Node.ELEMENT_NODE && !isIndentationElement(currentAncestor) && !isHtmlElementInArray(currentAncestor, ["ol", "ul"])) {
				ancestorList.push(currentAncestor);
				currentAncestor = currentAncestor.parentNode;
			}
		}

		// "If node is an ol or ul and current ancestor is not an editable
		// indentation element:"
		if (isHtmlElementInArray(node, ["OL", "UL"]) && (!isEditable(currentAncestor) || !isIndentationElement(currentAncestor))) {
			// "Unset the reversed, start, and type attributes of node, if any are
			// set."
			node.removeAttribute("reversed");
			node.removeAttribute("start");
			node.removeAttribute("type");

			// "Let children be the children of node."
			var children = [].slice.call(toArray(node.childNodes));

			// "If node has attributes, and its parent is not an ol or ul, set the
			// tag name of node to "div"."
			if (node.attributes.length && !isHtmlElementInArray(node.parentNode, ["OL", "UL"])) {
				setTagName(node, "div", range);

				// "Otherwise:"
			} else {
				// "Record the values of node's children, and let values be the
				// result."
				var values = recordValues([].slice.call(toArray(node.childNodes)));

				// "Remove node, preserving its descendants."
				removePreservingDescendants(node, range);

				// "Restore the values from values."
				restoreValues(values, range);
			}

			// "Fix disallowed ancestors of each member of children."
			var i;
			for (i = 0; i < children.length; i++) {
				fixDisallowedAncestors(children[i], range);
			}

			// "Abort these steps."
			return;
		}

		// "If current ancestor is not an editable indentation element, abort these
		// steps."
		if (!isEditable(currentAncestor) || !isIndentationElement(currentAncestor)) {
			return;
		}

		// "Append current ancestor to ancestor list."
		ancestorList.push(currentAncestor);

		// "Let original ancestor be current ancestor."
		var originalAncestor = currentAncestor;

		// "While ancestor list is not empty:"
		while (ancestorList.length) {
			// "Let current ancestor be the last member of ancestor list."
			//
			// "Remove the last member of ancestor list."
			currentAncestor = ancestorList.pop();

			// "Let target be the child of current ancestor that is equal to either
			// node or the last member of ancestor list."
			var target = node.parentNode == currentAncestor ? node : ancestorList[ancestorList.length - 1];

			// "If target is an inline node that is not a br, and its nextSibling
			// is a br, remove target's nextSibling from its parent."
			if (isInlineNode(target) && !isNamedHtmlElement(target, 'BR') && isNamedHtmlElement(target.nextSibling, "BR")) {
				target.parentNode.removeChild(target.nextSibling);
			}

			// "Let preceding siblings be the preceding siblings of target, and let
			// following siblings be the following siblings of target."
			var precedingSiblings = [].slice.call(toArray(currentAncestor.childNodes), 0, getNodeIndex(target));
			var followingSiblings = [].slice.call(toArray(currentAncestor.childNodes), 1 + getNodeIndex(target));

			// "Indent preceding siblings."
			indentNodes(precedingSiblings, range);

			// "Indent following siblings."
			indentNodes(followingSiblings, range);
		}

		// "Outdent original ancestor."
		outdentNode(originalAncestor, range);
	}


	//@}
	///// Toggling lists /////
	//@{

	function toggleLists(tagName, range) {
		// "Let mode be "disable" if the selection's list state is tag name, and
		// "enable" otherwise."
		var mode = getSelectionListState() == tagName ? "disable" : "enable";

		tagName = tagName.toUpperCase();

		// "Let other tag name be "ol" if tag name is "ul", and "ul" if tag name is
		// "ol"."
		var otherTagName = tagName == "OL" ? "UL" : "OL";

		// "Let items be a list of all lis that are ancestor containers of the
		// range's start and/or end node."
		//
		// It's annoying to get this in tree order using functional stuff without
		// doing getDescendants(document), which is slow, so I do it imperatively.
		var items = [];
		(function () {
			var ancestorContainer;
			for (ancestorContainer = range.endContainer;
				     ancestorContainer != range.commonAncestorContainer;
				     ancestorContainer = ancestorContainer.parentNode) {
				if (isNamedHtmlElement(ancestorContainer, "li")) {
					items.unshift(ancestorContainer);
				}
			}
			for (ancestorContainer = range.startContainer;
				     ancestorContainer;
				     ancestorContainer = ancestorContainer.parentNode) {
				if (isNamedHtmlElement(ancestorContainer, "li")) {
					items.unshift(ancestorContainer);
				}
			}
		}());

		// "For each item in items, normalize sublists of item."
		$_(items).forEach(function (thisArg) {
			normalizeSublists(thisArg, range);
		});

		// "Block-extend the range, and let new range be the result."
		var newRange = blockExtend(range);

		// "If mode is "enable", then let lists to convert consist of every
		// editable HTML element with local name other tag name that is contained
		// in new range, and for every list in lists to convert:"
		if (mode == "enable") {
			$_(getAllContainedNodes(newRange, function (node) {
				return isEditable(node) && isHtmlElement_obsolete(node, otherTagName);
			})).forEach(function (list) {
				// "If list's previousSibling or nextSibling is an editable HTML
				// element with local name tag name:"
				if ((isEditable(list.previousSibling) && isHtmlElement_obsolete(list.previousSibling, tagName)) || (isEditable(list.nextSibling) && isHtmlElement_obsolete(list.nextSibling, tagName))) {
					// "Let children be list's children."
					var children = [].slice.call(toArray(list.childNodes));

					// "Record the values of children, and let values be the
					// result."
					var values = recordValues(children);

					// "Split the parent of children."
					splitParent(children, range);

					// "Wrap children, with sibling criteria returning true for an
					// HTML element with local name tag name and false otherwise."
					wrap(
						children,
						function (node) {
							return isHtmlElement_obsolete(node, tagName);
						},
						function () {
							return null;
						},
						range
					);

					// "Restore the values from values."
					restoreValues(values, range);

					// "Otherwise, set the tag name of list to tag name."
				} else {
					setTagName(list, tagName, range);
				}
			});
		}

		// "Let node list be a list of nodes, initially empty."
		//
		// "For each node node contained in new range, if node is editable; the
		// last member of node list (if any) is not an ancestor of node; node
		// is not an indentation element; and either node is an ol or ul, or its
		// parent is an ol or ul, or it is an allowed child of "li"; then append
		// node to node list."
		var nodeList = getContainedNodes(newRange, function (node) {
			return isEditable(node) && !isIndentationElement(node) && (isHtmlElementInArray(node, ["OL", "UL"]) || isHtmlElementInArray(node.parentNode, ["OL", "UL"]) || isAllowedChild(node, "li"));
		});

		// "If mode is "enable", remove from node list any ol or ul whose parent is
		// not also an ol or ul."
		if (mode == "enable") {
			nodeList = $_(nodeList).filter(function (node) {
				return !isHtmlElementInArray(node, ["ol", "ul"]) || isHtmlElementInArray(node.parentNode, ["ol", "ul"]);
			});
		}

		// "If mode is "disable", then while node list is not empty:"
		var sublist, values;

		function createLi() {
			return document.createElement("li");
		}

		function isOlUl(node) {
			return isHtmlElementInArray(node, ["ol", "ul"]);
		}

		function makeIsElementPred(tagName) {
			return function (node) {
				return isHtmlElement_obsolete(node, tagName);
			};
		}

		function makeCreateElement(tagName) {
			return function () {
				return document.createElement(tagName);
			};
		}

		function makeCreateElementSublist(tagName, sublist, range) {
			return function () {
				// "If sublist's first member's parent is not an editable
				// simple indentation element, or sublist's first member's
				// parent's previousSibling is not an editable HTML element
				// with local name tag name, call createElement(tag name)
				// on the context object and return the result."
				if (!isEditable(sublist[0].parentNode) || !isSimpleIndentationElement(sublist[0].parentNode) || !isEditable(sublist[0].parentNode.previousSibling) || !isHtmlElement_obsolete(sublist[0].parentNode.previousSibling, tagName)) {
					return document.createElement(tagName);
				}

				// "Let list be sublist's first member's parent's
				// previousSibling."
				var list = sublist[0].parentNode.previousSibling;

				// "Normalize sublists of list's lastChild."
				normalizeSublists(list.lastChild, range);

				// "If list's lastChild is not an editable HTML element
				// with local name tag name, call createElement(tag name)
				// on the context object, and append the result as the last
				// child of list."
				if (!isEditable(list.lastChild) || !isHtmlElement_obsolete(list.lastChild, tagName)) {
					list.appendChild(document.createElement(tagName));
				}

				// "Return the last child of list."
				return list.lastChild;
			};
		}

		if (mode == "disable") {
			while (nodeList.length) {
				// "Let sublist be an empty list of nodes."
				sublist = [];

				// "Remove the first member from node list and append it to
				// sublist."
				sublist.push(nodeList.shift());

				// "If the first member of sublist is an HTML element with local
				// name tag name, outdent it and continue this loop from the
				// beginning."
				if (isHtmlElement_obsolete(sublist[0], tagName)) {
					outdentNode(sublist[0], range);
					continue;
				}

				// "While node list is not empty, and the first member of node list
				// is the nextSibling of the last member of sublist and is not an
				// HTML element with local name tag name, remove the first member
				// from node list and append it to sublist."
				while (nodeList.length && nodeList[0] == sublist[sublist.length - 1].nextSibling && !isHtmlElement_obsolete(nodeList[0], tagName)) {
					sublist.push(nodeList.shift());
				}

				// "Record the values of sublist, and let values be the result."
				values = recordValues(sublist);

				// "Split the parent of sublist."
				splitParent(sublist, range);

				// "Fix disallowed ancestors of each member of sublist."
				var i;
				for (i = 0; i < sublist.length; i++) {
					fixDisallowedAncestors(sublist[i], range);
				}

				// "Restore the values from values."
				restoreValues(values, range);
			}

			// "Otherwise, while node list is not empty:"
		} else {
			while (nodeList.length) {
				// "Let sublist be an empty list of nodes."
				sublist = [];

				// "While either sublist is empty, or node list is not empty and
				// its first member is the nextSibling of sublist's last member:"
				while (!sublist.length || (nodeList.length && nodeList[0] == sublist[sublist.length - 1].nextSibling)) {
					// "If node list's first member is a p or div, set the tag name
					// of node list's first member to "li", and append the result
					// to sublist. Remove the first member from node list."
					if (isHtmlElementInArray(nodeList[0], ["p", "div"])) {
						sublist.push(setTagName(nodeList[0], "li", range));
						nodeList.shift();

						// "Otherwise, if the first member of node list is an li or ol
						// or ul, remove it from node list and append it to sublist."
					} else if (isHtmlElementInArray(nodeList[0], ["li", "ol", "ul"])) {
						sublist.push(nodeList.shift());

						// "Otherwise:"
					} else {
						// "Let nodes to wrap be a list of nodes, initially empty."
						var nodesToWrap = [];

						// "While nodes to wrap is empty, or node list is not empty
						// and its first member is the nextSibling of nodes to
						// wrap's last member and the first member of node list is
						// an inline node and the last member of nodes to wrap is
						// an inline node other than a br, remove the first member
						// from node list and append it to nodes to wrap."
						while (!nodesToWrap.length || (nodeList.length && nodeList[0] == nodesToWrap[nodesToWrap.length - 1].nextSibling && isInlineNode(nodeList[0]) && isInlineNode(nodesToWrap[nodesToWrap.length - 1]) && !isNamedHtmlElement(nodesToWrap[nodesToWrap.length - 1], "br"))) {
							nodesToWrap.push(nodeList.shift());
						}

						// "Wrap nodes to wrap, with new parent instructions
						// returning the result of calling createElement("li") on
						// the context object. Append the result to sublist."
						sublist.push(wrap(
							nodesToWrap,
							undefined,
							createLi,
							range
						));
					}
				}

				// "If sublist's first member's parent is an HTML element with
				// local name tag name, or if every member of sublist is an ol or
				// ul, continue this loop from the beginning."
				if (isHtmlElement_obsolete(sublist[0].parentNode, tagName) || $_(sublist).every(isOlUl)) {
					continue;
				}

				// "If sublist's first member's parent is an HTML element with
				// local name other tag name:"
				if (isHtmlElement_obsolete(sublist[0].parentNode, otherTagName)) {
					// "Record the values of sublist, and let values be the
					// result."
					values = recordValues(sublist);

					// "Split the parent of sublist."
					splitParent(sublist, range);

					// "Wrap sublist, with sibling criteria returning true for an
					// HTML element with local name tag name and false otherwise,
					// and new parent instructions returning the result of calling
					// createElement(tag name) on the context object."
					wrap(
						sublist,
						makeIsElementPred(tagName),
						makeCreateElement(tagName),
						range
					);

					// "Restore the values from values."
					restoreValues(values, range);

					// "Continue this loop from the beginning."
					continue;
				}

				// "Wrap sublist, with sibling criteria returning true for an HTML
				// element with local name tag name and false otherwise, and new
				// parent instructions being the following:"
				// . . .
				// "Fix disallowed ancestors of the previous step's result."
				fixDisallowedAncestors(wrap(
					sublist,
					makeIsElementPred(tagName),
					makeCreateElementSublist(tagName, sublist, range),
					range
				), range);
			}
		}
	}


	//@}
	///// Justifying the selection /////
	//@{

	function justifySelection(alignment, range) {

		// "Block-extend the active range, and let new range be the result."
		var newRange = blockExtend(range);

		// "Let element list be a list of all editable Elements contained in new
		// range that either has an attribute in the HTML namespace whose local
		// name is "align", or has a style attribute that sets "text-align", or is
		// a center."
		var elementList = getAllContainedNodes(newRange, function (node) {
			return node.nodeType == $_.Node.ELEMENT_NODE && isEditable(node)
			// Ignoring namespaces here
				&& (hasAttribute(node, "align") || node.style.textAlign != "" || isNamedHtmlElement(node, 'center'));
		});

		// "For each element in element list:"
		var i;
		for (i = 0; i < elementList.length; i++) {
			var element = elementList[i];

			// "If element has an attribute in the HTML namespace whose local name
			// is "align", remove that attribute."
			element.removeAttribute("align");

			// "Unset the CSS property "text-align" on element, if it's set by a
			// style attribute."
			element.style.textAlign = "";
			if (element.getAttribute("style") == "") {
				element.removeAttribute("style");
			}

			// "If element is a div or span or center with no attributes, remove
			// it, preserving its descendants."
			if (isHtmlElementInArray(element, ["div", "span", "center"]) && !element.attributes.length) {
				removePreservingDescendants(element, range);
			}

			// "If element is a center with one or more attributes, set the tag
			// name of element to "div"."
			if (isNamedHtmlElement(element, 'center') && element.attributes.length) {
				setTagName(element, "div", range);
			}
		}

		// "Block-extend the active range, and let new range be the result."
		newRange = blockExtend(globalRange);

		// "Let node list be a list of nodes, initially empty."
		var nodeList = [];

		// "For each node node contained in new range, append node to node list if
		// the last member of node list (if any) is not an ancestor of node; node
		// is editable; node is an allowed child of "div"; and node's alignment
		// value is not alignment."
		nodeList = getContainedNodes(newRange, function (node) {
			return isEditable(node) && isAllowedChild(node, "div") && getAlignmentValue(node) != alignment;
		});

		function makeIsAlignedDiv(alignment) {
			return function (node) {
				return isNamedHtmlElement(node, 'div') && $_(node.attributes).every(function (attr) {
					return (attr.name == "align" && attr.value.toLowerCase() == alignment) || (attr.name == "style" && getStyleLength(node) == 1 && node.style.textAlign == alignment);
				});
			};
		}

		function makeCreateAlignedDiv(alignment) {
			return function () {
				var newParent = document.createElement("div");
				newParent.setAttribute("style", "text-align: " + alignment);
				return newParent;
			};
		}

		// "While node list is not empty:"
		while (nodeList.length) {
			// "Let sublist be a list of nodes, initially empty."
			var sublist = [];

			// "Remove the first member of node list and append it to sublist."
			sublist.push(nodeList.shift());

			// "While node list is not empty, and the first member of node list is
			// the nextSibling of the last member of sublist, remove the first
			// member of node list and append it to sublist."
			while (nodeList.length && nodeList[0] == sublist[sublist.length - 1].nextSibling) {
				sublist.push(nodeList.shift());
			}

			// "Wrap sublist. Sibling criteria returns true for any div that has
			// one or both of the following two attributes and no other attributes,
			// and false otherwise:"
			//
			//   * "An align attribute whose value is an ASCII case-insensitive
			//     match for alignment.
			//   * "A style attribute which sets exactly one CSS property
			//     (including unrecognized or invalid attributes), which is
			//     "text-align", which is set to alignment.
			//
			// "New parent instructions are to call createElement("div") on the
			// context object, then set its CSS property "text-align" to alignment
			// and return the result."
			wrap(
				sublist,
				makeIsAlignedDiv(alignment),
				makeCreateAlignedDiv(alignment),
				range
			);
		}
	}

	//@}
	///// Move the given collapsed range over adjacent zero-width whitespace characters.
	///// The range is
	//@{
	/**
	 * Move the given collapsed range over adjacent zero-width whitespace characters.
	 * If the range is not collapsed or is not contained in a text node, it is not modified
	 * @param range range to modify
	 * @param forward {Boolean} true to move forward, false to move backward
	 */
	function moveOverZWSP(range, forward) {
		var offset;
		if (!range.collapsed) {
			return;
		}

		offset = range.startOffset;

		if (forward) {
			// check whether the range starts in a text node
			if (range.startContainer && range.startContainer.nodeType === $_.Node.TEXT_NODE) {
				// move forward (i.e. increase offset) as long as we stay in the text node and have zwsp characters to the right
				while (offset < range.startContainer.data.length && range.startContainer.data.charAt(offset) === '\u200b') {
					offset++;
				}
			}
		} else {
			// check whether the range starts in a text node
			if (range.startContainer && range.startContainer.nodeType === $_.Node.TEXT_NODE) {
				// move backward (i.e. decrease offset) as long as we stay in the text node and have zwsp characters to the left
				while (offset > 0 && range.startContainer.data.charAt(offset - 1) === '\u200b') {
					offset--;
				}
			}
		}

		// if the offset was changed, set it back to the collapsed range
		if (offset !== range.startOffset) {
			range.setStart(range.startContainer, offset);
			range.setEnd(range.startContainer, offset);
		}
	}

	/**
	 * implementation of the delete command
	 * will attempt to delete contents within range if non-collapsed
	 * or delete the character left of the cursor position if range
	 * is collapsed. Is used to define the behaviour of the backspace
	 * button.
	 *
	 * @param      value   is just there for compatibility with the commands api. parameter is ignored.
	 * @param      range   the range to execute the delete command for
	 * @return     void
	 */
	commands["delete"] = {
		action: function (value, range) {
			var i;

			// special behaviour for skipping zero-width whitespaces in IE7
			if (jQuery.browser.msie && jQuery.browser.version <= 7) {
				moveOverZWSP(range, false);
			}

			// "If the active range is not collapsed, delete the contents of the
			// active range and abort these steps."
			if (!range.collapsed) {
				deleteContents(range);
				return;
			}

			// "Canonicalize whitespace at (active range's start node, active
			// range's start offset)."
			canonicalizeWhitespace(range.startContainer, range.startOffset);

			// "Let node and offset be the active range's start node and offset."
			var node = range.startContainer;
			var offset = range.startOffset;
			var isBr = false;
			var isHr = false;

			// "Repeat the following steps:"
			while (true) {
				// we need to reset isBr and isHr on every interation of the loop
				if (offset > 0) {
					isBr = isNamedHtmlElement(node.childNodes[offset - 1], "br") || false;
					isHr = isNamedHtmlElement(node.childNodes[offset - 1], "hr") || false;
				}
				// "If offset is zero and node's previousSibling is an editable
				// invisible node, remove node's previousSibling from its parent."
				if (offset == 0 && isEditable(node.previousSibling) && isInvisible(node.previousSibling)) {
					node.parentNode.removeChild(node.previousSibling);
					continue;
				}
				// "Otherwise, if node has a child with index offset − 1 and that
				// child is an editable invisible node, remove that child from
				// node, then subtract one from offset."
				if (0 <= offset - 1 && offset - 1 < node.childNodes.length && isEditable(node.childNodes[offset - 1]) && (isInvisible(node.childNodes[offset - 1]) || isBr || isHr)) {
					node.removeChild(node.childNodes[offset - 1]);
					offset--;
					if (isBr || isHr) {
						range.setStart(node, offset);
						range.setEnd(node, offset);
						return;
					}
					continue;

				}
				// "Otherwise, if offset is zero and node is an inline node, or if
				// node is an invisible node, set offset to the index of node, then
				// set node to its parent."
				if ((offset == 0 && isInlineNode(node)) || isInvisible(node)) {
					offset = getNodeIndex(node);
					node = node.parentNode;
					continue;
				}
				// "Otherwise, if node has a child with index offset − 1 and that
				// child is an editable a, remove that child from node, preserving
				// its descendants. Then abort these steps."
				if (0 <= offset - 1 && offset - 1 < node.childNodes.length && isEditable(node.childNodes[offset - 1]) && isNamedHtmlElement(node.childNodes[offset - 1], "a")) {
					removePreservingDescendants(node.childNodes[offset - 1], range);
					return;

				}
				// "Otherwise, if node has a child with index offset − 1 and that
				// child is not a block node or a br or an img, set node to that
				// child, then set offset to the length of node."
				if (0 <= offset - 1 && offset - 1 < node.childNodes.length && !isBlockNode(node.childNodes[offset - 1]) && !isHtmlElementInArray(node.childNodes[offset - 1], ["br", "img"])) {
					node = node.childNodes[offset - 1];
					offset = getNodeLength(node);
					continue;
				}
				// "Otherwise, break from this loop."
				// brk is a quick and dirty jslint workaround since I don't want to rewrite this loop
				var brk = true;
				if (brk) {
					break;
				}
			}

			// if the previous node is an aloha-table we want to delete it
			var delBlock = getBlockAtPreviousPosition(node, offset);
			if (delBlock) {
				delBlock.parentNode.removeChild(delBlock);
				return;
			}

			// "If node is a Text node and offset is not zero, call collapse(node,
			// offset) on the Selection. Then delete the contents of the range with
			// start (node, offset − 1) and end (node, offset) and abort these
			// steps."
			if (node.nodeType == $_.Node.TEXT_NODE && offset != 0) {
				range.setStart(node, offset - 1);
				range.setEnd(node, offset - 1);
				deleteContents(node, offset - 1, node, offset, null, range);
				return;
			}

			// @iebug
			// when inserting a special char via the plugin
			// there where problems deleting them again with backspace after insertation
			// see https://github.com/alohaeditor/Aloha-Editor/issues/517
			if (node.nodeType == $_.Node.TEXT_NODE && offset == 0 && jQuery.browser.msie) {
				offset = 1;
				range.setStart(node, offset);
				range.setEnd(node, offset);
				range.startOffset = 0;
				deleteContents(range);
				return;
			}

			// "If node is an inline node, abort these steps."
			if (isInlineNode(node)) {
				return;
			}

			// "If node has a child with index offset − 1 and that child is a br or
			// hr or img, call collapse(node, offset) on the Selection. Then delete
			// the contents of the range with start (node, offset − 1) and end
			// (node, offset) and abort these steps."
			if (0 <= offset - 1 && offset - 1 < node.childNodes.length && isHtmlElementInArray(node.childNodes[offset - 1], ["br", "hr", "img"])) {
				range.setStart(node, offset);
				range.setEnd(node, offset);
				deleteContents(range);
				return;
			}

			// "If node is an li or dt or dd and is the first child of its parent,
			// and offset is zero:"
			if (isHtmlElementInArray(node, ["li", "dt", "dd"]) && node == node.parentNode.firstChild && offset == 0) {
				// "Let items be a list of all lis that are ancestors of node."
				//
				// Remember, must be in tree order.
				var items = [];
				var ancestor;
				for (ancestor = node.parentNode; ancestor; ancestor = ancestor.parentNode) {
					if (isNamedHtmlElement(ancestor, 'li')) {
						items.unshift(ancestor);
					}
				}

				// "Normalize sublists of each item in items."
				for (i = 0; i < items.length; i++) {
					normalizeSublists(items[i], range);
				}

				// "Record the values of the one-node list consisting of node, and
				// let values be the result."
				var values = recordValues([node]);

				// "Split the parent of the one-node list consisting of node."
				splitParent([node], range);

				// "Restore the values from values."
				restoreValues(values, range);

				// "If node is a dd or dt, and it is not an allowed child of any of
				// its ancestors in the same editing host, set the tag name of node
				// to the default single-line container name and let node be the
				// result."
				if (isHtmlElementInArray(node, ["dd", "dt"]) && $_(getAncestors(node)).every(function (ancestor) { return !inSameEditingHost(node, ancestor) || !isAllowedChild(node, ancestor); })) {
					node = setTagName(node, defaultSingleLineContainerName, range);
				}

				// "Fix disallowed ancestors of node."
				fixDisallowedAncestors(node, range);

				// fix the lists to be html5 conformant
				for (i = 0; i < items.length; i++) {
					unNormalizeSublists(items[i].parentNode, range);
				}

				// "Abort these steps."
				return;
			}

			// "Let start node equal node and let start offset equal offset."
			var startNode = node;
			var startOffset = offset;

			// "Repeat the following steps:"
			while (true) {
				// "If start offset is zero, set start offset to the index of start
				// node and then set start node to its parent."
				if (startOffset == 0) {
					startOffset = getNodeIndex(startNode);
					startNode = startNode.parentNode;

					// "Otherwise, if start node has an editable invisible child with
					// index start offset minus one, remove it from start node and
					// subtract one from start offset."
				} else if (0 <= startOffset - 1 && startOffset - 1 < startNode.childNodes.length && isEditable(startNode.childNodes[startOffset - 1]) && isInvisible(startNode.childNodes[startOffset - 1])) {
					startNode.removeChild(startNode.childNodes[startOffset - 1]);
					startOffset--;

					// "Otherwise, break from this loop."
				} else {
					break;
				}
			}

			// "If offset is zero, and node has an editable ancestor container in
			// the same editing host that's an indentation element:"
			if (offset == 0 && $_(getAncestors(node).concat(node)).filter(function (ancestor) { return isEditable(ancestor) && inSameEditingHost(ancestor, node) && isIndentationElement(ancestor); }).length) {
				// "Block-extend the range whose start and end are both (node, 0),
				// and let new range be the result."
				var newRange = Aloha.createRange();
				newRange.setStart(node, 0);
				newRange.setEnd(node, 0);
				newRange = blockExtend(newRange);

				// "Let node list be a list of nodes, initially empty."
				//
				// "For each node current node contained in new range, append
				// current node to node list if the last member of node list (if
				// any) is not an ancestor of current node, and current node is
				// editable but has no editable descendants."
				var nodeList = getContainedNodes(newRange, function (currentNode) {
					return isEditable(currentNode) && !hasEditableDescendants(currentNode);
				});

				// "Outdent each node in node list."
				for (i = 0; i < nodeList.length; i++) {
					outdentNode(nodeList[i], range);
				}

				// "Abort these steps."
				return;
			}

			// "If the child of start node with index start offset is a table,
			// abort these steps."
			if (isNamedHtmlElement(startNode.childNodes[startOffset], "table")) {
				return;
			}

			// "If start node has a child with index start offset − 1, and that
			// child is a table:"
			if (0 <= startOffset - 1 && startOffset - 1 < startNode.childNodes.length && isNamedHtmlElement(startNode.childNodes[startOffset - 1], "table")) {
				// "Call collapse(start node, start offset − 1) on the context
				// object's Selection."
				range.setStart(startNode, startOffset - 1);

				// "Call extend(start node, start offset) on the context object's
				// Selection."
				range.setEnd(startNode, startOffset);

				// "Abort these steps."
				return;
			}

			// "If offset is zero; and either the child of start node with index
			// start offset minus one is an hr, or the child is a br whose
			// previousSibling is either a br or not an inline node:"
			if (offset == 0
				    && (isNamedHtmlElement(startNode.childNodes[startOffset - 1], "hr")
						|| (isNamedHtmlElement(startNode.childNodes[startOffset - 1], "br")
							&& (isNamedHtmlElement(startNode.childNodes[startOffset - 1].previousSibling, "br")
								|| !isInlineNode(startNode.childNodes[startOffset - 1].previousSibling))))) {
				// "Call collapse(node, offset) on the Selection."
				range.setStart(node, offset);
				range.setEnd(node, offset);

				// "Delete the contents of the range with start (start node, start
				// offset − 1) and end (start node, start offset)."
				deleteContents(startNode, startOffset - 1, startNode, startOffset, null, range);

				// "Abort these steps."
				return;
			}

			// "If the child of start node with index start offset is an li or dt
			// or dd, and that child's firstChild is an inline node, and start
			// offset is not zero:"
			if (isHtmlElementInArray(startNode.childNodes[startOffset], ["li", "dt", "dd"]) && isInlineNode(startNode.childNodes[startOffset].firstChild) && startOffset != 0) {
				// "Let previous item be the child of start node with index start
				// offset minus one."
				var previousItem = startNode.childNodes[startOffset - 1];

				// "If previous item's lastChild is an inline node other than a br,
				// call createElement("br") on the context object and append the
				// result as the last child of previous item."
				if (isInlineNode(previousItem.lastChild) && !isNamedHtmlElement(previousItem.lastChild, "br")) {
					previousItem.appendChild(document.createElement("br"));
				}

				// "If previous item's lastChild is an inline node, call
				// createElement("br") on the context object and append the result
				// as the last child of previous item."
				if (isInlineNode(previousItem.lastChild)) {
					previousItem.appendChild(document.createElement("br"));
				}
			}

			// "If the child of start node with index start offset is an li or dt
			// or dd, and its previousSibling is also an li or dt or dd, set start
			// node to its child with index start offset − 1, then set start offset
			// to start node's length, then set node to start node's nextSibling,
			// then set offset to 0."
			if (isHtmlElementInArray(startNode.childNodes[startOffset], ["li", "dt", "dd"]) && isHtmlElementInArray(startNode.childNodes[startOffset - 1], ["li", "dt", "dd"])) {
				startNode = startNode.childNodes[startOffset - 1];
				startOffset = getNodeLength(startNode);
				node = startNode.nextSibling;
				offset = 0;

				// "Otherwise, while start node has a child with index start offset
				// minus one:"
			} else {
				while (0 <= startOffset - 1 && startOffset - 1 < startNode.childNodes.length) {
					// "If start node's child with index start offset minus one is
					// editable and invisible, remove it from start node, then
					// subtract one from start offset."
					if (isEditable(startNode.childNodes[startOffset - 1]) && isInvisible(startNode.childNodes[startOffset - 1])) {
						startNode.removeChild(startNode.childNodes[startOffset - 1]);
						startOffset--;

						// "Otherwise, set start node to its child with index start
						// offset minus one, then set start offset to the length of
						// start node."
					} else {
						startNode = startNode.childNodes[startOffset - 1];
						startOffset = getNodeLength(startNode);
					}
				}
			}

			// "Delete the contents of the range with start (start node, start
			// offset) and end (node, offset)."
			var delRange = Aloha.createRange();
			delRange.setStart(startNode, startOffset);
			delRange.setEnd(node, offset);
			deleteContents(delRange);

			if (!isAncestorContainer(document.body, range.startContainer)) {
				if (delRange.startContainer.hasChildNodes()
						|| delRange.startContainer.nodeType == $_.Node.TEXT_NODE
							|| isEditingHost(delRange.startContainer)) {
					range.setStart(delRange.startContainer, delRange.startOffset);
					range.setEnd(delRange.startContainer, delRange.startOffset);
				} else {
					range.setStart(delRange.startContainer.parentNode, getNodeIndex(delRange.startContainer));
					range.setEnd(delRange.startContainer.parentNode, getNodeIndex(delRange.startContainer));
				}
			}
		}
	};

	//@}
	///// The formatBlock command /////
	//@{
	// "A formattable block name is "address", "dd", "div", "dt", "h1", "h2", "h3",
	// "h4", "h5", "h6", "p", or "pre"."
	var formattableBlockNames = ["address", "dd", "div", "dt", "h1", "h2", "h3", "h4", "h5", "h6", "p", "pre"];

	commands.formatblock = {
		action: function (value) {
			var i;

			// "If value begins with a "<" character and ends with a ">" character,
			// remove the first and last characters from it."
			if (/^<.*>$/.test(value)) {
				value = value.slice(1, -1);
			}

			// "Let value be converted to ASCII lowercase."
			value = value.toLowerCase();

			// "If value is not a formattable block name, abort these steps and do
			// nothing."
			//
			// Because we want the possibility to allow blockquote to
			// act much like h1, h2, etc. as regards to
			// block-formatting, we allow it here, even though in other
			// commands (insertparagraph) it behaves differently from
			// other block types and the spec originally didn't allow it
			// here.
			if ($_(formattableBlockNames).indexOf(value) == -1 && value != 'blockquote') {
				return;
			}

			// "Block-extend the active range, and let new range be the result."
			var range = getActiveRange();
			var newRange = blockExtend(range);

			// "Let node list be an empty list of nodes."
			//
			// "For each node node contained in new range, append node to node list
			// if it is editable, the last member of original node list (if any) is
			// not an ancestor of node, node is either a non-list single-line
			// container or an allowed child of "p" or a dd or dt, and node is not
			// the ancestor of a prohibited paragraph child."
			var nodeList = getContainedNodes(newRange, function (node) {
				return isEditable(node) && (isNonListSingleLineContainer(node) || isAllowedChild(node, "p") || isHtmlElementInArray(node, ["dd", "dt"])) && !$_(getDescendants(node)).some(isProhibitedParagraphChild);
			});

			// "Record the values of node list, and let values be the result."
			var values = recordValues(nodeList);

			function makeIsEditableElementInSameEditingHostDoesNotContainProhibitedParagraphChildren(node) {
				return function (ancestor) {
					return (isEditable(ancestor)
							&& inSameEditingHost(ancestor, node)
							&& isHtmlElement_obsolete(ancestor, formattableBlockNames)
							&& !$_(getDescendants(ancestor)).some(isProhibitedParagraphChild));
				};
			}

			function makeIsElementWithoutAttributes(value) {
				return function (node) {
					return isHtmlElement_obsolete(node, value) && !node.attributes.length;
				};
			}

			function returnFalse() {
				return false;
			}

			function makeCreateElement(value) {
				return function () {
					return document.createElement(value);
				};
			}

			// "For each node in node list, while node is the descendant of an
			// editable HTML element in the same editing host, whose local name is
			// a formattable block name, and which is not the ancestor of a
			// prohibited paragraph child, split the parent of the one-node list
			// consisting of node."
			for (i = 0; i < nodeList.length; i++) {
				var node = nodeList[i];
				while ($_(getAncestors(node)).some(makeIsEditableElementInSameEditingHostDoesNotContainProhibitedParagraphChildren(node))) {
					splitParent([node], newRange);
				}
			}

			// "Restore the values from values."
			restoreValues(values, newRange);

			// "While node list is not empty:"
			while (nodeList.length) {
				var sublist;

				// "If the first member of node list is a single-line
				// container:"
				if (isSingleLineContainer(nodeList[0])) {
					// "Let sublist be the children of the first member of node
					// list."
					sublist = [].slice.call(toArray(nodeList[0].childNodes));

					// "Record the values of sublist, and let values be the
					// result."
					values = recordValues(sublist);

					// "Remove the first member of node list from its parent,
					// preserving its descendants."
					removePreservingDescendants(nodeList[0], newRange);

					// "Restore the values from values."
					restoreValues(values, newRange);

					// "Remove the first member from node list."
					nodeList.shift();

					// "Otherwise:"
				} else {
					// "Let sublist be an empty list of nodes."
					sublist = [];

					// "Remove the first member of node list and append it to
					// sublist."
					sublist.push(nodeList.shift());

					// "While node list is not empty, and the first member of
					// node list is the nextSibling of the last member of
					// sublist, and the first member of node list is not a
					// single-line container, and the last member of sublist is
					// not a br, remove the first member of node list and
					// append it to sublist."
					while (nodeList.length && nodeList[0] == sublist[sublist.length - 1].nextSibling && !isSingleLineContainer(nodeList[0]) && !isNamedHtmlElement(sublist[sublist.length - 1], "BR")) {
						sublist.push(nodeList.shift());
					}
				}

				// "Wrap sublist. If value is "div" or "p", sibling criteria
				// returns false; otherwise it returns true for an HTML element
				// with local name value and no attributes, and false otherwise.
				// New parent instructions return the result of running
				// createElement(value) on the context object. Then fix disallowed
				// ancestors of the result."
				fixDisallowedAncestors(wrap(
					sublist,
					jQuery.inArray(value, ["div", "p"]) == -1 ? makeIsElementWithoutAttributes(value) : returnFalse,
					makeCreateElement(value),
					newRange
				), newRange);
			}
			range.setStart(newRange.startContainer, newRange.startOffset);
			range.setEnd(newRange.endContainer, newRange.endOffset);
		},
		indeterm: function () {
			// "Block-extend the active range, and let new range be the result."
			var newRange = blockExtend(getActiveRange());

			// "Let node list be all visible editable nodes that are contained in
			// new range and have no children."
			var nodeList = getAllContainedNodes(newRange, function (node) {
				return isVisible(node) && isEditable(node) && !node.hasChildNodes();
			});

			// "If node list is empty, return false."
			if (!nodeList.length) {
				return false;
			}

			// "Let type be null."
			var type = null;

			// "For each node in node list:"
			var i;
			for (i = 0; i < nodeList.length; i++) {
				var node = nodeList[i];

				// "While node's parent is editable and in the same editing host as
				// node, and node is not an HTML element whose local name is a
				// formattable block name, set node to its parent."
				while (isEditable(node.parentNode) && inSameEditingHost(node, node.parentNode) && !isHtmlElement_obsolete(node, formattableBlockNames)) {
					node = node.parentNode;
				}

				// "Let current type be the empty string."
				var currentType = "";

				// "If node is an editable HTML element whose local name is a
				// formattable block name, and node is not the ancestor of a
				// prohibited paragraph child, set current type to node's local
				// name."
				if (isEditable(node) && isHtmlElement_obsolete(node, formattableBlockNames) && !$_(getDescendants(node)).some(isProhibitedParagraphChild)) {
					currentType = node.tagName;
				}

				// "If type is null, set type to current type."
				if (type === null) {
					type = currentType;

					// "Otherwise, if type does not equal current type, return true."
				} else if (type != currentType) {
					return true;
				}
			}

			// "Return false."
			return false;
		},
		value: function () {
			// "Block-extend the active range, and let new range be the result."
			var newRange = blockExtend(getActiveRange());

			// "Let node be the first visible editable node that is contained in
			// new range and has no children. If there is no such node, return the
			// empty string."
			var nodes = getAllContainedNodes(newRange, function (node) {
				return isVisible(node) && isEditable(node) && !node.hasChildNodes();
			});
			if (!nodes.length) {
				return "";
			}
			var node = nodes[0];

			// "While node's parent is editable and in the same editing host as
			// node, and node is not an HTML element whose local name is a
			// formattable block name, set node to its parent."
			while (isEditable(node.parentNode) && inSameEditingHost(node, node.parentNode) && !isHtmlElement_obsolete(node, formattableBlockNames)) {
				node = node.parentNode;
			}

			// "If node is an editable HTML element whose local name is a
			// formattable block name, and node is not the ancestor of a prohibited
			// paragraph child, return node's local name, converted to ASCII
			// lowercase."
			if (isEditable(node) && isHtmlElement_obsolete(node, formattableBlockNames) && !$_(getDescendants(node)).some(isProhibitedParagraphChild)) {
				return node.tagName.toLowerCase();
			}

			// "Return the empty string."
			return "";
		}
	};

	//@}
	///// The forwardDelete command /////
	//@{
	commands.forwarddelete = {
		action: function (value, range) {
			// special behaviour for skipping zero-width whitespaces in IE7
			if (jQuery.browser.msie && jQuery.browser.version <= 7) {
				moveOverZWSP(range, true);
			}

			// "If the active range is not collapsed, delete the contents of the
			// active range and abort these steps."
			if (!range.collapsed) {
				deleteContents(range);
				return;
			}

			// "Canonicalize whitespace at (active range's start node, active
			// range's start offset)."
			canonicalizeWhitespace(range.startContainer, range.startOffset);

			// "Let node and offset be the active range's start node and offset."
			var node = range.startContainer;
			var offset = range.startOffset;
			var isBr = false;
			var isHr = false;

			// "Repeat the following steps:"
			while (true) {
				// check whether the next element is a br or hr
				// Commented out for unknown reason.
				//if (offset < node.childNodes.length) {
				//				isBr = isHtmlElement_obsolete(node.childNodes[offset], "br") || false;
				//				isHr = isHtmlElement_obsolete(node.childNodes[offset], "hr") || false;
				//}

				// "If offset is the length of node and node's nextSibling is an
				// editable invisible node, remove node's nextSibling from its
				// parent."
				if (offset == getNodeLength(node) && isEditable(node.nextSibling) && isInvisible(node.nextSibling)) {
					node.parentNode.removeChild(node.nextSibling);

					// "Otherwise, if node has a child with index offset and that child
					// is an editable invisible node, remove that child from node."
				} else if (offset < node.childNodes.length && isEditable(node.childNodes[offset]) && (isInvisible(node.childNodes[offset]) || isBr || isHr)) {
					node.removeChild(node.childNodes[offset]);
					if (isBr || isHr) {
						ensureContainerEditable(node);
						range.setStart(node, offset);
						range.setEnd(node, offset);
						return;
					}

					// "Otherwise, if node has a child with index offset and that child
					// is a collapsed block prop, add one to offset."
				} else if (offset < node.childNodes.length && isCollapsedBlockProp(node.childNodes[offset])) {
					offset++;

					// "Otherwise, if offset is the length of node and node is an
					// inline node, or if node is invisible, set offset to one plus the
					// index of node, then set node to its parent."
				} else if ((offset == getNodeLength(node) && isInlineNode(node)) || isInvisible(node)) {
					offset = 1 + getNodeIndex(node);
					node = node.parentNode;

					// "Otherwise, if node has a child with index offset and that child
					// is not a block node or a br or an img, set node to that child,
					// then set offset to zero."
				} else if (offset < node.childNodes.length && !isBlockNode(node.childNodes[offset]) && !isHtmlElementInArray(node.childNodes[offset], ["br", "img"])) {
					node = node.childNodes[offset];
					offset = 0;

					// "Otherwise, break from this loop."
				} else {
					break;
				}
			}

			// collapse whitespace in the node, if it is a text node
			canonicalizeWhitespace(range.startContainer, range.startOffset);

			// if the next node is an aloha-table we want to delete it
			var delBlock = getBlockAtNextPosition(node, offset);
			if (delBlock) {
				delBlock.parentNode.removeChild(delBlock);
				return;
			}

			var endOffset;
			// "If node is a Text node and offset is not node's length:"
			if (node.nodeType == $_.Node.TEXT_NODE && offset != getNodeLength(node)) {
				// "Call collapse(node, offset) on the Selection."
				range.setStart(node, offset);
				range.setEnd(node, offset);

				// "Let end offset be offset plus one."
				endOffset = offset + 1;

				// "While end offset is not node's length and the end offsetth
				// element of node's data has general category M when interpreted
				// as a Unicode code point, add one to end offset."
				//
				// TODO: Not even going to try handling anything beyond the most
				// basic combining marks, since I couldn't find a good list.  I
				// special-case a few Hebrew diacritics too to test basic coverage
				// of non-Latin stuff.
				while (endOffset != node.length && /^[\u0300-\u036f\u0591-\u05bd\u05c1\u05c2]$/.test(node.data[endOffset])) {
					endOffset++;
				}

				// "Delete the contents of the range with start (node, offset) and
				// end (node, end offset)."
				deleteContents(node, offset, node, endOffset);

				// "Abort these steps."
				return;
			}

			// "If node is an inline node, abort these steps."
			if (isInlineNode(node)) {
				return;
			}

			// "If node has a child with index offset and that child is a br or hr
			// or img, call collapse(node, offset) on the Selection. Then delete
			// the contents of the range with start (node, offset) and end (node,
			// offset + 1) and abort these steps."
			if (offset < node.childNodes.length && isHtmlElementInArray(node.childNodes[offset], ["br", "hr", "img"])) {
				range.setStart(node, offset);
				range.setEnd(node, offset);
				deleteContents(node, offset, node, offset + 1);
				return;
			}

			// "Let end node equal node and let end offset equal offset."
			var endNode = node;
			endOffset = offset;

			// "Repeat the following steps:"
			while (true) {
				// "If end offset is the length of end node, set end offset to one
				// plus the index of end node and then set end node to its parent."
				if (endOffset == getNodeLength(endNode)) {
					endOffset = 1 + getNodeIndex(endNode);
					endNode = endNode.parentNode;

					// "Otherwise, if end node has a an editable invisible child with
					// index end offset, remove it from end node."
				} else if (endOffset < endNode.childNodes.length && isEditable(endNode.childNodes[endOffset]) && isInvisible(endNode.childNodes[endOffset])) {
					endNode.removeChild(endNode.childNodes[endOffset]);

					// "Otherwise, break from this loop."
				} else {
					break;
				}
			}

			// "If the child of end node with index end offset minus one is a
			// table, abort these steps."
			if (isNamedHtmlElement(endNode.childNodes[endOffset - 1], "table")) {
				return;
			}

			// "If the child of end node with index end offset is a table:"
			if (isNamedHtmlElement(endNode.childNodes[endOffset], "table")) {
				// "Call collapse(end node, end offset) on the context object's
				// Selection."
				range.setStart(endNode, endOffset);

				// "Call extend(end node, end offset + 1) on the context object's
				// Selection."
				range.setEnd(endNode, endOffset + 1);

				// "Abort these steps."
				return;
			}

			// "If offset is the length of node, and the child of end node with
			// index end offset is an hr or br:"
			if (offset == getNodeLength(node) && isHtmlElementInArray(endNode.childNodes[endOffset], ["br", "hr"])) {
				// "Call collapse(node, offset) on the Selection."
				range.setStart(node, offset);
				range.setEnd(node, offset);

				// "Delete the contents of the range with end (end node, end
				// offset) and end (end node, end offset + 1)."
				deleteContents(endNode, endOffset, endNode, endOffset + 1);

				// "Abort these steps."
				return;
			}

			// "While end node has a child with index end offset:"
			while (endOffset < endNode.childNodes.length) {
				// "If end node's child with index end offset is editable and
				// invisible, remove it from end node."
				if (isEditable(endNode.childNodes[endOffset]) && isInvisible(endNode.childNodes[endOffset])) {
					endNode.removeChild(endNode.childNodes[endOffset]);

					// "Otherwise, set end node to its child with index end offset and
					// set end offset to zero."
				} else {
					endNode = endNode.childNodes[endOffset];
					endOffset = 0;
				}
			}

			// "Delete the contents of the range with start (node, offset) and end
			// (end node, end offset)."
			var newRange = deleteContents(node, offset, endNode, endOffset);
			range.setStart(newRange.startContainer, newRange.startOffset);
			range.setEnd(newRange.endContainer, newRange.endOffset);
		}
	};

	//@}
	///// The indent command /////
	//@{
	commands.indent = {
		action: function () {
			// "Let items be a list of all lis that are ancestor containers of the
			// active range's start and/or end node."
			//
			// Has to be in tree order, remember!
			var items = [];
			var node;
			for (node = getActiveRange().endContainer; node != getActiveRange().commonAncestorContainer; node = node.parentNode) {
				if (isNamedHtmlElement(node, "LI")) {
					items.unshift(node);
				}
			}
			for (node = getActiveRange().startContainer; node != getActiveRange().commonAncestorContainer; node = node.parentNode) {
				if (isNamedHtmlElement(node, "LI")) {
					items.unshift(node);
				}
			}
			for (node = getActiveRange().commonAncestorContainer; node; node = node.parentNode) {
				if (isNamedHtmlElement(node, "LI")) {
					items.unshift(node);
				}
			}

			// "For each item in items, normalize sublists of item."
			var i;
			for (i = 0; i < items.length; i++) {
				normalizeSublists(items[i], getActiveRange());
			}

			// "Block-extend the active range, and let new range be the result."
			var newRange = blockExtend(getActiveRange());

			// "Let node list be a list of nodes, initially empty."
			var nodeList = [];

			// "For each node node contained in new range, if node is editable and
			// is an allowed child of "div" or "ol" and if the last member of node
			// list (if any) is not an ancestor of node, append node to node list."
			nodeList = getContainedNodes(newRange, function (node) {
				return isEditable(node) && (isAllowedChild(node, "div") || isAllowedChild(node, "ol"));
			});

			// "If the first member of node list is an li whose parent is an ol or
			// ul, and its previousSibling is an li as well, normalize sublists of
			// its previousSibling."
			if (nodeList.length && isNamedHtmlElement(nodeList[0], "LI") && isHtmlElementInArray(nodeList[0].parentNode, ["OL", "UL"]) && isNamedHtmlElement(nodeList[0].previousSibling, "LI")) {
				normalizeSublists(nodeList[0].previousSibling, newRange);
			}

			// "While node list is not empty:"
			while (nodeList.length) {
				// "Let sublist be a list of nodes, initially empty."
				var sublist = [];

				// "Remove the first member of node list and append it to sublist."
				sublist.push(nodeList.shift());

				// "While the first member of node list is the nextSibling of the
				// last member of sublist, remove the first member of node list and
				// append it to sublist."
				while (nodeList.length && nodeList[0] == sublist[sublist.length - 1].nextSibling) {
					sublist.push(nodeList.shift());
				}

				// "Indent sublist."
				indentNodes(sublist, newRange);
			}
		}
	};

	//@}
	///// The insertHorizontalRule command /////
	//@{
	commands.inserthorizontalrule = {
		action: function (value, range) {

			// "While range's start offset is 0 and its start node's parent is not
			// null, set range's start to (parent of start node, index of start
			// node)."
			while (range.startOffset == 0 && range.startContainer.parentNode) {
				range.setStart(range.startContainer.parentNode, getNodeIndex(range.startContainer));
			}

			// "While range's end offset is the length of its end node, and its end
			// node's parent is not null, set range's end to (parent of end node, 1
			// + index of start node)."
			while (range.endOffset == getNodeLength(range.endContainer) && range.endContainer.parentNode) {
				range.setEnd(range.endContainer.parentNode, 1 + getNodeIndex(range.endContainer));
			}

			// "Delete the contents of range, with block merging false."
			deleteContents(range, {
				blockMerging: false
			});

			// "If the active range's start node is neither editable nor an editing
			// host, abort these steps."
			if (!isEditable(getActiveRange().startContainer) && !isEditingHost(getActiveRange().startContainer)) {
				return;
			}

			// "If the active range's start node is a Text node and its start
			// offset is zero, set the active range's start and end to (parent of
			// start node, index of start node)."
			if (getActiveRange().startContainer.nodeType == $_.Node.TEXT_NODE && getActiveRange().startOffset == 0) {
				getActiveRange().setStart(getActiveRange().startContainer.parentNode, getNodeIndex(getActiveRange().startContainer));
				getActiveRange().collapse(true);
			}

			// "If the active range's start node is a Text node and its start
			// offset is the length of its start node, set the active range's start
			// and end to (parent of start node, 1 + index of start node)."
			if (getActiveRange().startContainer.nodeType == $_.Node.TEXT_NODE && getActiveRange().startOffset == getNodeLength(getActiveRange().startContainer)) {
				getActiveRange().setStart(getActiveRange().startContainer.parentNode, 1 + getNodeIndex(getActiveRange().startContainer));
				getActiveRange().collapse(true);
			}

			// "Let hr be the result of calling createElement("hr") on the
			// context object."
			var hr = document.createElement("hr");

			// "Run insertNode(hr) on the range."
			range.insertNode(hr);

			// "Fix disallowed ancestors of hr."
			fixDisallowedAncestors(hr, range);

			// "Run collapse() on the Selection, with first argument equal to the
			// parent of hr and the second argument equal to one plus the index of
			// hr."
			//
			// Not everyone actually supports collapse(), so we do it manually
			// instead.  Also, we need to modify the actual range we're given as
			// well, for the sake of autoimplementation.html's range-filling-in.
			range.setStart(hr.parentNode, 1 + getNodeIndex(hr));
			range.setEnd(hr.parentNode, 1 + getNodeIndex(hr));
			Aloha.getSelection().removeAllRanges();
			Aloha.getSelection().addRange(range);
		}
	};

	//@}
	///// The insertHTML command /////
	//@{
	commands.inserthtml = {
		action: function (value, range) {


			// "Delete the contents of the active range."
			deleteContents(range);

			// "If the active range's start node is neither editable nor an editing
			// host, abort these steps."
			if (!isEditable(range.startContainer) && !isEditingHost(range.startContainer)) {
				return;
			}

			// "Let frag be the result of calling createContextualFragment(value)
			// on the active range."
			var frag = range.createContextualFragment(value);

			// "Let last child be the lastChild of frag."
			var lastChild = frag.lastChild;

			// "If last child is null, abort these steps."
			if (!lastChild) {
				return;
			}

			// "Let descendants be all descendants of frag."
			var descendants = getDescendants(frag);

			// "If the active range's start node is a block node:"
			if (isBlockNode(range.startContainer)) {
				// "Let collapsed block props be all editable collapsed block prop
				// children of the active range's start node that have index
				// greater than or equal to the active range's start offset."
				//
				// "For each node in collapsed block props, remove node from its
				// parent."
				$_(range.startContainer.childNodes).filter(function (node, range) {
					return isEditable(node) && isCollapsedBlockProp(node) && getNodeIndex(node) >= range.startOffset;
				}, true).forEach(function (node) {
					node.parentNode.removeChild(node);
				});
			}

			// "Call insertNode(frag) on the active range."
			range.insertNode(frag);

			// "If the active range's start node is a block node with no visible
			// children, call createElement("br") on the context object and append
			// the result as the last child of the active range's start node."
			if (isBlockNode(range.startContainer)) {
				ensureContainerEditable(range.startContainer);
			}

			// "Call collapse() on the context object's Selection, with last
			// child's parent as the first argument and one plus its index as the
			// second."
			range.setStart(lastChild.parentNode, 1 + getNodeIndex(lastChild));
			range.setEnd(lastChild.parentNode, 1 + getNodeIndex(lastChild));

			// "Fix disallowed ancestors of each member of descendants."
			var i;
			for (i = 0; i < descendants.length; i++) {
				fixDisallowedAncestors(descendants[i], range);
			}

			setActiveRange(range);
		}
	};

	//@}
	///// The insertImage command /////
	//@{
	commands.insertimage = {
		action: function (value) {
			// "If value is the empty string, abort these steps and do nothing."
			if (value === "") {
				return;
			}

			// "Let range be the active range."
			var range = getActiveRange();

			// "Delete the contents of range, with strip wrappers false."
			deleteContents(range, {
				stripWrappers: false
			});

			// "If the active range's start node is neither editable nor an editing
			// host, abort these steps."
			if (!isEditable(getActiveRange().startContainer) && !isEditingHost(getActiveRange().startContainer)) {
				return;
			}

			// "If range's start node is a block node whose sole child is a br, and
			// its start offset is 0, remove its start node's child from it."
			if (isBlockNode(range.startContainer) && range.startContainer.childNodes.length == 1 && isNamedHtmlElement(range.startContainer.firstChild, "br") && range.startOffset == 0) {
				range.startContainer.removeChild(range.startContainer.firstChild);
			}

			// "Let img be the result of calling createElement("img") on the
			// context object."
			var img = document.createElement("img");

			// "Run setAttribute("src", value) on img."
			img.setAttribute("src", value);

			// "Run insertNode(img) on the range."
			range.insertNode(img);

			// "Run collapse() on the Selection, with first argument equal to the
			// parent of img and the second argument equal to one plus the index of
			// img."
			//
			// Not everyone actually supports collapse(), so we do it manually
			// instead.  Also, we need to modify the actual range we're given as
			// well, for the sake of autoimplementation.html's range-filling-in.
			range.setStart(img.parentNode, 1 + getNodeIndex(img));
			range.setEnd(img.parentNode, 1 + getNodeIndex(img));
			Aloha.getSelection().removeAllRanges();
			Aloha.getSelection().addRange(range);

			// IE adds width and height attributes for some reason, so remove those
			// to actually do what the spec says.
			img.removeAttribute("width");
			img.removeAttribute("height");
		}
	};

	//@}
	///// The insertLineBreak command /////
	//@{
	commands.insertlinebreak = {
		action: function (value, range) {
			// "Delete the contents of the active range, with strip wrappers false."
			deleteContents(range, {
				stripWrappers: false
			});

			// "If the active range's start node is neither editable nor an editing
			// host, abort these steps."
			if (!isEditable(range.startContainer) && !isEditingHost(range.startContainer)) {
				return;
			}

			// "If the active range's start node is an Element, and "br" is not an
			// allowed child of it, abort these steps."
			if (range.startContainer.nodeType == $_.Node.ELEMENT_NODE && !isAllowedChild("br", range.startContainer)) {
				return;
			}

			// "If the active range's start node is not an Element, and "br" is not
			// an allowed child of the active range's start node's parent, abort
			// these steps."
			if (range.startContainer.nodeType != $_.Node.ELEMENT_NODE && !isAllowedChild("br", range.startContainer.parentNode)) {
				return;
			}

			// "If the active range's start node is a Text node and its start
			// offset is zero, call collapse() on the context object's Selection,
			// with first argument equal to the active range's start node's parent
			// and second argument equal to the active range's start node's index."
			var newNode, newOffset;
			if (range.startContainer.nodeType == $_.Node.TEXT_NODE && range.startOffset == 0) {
				newNode = range.startContainer.parentNode;
				newOffset = getNodeIndex(range.startContainer);
				Aloha.getSelection().collapse(newNode, newOffset);
				range.setStart(newNode, newOffset);
				range.setEnd(newNode, newOffset);
			}

			// "If the active range's start node is a Text node and its start
			// offset is the length of its start node, call collapse() on the
			// context object's Selection, with first argument equal to the active
			// range's start node's parent and second argument equal to one plus
			// the active range's start node's index."
			if (range.startContainer.nodeType == $_.Node.TEXT_NODE && range.startOffset == getNodeLength(range.startContainer)) {
				newNode = range.startContainer.parentNode;
				newOffset = 1 + getNodeIndex(range.startContainer);
				Aloha.getSelection().collapse(newNode, newOffset);
				range.setStart(newNode, newOffset);
				range.setEnd(newNode, newOffset);
			}

			// "Let br be the result of calling createElement("br") on the context
			// object."
			var br = document.createElement("br");

			// "Call insertNode(br) on the active range."
			range.insertNode(br);

			// "Call collapse() on the context object's Selection, with br's parent
			// as the first argument and one plus br's index as the second
			// argument."
			Aloha.getSelection().collapse(br.parentNode, 1 + getNodeIndex(br));
			range.setStart(br.parentNode, 1 + getNodeIndex(br));
			range.setEnd(br.parentNode, 1 + getNodeIndex(br));

			// "If br is a collapsed line break, call createElement("br") on the
			// context object and let extra br be the result, then call
			// insertNode(extra br) on the active range."
			if (isCollapsedLineBreak(br)) {
				// TODO
				range.insertNode(createEndBreak());

				// Compensate for nonstandard implementations of insertNode
				Aloha.getSelection().collapse(br.parentNode, 1 + getNodeIndex(br));
				range.setStart(br.parentNode, 1 + getNodeIndex(br));
				range.setEnd(br.parentNode, 1 + getNodeIndex(br));
			}

			// IE7 is adding this styles: height: auto; min-height: 0px; max-height: none;
			// with that there is the ugly "IE-editable-outline"
			if (jQuery.browser.msie && jQuery.browser.version < 8) {
				br.parentNode.removeAttribute("style");
			}
		}
	};

	//@}
	///// The insertOrderedList command /////
	//@{
	commands.insertorderedlist = {
		// "Toggle lists with tag name "ol"."
		action: function (value, range) {
			toggleLists("ol", range);
		},
		// "True if the selection's list state is "mixed" or "mixed ol", false
		// otherwise."
		indeterm: function () {
			return (/^mixed( ol)?$/).test(getSelectionListState());
		},
		// "True if the selection's list state is "ol", false otherwise."
		state: function () {
			return getSelectionListState() == "ol";
		}
	};

	var listRelatedElements = {
		"LI": true,
		"DT": true,
		"DD": true
	};

	//@}
	///// The insertParagraph command /////
	//@{
	commands.insertparagraph = {
		action: function (value, range) {
			var i;

			// "Delete the contents of the active range."
			deleteContents(range);

			// clean lists in the editing host, this will remove any whitespace nodes around lists
			// because the following algorithm is not prepared to deal with them
			cleanLists(getEditingHostOf(range.startContainer), range);

			// "If the active range's start node is neither editable nor an editing
			// host, abort these steps."
			if (!isEditable(range.startContainer) && !isEditingHost(range.startContainer)) {
				return;
			}

			// "Let node and offset be the active range's start node and offset."
			var node = range.startContainer;
			var offset = range.startOffset;

			// "If node is a Text node, and offset is neither 0 nor the length of
			// node, call splitText(offset) on node."
			if (node.nodeType == $_.Node.TEXT_NODE && offset != 0 && offset != getNodeLength(node)) {
				node.splitText(offset);
			}

			// "If node is a Text node and offset is its length, set offset to one
			// plus the index of node, then set node to its parent."
			if (node.nodeType == $_.Node.TEXT_NODE && offset == getNodeLength(node)) {
				offset = 1 + getNodeIndex(node);
				node = node.parentNode;
			}

			// "If node is a Text or Comment node, set offset to the index of node,
			// then set node to its parent."
			if (node.nodeType == $_.Node.TEXT_NODE || node.nodeType == $_.Node.COMMENT_NODE) {
				offset = getNodeIndex(node);
				node = node.parentNode;
			}

			// "Call collapse(node, offset) on the context object's Selection."
			Aloha.getSelection().collapse(node, offset);
			range.setStart(node, offset);
			range.setEnd(node, offset);

			// "Let container equal node."
			var container = node;

			// "While container is not a single-line container, and container's
			// parent is editable and in the same editing host as node, set
			// container to its parent."
			while (!isSingleLineContainer(container) && isEditable(container.parentNode) && inSameEditingHost(node, container.parentNode)) {
				container = container.parentNode;
			}

			// "If container is not editable or not in the same editing host as
			// node or is not a single-line container:"
			if (!isEditable(container) || !inSameEditingHost(container, node) || !isSingleLineContainer(container)) {
				// "Let tag be the default single-line container name."
				var tag = defaultSingleLineContainerName;

				// "Block-extend the active range, and let new range be the
				// result."
				var newRange = blockExtend(range);

				// "Let node list be a list of nodes, initially empty."
				//
				// "Append to node list the first node in tree order that is
				// contained in new range and is an allowed child of "p", if any."
				var nodeList = getContainedNodes(newRange, function (node) {
					return isAllowedChild(node, "p");
				}).slice(0, 1);

				// "If node list is empty:"
				if (!nodeList.length) {
					// "If tag is not an allowed child of the active range's start
					// node, abort these steps."
					if (!isAllowedChild(tag, range.startContainer)) {
						return;
					}

					// "Set container to the result of calling createElement(tag)
					// on the context object."
					container = document.createElement(tag);

					// "Call insertNode(container) on the active range."
					range.insertNode(container);

					// "Call createElement("br") on the context object, and append
					// the result as the last child of container."
					// TODO not always
					container.appendChild(createEndBreak());

					// "Call collapse(container, 0) on the context object's
					// Selection."
					// TODO: remove selection from command
					Aloha.getSelection().collapse(container, 0);
					range.setStart(container, 0);
					range.setEnd(container, 0);

					// "Abort these steps."
					return;
				}

				// "While the nextSibling of the last member of node list is not
				// null and is an allowed child of "p", append it to node list."
				while (nodeList[nodeList.length - 1].nextSibling && isAllowedChild(nodeList[nodeList.length - 1].nextSibling, "p")) {
					nodeList.push(nodeList[nodeList.length - 1].nextSibling);
				}

				// "Wrap node list, with sibling criteria returning false and new
				// parent instructions returning the result of calling
				// createElement(tag) on the context object. Set container to the
				// result."
				container = wrap(
					nodeList,
					function () {
						return false;
					},
					function () {
						return document.createElement(tag);
					},
					range
				);
			}

			// If no container has been set yet, it is not possible to insert a paragraph at this position;
			// the following steps are skipped in order to prevent critical errors from occurring;
			if (!container) {
				return;
			}

			// "If container's local name is "address", "listing", or "pre":"
			var oldHeight, newHeight;
			if (container.tagName == "ADDRESS" || container.tagName == "LISTING" || container.tagName == "PRE") {
				// "Let br be the result of calling createElement("br") on the
				// context object."
				var br = document.createElement("br");

				// remember the old height
				oldHeight = container.offsetHeight;

				// "Call insertNode(br) on the active range."
				range.insertNode(br);

				// determine the new height
				newHeight = container.offsetHeight;

				// "Call collapse(node, offset + 1) on the context object's
				// Selection."
				Aloha.getSelection().collapse(node, offset + 1);
				range.setStart(node, offset + 1);
				range.setEnd(node, offset + 1);

				// "If br is the last descendant of container, let br be the result
				// of calling createElement("br") on the context object, then call
				// insertNode(br) on the active range." (Fix: only do this, if the container height did not change by inserting a single <br/>)
				//
				// Work around browser bugs: some browsers select the
				// newly-inserted node, not per spec.
				if (oldHeight == newHeight && !isDescendant(nextNode(br), container)) {
					// TODO check
					range.insertNode(createEndBreak());
					Aloha.getSelection().collapse(node, offset + 1);
					range.setEnd(node, offset + 1);
				}

				// "Abort these steps."
				return;
			}

			// "If container's local name is "li", "dt", or "dd"; and either it has
			// no children or it has a single child and that child is a br:"
			if (listRelatedElements[container.tagName] && (!container.hasChildNodes() || (container.childNodes.length == 1 && isNamedHtmlElement(container.firstChild, "br")))) {
				// "Split the parent of the one-node list consisting of container."
				splitParent([container], range);

				// "If container has no children, call createElement("br") on the
				// context object and append the result as the last child of
				// container."
				// only do this, if inserting the br does NOT modify the offset height of the container
				//			if (!container.hasChildNodes()) {
				//				var oldHeight = container.offsetHeight, endBr = createEndBreak();
				//				container.appendChild(endBr);
				//				if (container.offsetHeight !== oldHeight) {
				//					container.removeChild(endBr);
				//				}
				//			}

				// "If container is a dd or dt, and it is not an allowed child of
				// any of its ancestors in the same editing host, set the tag name
				// of container to the default single-line container name and let
				// container be the result."
				if (isHtmlElementInArray(container, ["dd", "dt"]) && $_(getAncestors(container)).every(function (ancestor) { return !inSameEditingHost(container, ancestor) || !isAllowedChild(container, ancestor); })) {
					container = setTagName(container, defaultSingleLineContainerName, range);
				}

				// "Fix disallowed ancestors of container."
				fixDisallowedAncestors(container, range);

				// fix invalid nested lists
				if (isNamedHtmlElement(container, 'li') && isNamedHtmlElement(container.nextSibling, "li") && isHtmlElementInArray(container.nextSibling.firstChild, ["ol", "ul"])) {
					// we found a li containing only a br followed by a li containing a list as first element: merge the two li's
					var listParent = container.nextSibling,
						length = container.nextSibling.childNodes.length;
					for (i = 0; i < length; i++) {
						// we always move the first child into the container
						container.appendChild(listParent.childNodes[0]);
					}
					listParent.parentNode.removeChild(listParent);
				}

				// "Abort these steps."
				return;
			}

			// "Let new line range be a new range whose start is the same as
			// the active range's, and whose end is (container, length of
			// container)."
			var newLineRange = Aloha.createRange();
			newLineRange.setStart(range.startContainer, range.startOffset);
			newLineRange.setEnd(container, getNodeLength(container));

			// "While new line range's start offset is zero and its start node is
			// not container, set its start to (parent of start node, index of
			// start node)."
			while (newLineRange.startOffset == 0 && newLineRange.startContainer != container) {
				newLineRange.setStart(newLineRange.startContainer.parentNode, getNodeIndex(newLineRange.startContainer));
			}

			// "While new line range's start offset is the length of its start node
			// and its start node is not container, set its start to (parent of
			// start node, 1 + index of start node)."
			while (newLineRange.startOffset == getNodeLength(newLineRange.startContainer) && newLineRange.startContainer != container) {
				newLineRange.setStart(newLineRange.startContainer.parentNode, 1 + getNodeIndex(newLineRange.startContainer));
			}

			// "Let end of line be true if new line range contains either nothing
			// or a single br, and false otherwise."
			var containedInNewLineRange = getContainedNodes(newLineRange);
			var endOfLine = !containedInNewLineRange.length || (containedInNewLineRange.length == 1 && isNamedHtmlElement(containedInNewLineRange[0], "br"));

			// "If the local name of container is "h1", "h2", "h3", "h4", "h5", or
			// "h6", and end of line is true, let new container name be the default
			// single-line container name."
			var newContainerName;
			if (/^H[1-6]$/.test(container.tagName) && endOfLine) {
				newContainerName = defaultSingleLineContainerName;

				// "Otherwise, if the local name of container is "dt" and end of line
				// is true, let new container name be "dd"."
			} else if (container.tagName == "DT" && endOfLine) {
				newContainerName = "dd";

				// "Otherwise, if the local name of container is "dd" and end of line
				// is true, let new container name be "dt"."
			} else if (container.tagName == "DD" && endOfLine) {
				newContainerName = "dt";

				// "Otherwise, let new container name be the local name of container."
			} else {
				newContainerName = container.tagName.toLowerCase();
			}

			// "Let new container be the result of calling createElement(new
			// container name) on the context object."
			var newContainer = document.createElement(newContainerName);

			// "Copy all non empty attributes of the container to new container."
			copyAttributes(container, newContainer);

			// "If new container has an id attribute, unset it."
			newContainer.removeAttribute("id");

			// "Insert new container into the parent of container immediately after
			// container."
			container.parentNode.insertBefore(newContainer, container.nextSibling);

			// "Let contained nodes be all nodes contained in new line range."
			var containedNodes = getAllContainedNodes(newLineRange);

			// "Let frag be the result of calling extractContents() on new line
			// range."
			var frag = newLineRange.extractContents();

			// "Unset the id attribute (if any) of each Element descendant of frag
			// that is not in contained nodes."
			var descendants = getDescendants(frag);
			for (i = 0; i < descendants.length; i++) {
				if (descendants[i].nodeType == $_.Node.ELEMENT_NODE && $_(containedNodes).indexOf(descendants[i]) == -1) {
					descendants[i].removeAttribute("id");
				}
			}

			var fragChildren = [],
				fragChild = frag.firstChild;
			if (fragChild) {
				do {
					if (!isWhitespaceNode(fragChild)) {
						fragChildren.push(fragChild);
					}
				} while (null != (fragChild = fragChild.nextSibling));
			}

			// if newContainer is a li and frag contains only a list, we add a br in the li (but only if the height would not change)
			if (isNamedHtmlElement(newContainer, 'li') && fragChildren.length && isHtmlElementInArray(fragChildren[0], ["ul", "ol"])) {
				oldHeight = newContainer.offsetHeight;
				var endBr = createEndBreak();
				newContainer.appendChild(endBr);
				newHeight = newContainer.offsetHeight;
				if (oldHeight !== newHeight) {
					newContainer.removeChild(endBr);
				}
			}

			// "Call appendChild(frag) on new container."
			newContainer.appendChild(frag);

			// "If container has no visible children, call createElement("br") on
			// the context object, and append the result as the last child of
			// container."
			ensureContainerEditable(container);

			// "If new container has no visible children, call createElement("br")
			// on the context object, and append the result as the last child of
			// new container."
			ensureContainerEditable(newContainer);

			// "Call collapse(new container, 0) on the context object's Selection."
			Aloha.getSelection().collapse(newContainer, 0);
			range.setStart(newContainer, 0);
			range.setEnd(newContainer, 0);
		}
	};

	//@}
	///// The insertText command /////
	//@{
	commands.inserttext = {
		action: function (value, range) {
			var i;

			// "Delete the contents of the active range, with strip wrappers
			// false."
			deleteContents(range, {
				stripWrappers: false
			});

			// "If the active range's start node is neither editable nor an editing
			// host, abort these steps."
			if (!isEditable(range.startContainer) && !isEditingHost(range.startContainer)) {
				return;
			}

			// "If value's length is greater than one:"
			if (value.length > 1) {
				// "For each element el in value, take the action for the
				// insertText command, with value equal to el."
				for (i = 0; i < value.length; i++) {
					commands.inserttext.action(value[i], range);
				}

				// "Abort these steps."
				return;
			}

			// "If value is the empty string, abort these steps."
			if (value == "") {
				return;
			}

			// "If value is a newline (U+00A0), take the action for the
			// insertParagraph command and abort these steps."
			if (value == "\n") {
				commands.insertparagraph.action('', range);
				return;
			}

			// "Let node and offset be the active range's start node and offset."
			var node = range.startContainer;
			var offset = range.startOffset;

			// "If node has a child whose index is offset − 1, and that child is a
			// Text node, set node to that child, then set offset to node's
			// length."
			if (0 <= offset - 1 && offset - 1 < node.childNodes.length && node.childNodes[offset - 1].nodeType == $_.Node.TEXT_NODE) {
				node = node.childNodes[offset - 1];
				offset = getNodeLength(node);
			}

			// "If node has a child whose index is offset, and that child is a Text
			// node, set node to that child, then set offset to zero."
			if (0 <= offset && offset < node.childNodes.length && node.childNodes[offset].nodeType == $_.Node.TEXT_NODE) {
				node = node.childNodes[offset];
				offset = 0;
			}

			// "If value is a space (U+0020), and either node is an Element whose
			// resolved value for "white-space" is neither "pre" nor "pre-wrap" or
			// node is not an Element but its parent is an Element whose resolved
			// value for "white-space" is neither "pre" nor "pre-wrap", set value
			// to a non-breaking space (U+00A0)."
			var refElement = node.nodeType == $_.Node.ELEMENT_NODE ? node : node.parentNode;
			if (value == " " && refElement.nodeType == $_.Node.ELEMENT_NODE && jQuery.inArray($_.getComputedStyle(refElement).whiteSpace, ["pre", "pre-wrap"]) == -1) {
				value = "\xa0";
			}

			// "Record current overrides, and let overrides be the result."
			var overrides = recordCurrentOverrides(range);

			// "If node is a Text node:"
			if (node.nodeType == $_.Node.TEXT_NODE) {
				// "Call insertData(offset, value) on node."
				node.insertData(offset, value);

				// "Call collapse(node, offset) on the context object's Selection."
				Aloha.getSelection().collapse(node, offset);
				range.setStart(node, offset);

				// "Call extend(node, offset + 1) on the context object's
				// Selection."
				Aloha.getSelection().extend(node, offset + 1);
				range.setEnd(node, offset + 1);

				// "Otherwise:"
			} else {
				// "If node has only one child, which is a collapsed line break,
				// remove its child from it."
				//
				// FIXME: IE incorrectly returns false here instead of true
				// sometimes?
				if (node.childNodes.length == 1 && isCollapsedLineBreak(node.firstChild)) {
					node.removeChild(node.firstChild);
				}

				// "Let text be the result of calling createTextNode(value) on the
				// context object."
				var text = document.createTextNode(value);

				// "Call insertNode(text) on the active range."
				range.insertNode(text);

				// "Call collapse(text, 0) on the context object's Selection."
				Aloha.getSelection().collapse(text, 0);
				range.setStart(text, 0);

				// "Call extend(text, 1) on the context object's Selection."
				Aloha.getSelection().extend(text, 1);
				range.setEnd(text, 1);
			}

			// "Restore states and values from overrides."
			restoreStatesAndValues(overrides, range);

			// "Canonicalize whitespace at the active range's start."
			canonicalizeWhitespace(range.startContainer, range.startOffset);

			// "Canonicalize whitespace at the active range's end."
			canonicalizeWhitespace(range.endContainer, range.endOffset);

			// "Call collapseToEnd() on the context object's Selection."
			Aloha.getSelection().collapseToEnd();
			range.collapse(false);
		}
	};

	//@}
	///// The insertUnorderedList command /////
	//@{
	commands.insertunorderedlist = {
		// "Toggle lists with tag name "ul"."
		action: function (value, range) {
			toggleLists("ul", range);
		},
		// "True if the selection's list state is "mixed" or "mixed ul", false
		// otherwise."
		indeterm: function () {
			return (/^mixed( ul)?$/).test(getSelectionListState());
		},
		// "True if the selection's list state is "ul", false otherwise."
		state: function () {
			return getSelectionListState() == "ul";
		}
	};

	//@}
	///// The justifyCenter command /////
	//@{
	commands.justifycenter = {
		// "Justify the selection with alignment "center"."
		action: function (value, range) {
			justifySelection("center", range);
		},
		indeterm: function () {
			// "Block-extend the active range. Return true if among visible
			// editable nodes that are contained in the result and have no
			// children, at least one has alignment value "center" and at least one
			// does not. Otherwise return false."
			var nodes = getAllContainedNodes(blockExtend(getActiveRange()), function (node) {
				return isEditable(node) && isVisible(node) && !node.hasChildNodes();
			});
			return $_(nodes).some(function (node) { return getAlignmentValue(node) == "center"; })
				&& $_(nodes).some(function (node) { return getAlignmentValue(node) != "center"; });
		},
		state: function () {
			// "Block-extend the active range. Return true if there is at least one
			// visible editable node that is contained in the result and has no
			// children, and all such nodes have alignment value "center".
			// Otherwise return false."
			var nodes = getAllContainedNodes(blockExtend(getActiveRange()), function (node) {
				return isEditable(node) && isVisible(node) && !node.hasChildNodes();
			});
			return nodes.length && $_(nodes).every(function (node) {
				return getAlignmentValue(node) == "center";
			});
		},
		value: function () {
			// "Block-extend the active range, and return the alignment value of
			// the first visible editable node that is contained in the result and
			// has no children. If there is no such node, return "left"."
			var nodes = getAllContainedNodes(blockExtend(getActiveRange()), function (node) {
				return isEditable(node) && isVisible(node) && !node.hasChildNodes();
			});
			if (nodes.length) {
				return getAlignmentValue(nodes[0]);
			}
			return "left";
		}
	};

	//@}
	///// The justifyFull command /////
	//@{
	commands.justifyfull = {
		// "Justify the selection with alignment "justify"."
		action: function (value, range) {
			justifySelection("justify", range);
		},
		indeterm: function () {
			// "Block-extend the active range. Return true if among visible
			// editable nodes that are contained in the result and have no
			// children, at least one has alignment value "justify" and at least
			// one does not. Otherwise return false."
			var nodes = getAllContainedNodes(blockExtend(getActiveRange()), function (node) {
				return isEditable(node) && isVisible(node) && !node.hasChildNodes();
			});
			return $_(nodes).some(function (node) { return getAlignmentValue(node) == "justify"; })
				&& $_(nodes).some(function (node) { return getAlignmentValue(node) != "justify"; });
		},
		state: function () {
			// "Block-extend the active range. Return true if there is at least one
			// visible editable node that is contained in the result and has no
			// children, and all such nodes have alignment value "justify".
			// Otherwise return false."
			var nodes = getAllContainedNodes(blockExtend(getActiveRange()), function (node) {
				return isEditable(node) && isVisible(node) && !node.hasChildNodes();
			});
			return nodes.length && $_(nodes).every(function (node) {
				return getAlignmentValue(node) == "justify";
			});
		},
		value: function () {
			// "Block-extend the active range, and return the alignment value of
			// the first visible editable node that is contained in the result and
			// has no children. If there is no such node, return "left"."
			var nodes = getAllContainedNodes(blockExtend(getActiveRange()), function (node) {
				return isEditable(node) && isVisible(node) && !node.hasChildNodes();
			});
			if (nodes.length) {
				return getAlignmentValue(nodes[0]);
			}
			return "left";
		}
	};

	//@}
	///// The justifyLeft command /////
	//@{
	commands.justifyleft = {
		// "Justify the selection with alignment "left"."
		action: function (value, range) {
			justifySelection("left", range);
		},
		indeterm: function () {
			// "Block-extend the active range. Return true if among visible
			// editable nodes that are contained in the result and have no
			// children, at least one has alignment value "left" and at least one
			// does not. Otherwise return false."
			var nodes = getAllContainedNodes(blockExtend(getActiveRange()), function (node) {
				return isEditable(node) && isVisible(node) && !node.hasChildNodes();
			});
			return $_(nodes).some(function (node) { return getAlignmentValue(node) == "left"; })
				&& $_(nodes).some(function (node) { return getAlignmentValue(node) != "left"; });
		},
		state: function () {
			// "Block-extend the active range. Return true if there is at least one
			// visible editable node that is contained in the result and has no
			// children, and all such nodes have alignment value "left".  Otherwise
			// return false."
			var nodes = getAllContainedNodes(blockExtend(getActiveRange()), function (node) {
				return isEditable(node) && isVisible(node) && !node.hasChildNodes();
			});
			return nodes.length && $_(nodes).every(function (node) {
				return getAlignmentValue(node) == "left";
			});
		},
		value: function () {
			// "Block-extend the active range, and return the alignment value of
			// the first visible editable node that is contained in the result and
			// has no children. If there is no such node, return "left"."
			var nodes = getAllContainedNodes(blockExtend(getActiveRange()), function (node) {
				return isEditable(node) && isVisible(node) && !node.hasChildNodes();
			});
			if (nodes.length) {
				return getAlignmentValue(nodes[0]);
			}
			return "left";
		}
	};

	//@}
	///// The justifyRight command /////
	//@{
	commands.justifyright = {
		// "Justify the selection with alignment "right"."
		action: function (value, range) {
			justifySelection("right", range);
		},
		indeterm: function () {
			// "Block-extend the active range. Return true if among visible
			// editable nodes that are contained in the result and have no
			// children, at least one has alignment value "right" and at least one
			// does not. Otherwise return false."
			var nodes = getAllContainedNodes(blockExtend(getActiveRange()), function (node) {
				return isEditable(node) && isVisible(node) && !node.hasChildNodes();
			});
			return $_(nodes).some(function (node) { return getAlignmentValue(node) == "right"; })
				&& $_(nodes).some(function (node) { return getAlignmentValue(node) != "right"; });
		},
		state: function () {
			// "Block-extend the active range. Return true if there is at least one
			// visible editable node that is contained in the result and has no
			// children, and all such nodes have alignment value "right".
			// Otherwise return false."
			var nodes = getAllContainedNodes(blockExtend(getActiveRange()), function (node) {
				return isEditable(node) && isVisible(node) && !node.hasChildNodes();
			});
			return nodes.length && $_(nodes).every(function (node) {
				return getAlignmentValue(node) == "right";
			});
		},
		value: function () {
			// "Block-extend the active range, and return the alignment value of
			// the first visible editable node that is contained in the result and
			// has no children. If there is no such node, return "left"."
			var nodes = getAllContainedNodes(blockExtend(getActiveRange()), function (node) {
				return isEditable(node) && isVisible(node) && !node.hasChildNodes();
			});
			if (nodes.length) {
				return getAlignmentValue(nodes[0]);
			}
			return "left";
		}
	};

	//@}
	///// The outdent command /////
	//@{
	commands.outdent = {
		action: function () {
			// "Let items be a list of all lis that are ancestor containers of the
			// range's start and/or end node."
			//
			// It's annoying to get this in tree order using functional stuff
			// without doing getDescendants(document), which is slow, so I do it
			// imperatively.
			var items = [];
			(function () {
				var ancestorContainer;
				for (ancestorContainer = getActiveRange().endContainer;
					     ancestorContainer != getActiveRange().commonAncestorContainer;
					     ancestorContainer = ancestorContainer.parentNode) {
					if (isNamedHtmlElement(ancestorContainer, "li")) {
						items.unshift(ancestorContainer);
					}
				}
				for (ancestorContainer = getActiveRange().startContainer;
					     ancestorContainer;
					     ancestorContainer = ancestorContainer.parentNode) {
					if (isNamedHtmlElement(ancestorContainer, "li")) {
						items.unshift(ancestorContainer);
					}
				}
			}());

			// "For each item in items, normalize sublists of item."
			$_(items).forEach(function (thisArg) {
				normalizeSublists(thisArg, getActiveRange());
			});

			// "Block-extend the active range, and let new range be the result."
			var newRange = blockExtend(getActiveRange());

			// "Let node list be a list of nodes, initially empty."
			//
			// "For each node node contained in new range, append node to node list
			// if the last member of node list (if any) is not an ancestor of node;
			// node is editable; and either node has no editable descendants, or is
			// an ol or ul, or is an li whose parent is an ol or ul."
			var nodeList = getContainedNodes(newRange, function (node) {
				return isEditable(node) && (!$_(getDescendants(node)).some(isEditable) || isHtmlElementInArray(node, ["ol", "ul"]) || (isNamedHtmlElement(node, 'li') && isHtmlElementInArray(node.parentNode, ["ol", "ul"])));
			});

			// "While node list is not empty:"
			while (nodeList.length) {
				// "While the first member of node list is an ol or ul or is not
				// the child of an ol or ul, outdent it and remove it from node
				// list."
				while (nodeList.length && (isHtmlElementInArray(nodeList[0], ["OL", "UL"]) || !isHtmlElementInArray(nodeList[0].parentNode, ["OL", "UL"]))) {
					outdentNode(nodeList.shift(), newRange);
				}

				// "If node list is empty, break from these substeps."
				if (!nodeList.length) {
					break;
				}

				// "Let sublist be a list of nodes, initially empty."
				var sublist = [];

				// "Remove the first member of node list and append it to sublist."
				sublist.push(nodeList.shift());

				// "While the first member of node list is the nextSibling of the
				// last member of sublist, and the first member of node list is not
				// an ol or ul, remove the first member of node list and append it
				// to sublist."
				while (nodeList.length && nodeList[0] == sublist[sublist.length - 1].nextSibling && !isHtmlElementInArray(nodeList[0], ["OL", "UL"])) {
					sublist.push(nodeList.shift());
				}

				// "Record the values of sublist, and let values be the result."
				var values = recordValues(sublist);

				// "Split the parent of sublist, with new parent null."
				splitParent(sublist, newRange);

				// "Fix disallowed ancestors of each member of sublist."
				$_(sublist).forEach(fixDisallowedAncestors);

				// "Restore the values from values."
				restoreValues(values, newRange);
			}
		}
	};

	//@}

	//////////////////////////////////
	///// Miscellaneous commands /////
	//////////////////////////////////

	///// The selectAll command /////
	//@{
	commands.selectall = {
		// Note, this ignores the whole globalRange/getActiveRange() thing and
		// works with actual selections.  Not suitable for autoimplementation.html.
		action: function () {
			// "Let target be the body element of the context object."
			var target = document.body;

			// "If target is null, let target be the context object's
			// documentElement."
			if (!target) {
				target = document.documentElement;
			}

			// "If target is null, call getSelection() on the context object, and
			// call removeAllRanges() on the result."
			if (!target) {
				Aloha.getSelection().removeAllRanges();

				// "Otherwise, call getSelection() on the context object, and call
				// selectAllChildren(target) on the result."
			} else {
				Aloha.getSelection().selectAllChildren(target);
			}
		}
	};

	//@}
	///// The styleWithCSS command /////
	//@{
	commands.stylewithcss = {
		action: function (value) {
			// "If value is an ASCII case-insensitive match for the string
			// "false", set the CSS styling flag to false. Otherwise, set the
			// CSS styling flag to true."
			cssStylingFlag = String(value).toLowerCase() != "false";
		},
		state: function () {
			return cssStylingFlag;
		}
	};

	//@}
	///// The useCSS command /////
	//@{
	commands.usecss = {
		action: function (value) {
			// "If value is an ASCII case-insensitive match for the string "false",
			// set the CSS styling flag to true. Otherwise, set the CSS styling
			// flag to false."
			cssStylingFlag = String(value).toLowerCase() == "false";
		}
	};
	//@}

	// Some final setup
	//@{
	(function () {
		// Opera 11.50 doesn't implement Object.keys, so I have to make an explicit
		// temporary, which means I need an extra closure to not leak the temporaries
		// into the global namespace.  >:(
		var commandNames = [];
		var command;
		for (command in commands) {
			if (commands.hasOwnProperty(command)) {
				commandNames.push(command);
			}
		}
		$_(commandNames).forEach(function (command) {
			// "If a command does not have a relevant CSS property specified, it
			// defaults to null."
			if (null == commands[command].relevantCssProperty) {
				commands[command].relevantCssProperty = null;
			}

			// "If a command has inline command activated values defined but
			// nothing else defines when it is indeterminate, it is indeterminate
			// if among editable Text nodes effectively contained in the active
			// range, there is at least one whose effective command value is one of
			// the given values and at least one whose effective command value is
			// not one of the given values."
			if (null != commands[command].inlineCommandActivatedValues && null == commands[command].indeterm) {
				commands[command].indeterm = function (range) {
					var values = $_(getAllEffectivelyContainedNodes(range, function (node) { return isEditable(node) && node.nodeType == $_.Node.TEXT_NODE; }))
						.map(function (node) { return getEffectiveCommandValue(node, command); });

					var matchingValues = $_(values).filter(function (value) {
						return $_(commands[command].inlineCommandActivatedValues).indexOf(value) != -1;
					});

					return matchingValues.length >= 1 && values.length - matchingValues.length >= 1;
				};
			}

			// "If a command has inline command activated values defined, its state
			// is true if either no editable Text node is effectively contained in
			// the active range, and the active range's start node's effective
			// command value is one of the given values; or if there is at least
			// one editable Text node effectively contained in the active range,
			// and all of them have an effective command value equal to one of the
			// given values."
			if (null != commands[command].inlineCommandActivatedValues) {
				commands[command].state = function (range) {
					var nodes = getAllEffectivelyContainedNodes(range, function (node) {
						return isEditable(node) && node.nodeType == $_.Node.TEXT_NODE;
					});

					if (nodes.length == 0) {
						return $_(commands[command].inlineCommandActivatedValues).indexOf(getEffectiveCommandValue(range.startContainer, command)) != -1;
					}
					return $_(nodes).every(function (node) {
						return $_(commands[command].inlineCommandActivatedValues).indexOf(getEffectiveCommandValue(node, command)) != -1;
					});
				};
			}

			// "If a command is a standard inline value command, it is
			// indeterminate if among editable Text nodes that are effectively
			// contained in the active range, there are two that have distinct
			// effective command values. Its value is the effective command value
			// of the first editable Text node that is effectively contained in the
			// active range, or if there is no such node, the effective command
			// value of the active range's start node."
			if (null != commands[command].standardInlineValueCommand) {
				commands[command].indeterm = function () {
					var values = $_(getAllEffectivelyContainedNodes(getActiveRange())).filter(function (node) { return isEditable(node) && node.nodeType == $_.Node.TEXT_NODE; }, true)
						.map(function (node) { return getEffectiveCommandValue(node, command); });
					var i;
					for (i = 1; i < values.length; i++) {
						if (values[i] != values[i - 1]) {
							return true;
						}
					}
					return false;
				};

				commands[command].value = function (range) {
					var refNode = getAllEffectivelyContainedNodes(range, function (node) {
						return isEditable(node) && node.nodeType == $_.Node.TEXT_NODE;
					})[0];

					if (typeof refNode == "undefined") {
						refNode = range.startContainer;
					}

					return getEffectiveCommandValue(refNode, command);
				};
			}
		});
	}());
	//@}
	return {
		commands: commands,
		execCommand: myExecCommand,
		queryCommandIndeterm: myQueryCommandIndeterm,
		queryCommandState: myQueryCommandState,
		queryCommandValue: myQueryCommandValue,
		queryCommandEnabled: myQueryCommandEnabled,
		queryCommandSupported: myQueryCommandSupported,
		copyAttributes: copyAttributes,
		createEndBreak: createEndBreak,
		isEndBreak: isEndBreak,
		ensureContainerEditable: ensureContainerEditable,
		isEditingHost: isEditingHost,
		isEditable: isEditable,
		getStateOverride: getStateOverride,
		setStateOverride: setStateOverride,
		resetOverrides: resetOverrides,
		unsetStateOverride: unsetStateOverride
	};
}); // end define
// vim: foldmarker=@{,@} foldmethod=marker<|MERGE_RESOLUTION|>--- conflicted
+++ resolved
@@ -1,8 +1,4 @@
-<<<<<<< HEAD
-define(['aloha/core', 'aloha/ecma5shims', 'util/maps', 'util/dom2', 'jquery'], function (Aloha, $_, Maps, Dom, jQuery) {
-=======
-define(['aloha/core', 'aloha/ecma5shims', 'util/maps', 'util/html', 'jquery'], function (Aloha, $_, Maps, Html, jQuery) {
->>>>>>> bcef4f42
+define(['aloha/core', 'aloha/ecma5shims', 'util/maps', 'util/dom2', 'util/html', 'jquery'], function (Aloha, $_, Maps, Dom, Html, jQuery) {
 	"use strict";
 
 	function hasAttribute(obj, attr) {

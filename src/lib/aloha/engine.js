--- conflicted
+++ resolved
@@ -1423,20 +1423,6 @@
  * @param {dom} newElement The new DOM element which will get the attributes of the source DOM element
  * @return void
  */
-<<<<<<< HEAD
-function copyAttributes( element,  newElement ) {
-	var attrs = element.attributes;
-	for ( var i = 0; i < attrs.length; i++ ) {
-		var attr = attrs[i];
-		// attr.specified is an IE specific check to exclude attributes that were never really set.
-		if (typeof attr.specified == "undefined" || attr.specified) {
-			if ( typeof newElement.setAttributeNS === 'function' ) {
-				newElement.setAttributeNS( attr.namespaceURI, attr.name, attr.value );
-			} else {
-				// fixes https://github.com/alohaeditor/Aloha-Editor/issues/515 
-				newElement.setAttribute( attr.name, attr.value );
-			}
-=======
 function copyAttributes( element, newElement ) {
 
 	// This is an IE7 workaround. We identified three places that were connected 
@@ -1452,13 +1438,17 @@
 		jQuery(element).removeAttr(jQuery.expando);
 	}
 
-	for ( var i = 0; i < element.attributes.length; i++ ) {
-		if ( typeof newElement.setAttributeNS === 'function' ) {
-			newElement.setAttributeNS( element.attributes[i].namespaceURI, element.attributes[i].name, element.attributes[i].value );
-		} else if ( element.attributes[i].specified ) {
-			// fixes https://github.com/alohaeditor/Aloha-Editor/issues/515 
-			newElement.setAttribute( element.attributes[i].name, element.attributes[i].value );
->>>>>>> fb79ade7
+	var attrs = element.attributes;
+	for ( var i = 0; i < attrs.length; i++ ) {
+		var attr = attrs[i];
+		// attr.specified is an IE specific check to exclude attributes that were never really set.
+		if (typeof attr.specified == "undefined" || attr.specified) {
+			if ( typeof newElement.setAttributeNS === 'function' ) {
+				newElement.setAttributeNS( attr.namespaceURI, attr.name, attr.value );
+			} else {
+				// fixes https://github.com/alohaeditor/Aloha-Editor/issues/515 
+				newElement.setAttribute( attr.name, attr.value );
+			}
 		}
 	}
 }

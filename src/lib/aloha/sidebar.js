/*!
* This file is part of Aloha Editor Project http://aloha-editor.org
* Copyright (c) 2010-2011 Gentics Software GmbH, aloha@gentics.com
* Contributors http://aloha-editor.org/contribution.php 
* Licensed unter the terms of http://www.aloha-editor.org/license.html
*//*
* Aloha Editor is free software: you can redistribute it and/or modify
* it under the terms of the GNU Affero General Public License as published by
* the Free Software Foundation, either version 3 of the License, or
* (at your option) any later version.*
*
* Aloha Editor is distributed in the hope that it will be useful,
* but WITHOUT ANY WARRANTY; without even the implied warranty of
* MERCHANTABILITY or FITNESS FOR A PARTICULAR PURPOSE. See the
* GNU Affero General Public License for more details.
*
* You should have received a copy of the GNU Affero General Public License
* along with this program. If not, see <http://www.gnu.org/licenses/>.
*/

// ----------------------------------------------------------------------------
//
// Please look at http://www.aloha-editor.org/wiki/Sidebar for more information
// Please remember to document your contributions there.
//
// ----------------------------------------------------------------------------

define([

	'aloha/jquery',
	'aloha/plugin' // For when we plugify sidebar

], function SidebarClosure ($, Plugin) {
	
	'use strict';
	
	var
		Aloha = window.Aloha,
		undefined = void 0;
	
	// ------------------------------------------------------------------------
	// Local (helper) variables
	// ------------------------------------------------------------------------
	
	// Pseudo-namespace prefix for Sidebar elements
	// Rational:
	// We use a prefix instead of an enclosing class or id because we need to
	// be paranoid of unintended style inheritance in an environment like the
	// one in which Aloha-Editor operates in, with its numerous custom plugins.
	// eg: .inner or .btn can be used in several plugins, with eaching adding
	// to the class styles properties that we don't want.
	var ns = 'aloha-sidebar',
		uid  = +(new Date),
		// namespaced classnames
		nsClasses = {
			bar           : nsClass('bar'),
			'config-btn'  : nsClass('config-btn'),
			handle        : nsClass('handle'),
			'handle-icon' : nsClass('handle-icon'),
			inner         : nsClass('inner'),
			'panel-content'
			              : nsClass('panel-content'),
			'panel-content-inner'
			              : nsClass('panel-content-inner'),
			'panel-content-inner-text'
			              : nsClass('panel-content-inner-text'),
			panels        : nsClass('panels'),
			'panel-title' : nsClass('panel-title'),
			'panel-title-arrow'
			              : nsClass('panel-title-arrow'),
			'panel-title-text'
			              : nsClass('panel-title-text')
		};
	
	// ------------------------------------------------------------------------
	// Extend jQuery easing animations... for now
	// ------------------------------------------------------------------------
	$.extend($.easing, {
		easeOutExpo: function (x, t, b, c, d) {
			return (t==d) ? b+c : c * (-Math.pow(2, -10 * t/d) + 1) + b;
		},
		easeOutElastic: function (x, t, b, c, d) {
			var s=1.70158;var p=0;var a=c;
			if (t==0) return b;  if ((t/=d)==1) return b+c;  if (!p) p=d*.3;
			if (a < Math.abs(c)) { a=c; var s=p/4; }
			else var s = p/(2*Math.PI) * Math.asin (c/a);
			return a*Math.pow(2,-10*t) * Math.sin( (t*d-s)*(2*Math.PI)/p ) + c + b;
		}
	});
	
	// ------------------------------------------------------------------------
	// Local (helper) functions
	// ------------------------------------------------------------------------
	
	// TODO: This suffices for now. But we are to consider a more robust
	//		 templating engine.
	function supplant (str, obj) {
		return str.replace(/\{([a-z0-9\-\_]+)\}/ig, function (str, p1, offset, s) {
			var replacement = obj[p1] || str;
			return (typeof replacement === 'function')
						? replacement()
						: replacement;
		});
	};
	
	// It is prefered that we render strings through this function rather than
	// going directly to String.prototype.supplant
	function renderTemplate (str) {
		return (typeof str === 'string')
					? supplant(str, nsClasses)
					: str;
	};
	
	// Creates a selector string with this component's namepsace prefixed the each classname
	function nsSel () {
		var strBldr = [], prx = ns;
		$.each(arguments, function () { strBldr.push('.' + (this == '' ? prx : prx + '-' + this)); });
		return $.trim(strBldr.join(' '));
	};
	
	// Creates string with this component's namepsace prefixed the each classname
	function nsClass () {
		var strBldr = [], prx = ns;
		$.each(arguments, function () { strBldr.push(this == '' ? prx : prx + '-' + this); });
		return $.trim(strBldr.join(' '));
	};
	
	// ------------------------------------------------------------------------
	// Sidebar constructor
	// Only instance properties are to be defined here
	// ------------------------------------------------------------------------
	var Sidebar = function Sidebar (opts) {
		this.id = nsClass(++uid);
		this.panels = {};
		this.container = $(renderTemplate('				\
			<div class="{bar}">							\
				<div class="{handle}">					\
					<span class="{handle-icon}"></span>	\
				</div>									\
				<div class="{inner}">		 			\
					<ul class="{panels}"></ul>			\
				</div>									\
			</div>										\
		'));
		// defaults
		this.width = 300;
		this.opened = false;
		this.isOpen = false;
		
		this.init(opts);
	};
	
	// ------------------------------------------------------------------------
	// Sidebar prototype
	// All properties to be shared across Sidebar instances can be placed in
	// the prototype object
	// ------------------------------------------------------------------------
	$.extend(Sidebar.prototype, {
		
		fx: true,
		
		// Build as much of the sidebar as we can before appending it to DOM to
		// minimize reflow.
		init: function (opts) {
			var that = this,
				body = $('body'),
				bar	 = this.container,
				panels;
			
			// Pluck panels list from opts
			if (typeof opts == 'object') {
				panels = opts.panels;
				delete opts.panels;
			}
			
			// Copy any implements, and overrides in opts to this Sidebar instance
			$.extend(this, opts);
			
			if (typeof panels == 'object') {
				$.each(panels, function () {
					that.addPanel(this, true);
				});
			}
			
			if (this.position == 'right') {
				bar.addClass(nsClass('right'));
			}
			
			// Place the bar into the DOM
			bar.css('opacity', 0)
			   .appendTo(body)
			   .click(function () {that.barClicked.apply(that, arguments);})
			   .find(nsSel('panels')).width(this.width);
			
			this.width = bar.width();

			$(window).resize(function () {
				that.updateHeight();
			});
			
			this.updateHeight();
			this.roundCorners();
			this.initToggler();
			
			this.container.css(this.position == 'right' ? 'marginRight' : 'marginLeft', -this.width);
			
			if (this.opened) {
				this.open(0);
			}

			this.bindToAlohaEvents();
			
			$(window).resize(function () {
				that.correctHeight();
			});
			
			this.correctHeight();
		},
		
		// Fade in nice and slow
		show: function () {
			this.container
				.css('display', 'block')
				.animate({opacity: 1}, 1000);
			
			return this;
		},
		
		// Fade out
		hide: function () {
			this.container
				.animate({opacity: 0}, 1000, function () {
					$(this).css('display', 'block')
				});
			
			return this;
		},
		
<<<<<<< HEAD
		/**
		 * Attaches a listener to aloha-select-changed in order to detect which
		 * panels should be activated
		 */
		bindToAlohaEvents: function () {
=======
		checkActivePanels: function(rangeObject) {
>>>>>>> 318fe02c
			var that = this;
			
			var panels = that.panels,
					effective = [],
					i = 0,
					obj;
<<<<<<< HEAD
				
				for (; i < rangeObject.markupEffectiveAtStart.length; ++i) {
=======
			if (typeof rangeObject != 'undefined' && typeof rangeObject.markupEffectiveAtStart != 'undefined') {
				for (; i < rangeObject.markupEffectiveAtStart.length; i++) {
>>>>>>> 318fe02c
					obj = $(rangeObject.markupEffectiveAtStart[i]);
					effective.push(obj);
				}
			}
			
			$.each(panels, function () {
				that.showActivePanel(this, effective);
			});
		
			that.correctHeight();
		},
		
		subscribeToEvents: function () {
			var that = this;
			
			Aloha.bind('aloha-selection-changed', function(event, rangeObject) {
				that.checkActivePanels(rangeObject);
			});
			Aloha.bind("aloha-editable-deactivated", function(event, params) { 
				that.checkActivePanels(); 
			});
		},
		
		/**
		 * Will toggle whether or not the rotation arrow effect should animate
		 *
		 * @param {Boolean} enable - (optional)
		 */
		toggleEffects: function (enable) {
			this.fx = (enable == undefined)
						? !this.fx
						:(enable === true);
		},
		
		// Perfoms an algorithm to dynamically fix appropriate heights for panels
		// TODO: Improve this when you have time
		correctHeight: function () {
			var height = this.container.find(nsSel('inner')).height() - (15 * 2),
				panels = [];
			
			$.each(this.panels, function () {
				if (this.isActive) {
					panels.push(this);
				}
			});
			
			if (panels.length == 0) {
				return;
			}
			
			var remainingHeight = height - ((panels[0].title.outerHeight() + 10) * panels.length),
				panel,
				targetHeight,
				panelInner,
				panelText,
				undone,
				toadd = 0;
			
			while (panels.length > 0 && remainingHeight > 0) {
				var j = panels.length - 1;
				
				remainingHeight += toadd;
				
				toadd = 0;
				undone = [];
				
				for (; j >= 0; j--) {
					panel = panels[j];
					panelInner = panel.content.find(nsSel('panel-content-inner'));
					
					targetHeight = Math.min(
						panelInner.height('auto').height(),
						Math.floor(remainingHeight / (j + 1))
					);
					
					panelInner.height(targetHeight);
					
					remainingHeight -= targetHeight;
					
					panelText = panelInner.find(nsSel('panel-content-inner-text'));
					
					if (panelText.height() > targetHeight) {
						undone.push(panel);
						toadd += targetHeight;
						panelInner.css({
							'overflow-x': 'hidden',
							'overflow-y': 'scroll'
						});
					} else {
						panelInner.css('overflow-y', 'hidden');
					}
					
					if (panel.expanded) {
						panel.expand();
					}
				}
				
				panels = undone;
			}
		},
		
		showActivePanel: function (panel, effectiveElems) {
			var i = 0,
				j = effectiveElems.length,
				count = 0,
				li = panel.content.parent('li'),
				activeOn = panel.activeOn,
				effective = $();
			
			for (; i < j; i++) {
				if (activeOn(effectiveElems[i])) {
					count++;
					$.merge(effective, effectiveElems[i]);
				}
			}
			
			if (count > 0) { 
				panel.activate(effective);
			} else {
				panel.deactivate();
			}
			
			this.roundCorners();
		},
		
		initToggler: function () {
			var that = this,
				bar = this.container,
				icon = bar.find(nsSel('handle-icon')),
				toggledClass = nsClass('toggled'),
				bounceTimer,
				isRight = (this.position == 'right');
			
			if (this.opened) {
				this.rotateArrow(isRight ? 0 : 180, 0);
			}
			
			bar.find(nsSel('handle'))
				.click(function () {
					if (bounceTimer) {
						clearInterval(bounceTimer);
					}
					
					icon.stop().css('marginLeft', 4);
					
					if (that.isOpen) {
						$(this).removeClass(toggledClass);
						that.close();
						that.isOpen = false;
					} else {
						$(this).addClass(toggledClass);
						that.open();
						that.isOpen = true;
					}
				}).hover(
					function () {
						var flag = that.isOpen ? -1 : 1;
						
						if (bounceTimer) {
							clearInterval(bounceTimer);
						}
						
						icon.stop();
						
						$(this).stop().animate(
							isRight ? {marginLeft: '-=' + (flag * 5)} : {marginRight: '-=' + (flag * 5)},
							200
						);
						
						bounceTimer = setInterval(function () {
							flag *= -1;
							icon.animate(
								isRight ? {left: '-=' + (flag * 4)} : {right: '-=' + (flag * 4)},
								300
							);
						}, 300);
					},
					
					function () {
						if (bounceTimer) {
							clearInterval(bounceTimer);
						}
						
						icon.stop().css(isRight ? 'left' : 'right', 5);
						
						$(this).stop().animate(
							isRight ? {marginLeft: 0} : {marginRight: 0},
							600, 'easeOutElastic'
						);
					}
				);
		},
		
		roundCorners: function () {
			var bar = this.container,
				lis = bar.find(nsSel('panels>li:not(', 'deactivated)')),
				topClass = nsClass('panel-top'),
				bottomClass = nsClass('panel-bottom');
			
			bar.find(nsSel('panel-top,', 'panel-bottom'))
			   .removeClass(topClass)
			   .removeClass(bottomClass);
			
			lis.first().find(nsSel('panel-title')).addClass(topClass);
			lis.last().find(nsSel('panel-content')).addClass(bottomClass);
		},
		
		updateHeight: function () {
			var h = $(window).height();
			this.container.height(h).find(nsSel('inner')).height(h);
		},
		
		// Delegate all sidebar onclick events to the container. 
		// Then use handleBarclick method until we bubble up to the first
		// significant thing that we can to interact with, and we do so
		barClicked: function (ev) {
			this.handleBarclick($(ev.target));
		},
		
		handleBarclick: function (el) {
			if (el.hasClass(nsClass('panel-title'))) {
				this.togglePanel(el);
			} else if (el.hasClass(nsClass('panel-content'))) {
				// Aloha.log('Content clicked');
			} else if (el.hasClass(nsClass('handle'))) {
				// Aloha.log('Handle clicked');
			} else if (el.hasClass(nsClass('bar'))) {
				// Aloha.log('Sidebar clicked');
			} else {
				this.handleBarclick(el.parent());
			}
		},
		
		getPanelById: function (id) {
			return this.panels[id];
		},
		
		getPanelByElement: function (el) {
			var li = (el[0].tagName == 'LI') ? el : el.parent('li');
			return this.getPanelById(li[0].id);
		},
		
		togglePanel: function (el) {
			this.getPanelByElement(el).toggle();
		},
		
		rotateArrow: function (angle, duration) {
			var arr = this.container.find(nsSel('handle-icon'));
			arr.animate({angle: angle}, {
					duration: (typeof duration == 'number' || typeof duration == 'string') ? duration : 500,
					easing: 'easeOutExpo',
					step: function (val, fx) {
						var ieAngle = angle / 90;
						arr.css({
							'-webkit-transform'	: 'rotate(' + val + 'deg)',
							'-moz-transform'	: 'rotate(' + val + 'deg)',
							'-ms-transform'		: 'rotate(' + val + 'deg)',
							filter				: 'progid:DXImageTransform.Microsoft.BasicImage(rotation=' + ieAngle + ')'
						});
					}
				});
		},
		
		open: function (duration, callback) {
			if (this.isOpen) {
				return this;
			}
			
			var isRight = (this.position == 'right'),
				anim = isRight ? {marginRight: 0} : {marginLeft: 0};
			
			this.rotateArrow(isRight ? 0 : 180, 0);
			
			this.container.animate(
				anim,
				(typeof duration === 'number' || typeof duration === 'string')
					? duration : 500,
				'easeOutExpo'
			);
			
			$('body').animate(
			isRight ? {marginRight: '+=' + this.width} : {marginLeft: '+=' + this.width},
			500, 'easeOutExpo');
			
			this.isOpen = true;

			$('body').trigger(nsClass('opened'), this);
			
			return this;
		},
		
		close: function (duration, callback) {
			if (!this.isOpen) {
				return this;
			}

			var isRight = (this.position == 'right'),
				anim = isRight ? {marginRight: -this.width} : {marginLeft: -this.width};
			
			this.rotateArrow(isRight ? 180 : 0, 0);
			
			this.container.animate(
				anim,
				(typeof duration === 'number' || typeof duration === 'string')
					? duration : 500,
				'easeOutExpo'
			);
			
			$('body').animate(
			isRight ? {marginRight: '-=' + this.width} : {marginLeft: '-=' + this.width},
			500, 'easeOutExpo');

			this.isOpen = false;

			return this;
		},
		
		activatePanel: function (panel, element) {
			if (typeof panel === 'string') {
				panel = this.getPanelById(panel);
			}
			
			if (panel){
				panel.activate(element);
			}
			
			this.roundCorners();
			
			return this;
		},
		
		expandPanel: function (panel, callback) {
			if (typeof panel === 'string') {
				panel = this.getPanelById(panel);
			}
			
			if (panel){
				panel.expand(callback);
			}
			
			return this;
		},
		
		collapsePanel: function (panel, callback) {
			if (typeof panel == 'string') {
				panel = this.getPanelById(panel);
			}
			
			if (panel){
				panel.collapse(callback);
			}
			
			return this;
		},
		
		/**
		 * Adds a panel to this sidebar instance.
		 *
		 * We try and build as much of the panel DOM as we can before inserting
		 * it into the DOM in order to reduce reflow.
		 *
		 * @param {Object} panel - either a panel instance or an associative
		 *			   array containing settings for the construction
		 *			   of a new panel.
		 * @param {Boolean} deferRounding - (Optional) If true, the rounding-off
		 *				    of the top most and bottom most panels
		 *				    will not be automatically done. Set
		 *				    this to true when adding a lot of panels
		 *				    at once.
		 * @return {Object} - The newly created panel.
		 */
		addPanel: function (panel, deferRounding) {
			if (!(panel instanceof Panel)) {
				if (!panel.width) {
					panel.width = this.width;
				}
				panel.sidebar = this;
				panel = new Panel(panel);
			}
			
			this.panels[panel.id] = panel;
			
			this.container.find(nsSel('panels')).append(panel.element);
			
			if (deferRounding !== true) {
				this.roundCorners();
			}
			this.checkActivePanels(Aloha.Selection.getRangeObject());
			return panel;
		}
		
	});
	
	
	// ------------------------------------------------------------------------
	// Panel constructor
	//
	//	TODO: Can we get a way with never exposing Panel as Aloha.Panel and
	//		  thereby force all interfacing with Panel to be done through the
	//		  Sidebar?
	// ------------------------------------------------------------------------
	var Panel = function Panel (opts) {
		this.id		  = null;
		this.folds	  = {};
		this.button	  = null;
		this.title	  = $(renderTemplate('						 \
			<div class="{panel-title}">							 \
				<span class="{panel-title-arrow}"></span>		 \
				<span class="{panel-title-text}">Untitled</span> \
			</div>												 \
		'));
		this.content  = $(renderTemplate('					\
			<div class="{panel-content}">					\
				<div class="{panel-content-inner}">			\
					<div class="{panel-content-inner-text}">\
					</div>									\
				</div>										\
			</div>											\
		'));
		this.element  = null;
		this.expanded = false;
		this.effectiveElement = null;
		this.isActive = true;
		
		this.init(opts);
	};
	
	// ------------------------------------------------------------------------
	// Panel prototype
	// ------------------------------------------------------------------------
	$.extend(Panel.prototype, {
		
		init: function (opts) {
			this.setTitle(opts.title)
				.setContent(opts.content);
			
			delete opts.title;
			delete opts.content;
			
			$.extend(this, opts);
			
			if (!this.id) {
				this.id = nsClass(++uid);
			}
			
			var li = this.element =
				$('<li id="' +this.id + '">')
					.append(this.title, this.content);
			
			if (this.expanded){
				this.content.height('auto');
				this.rotateArrow(90, 0);
			}
			
			this.coerceActiveOn();
			
			// Disable text selection on title element
			this.title
				.attr('unselectable', 'on')
				.css('-moz-user-select', 'none')
				.each(function() {this.onselectstart = function() {return false;};});
			
			if (typeof this.onInit === 'function') {
				this.onInit.apply(this);
			}
		},
		
		/**
		 * Coerce activeOn to function
		 */
		coerceActiveOn: function () {
			if (typeof this.activeOn !== 'function') {
				var activeOn = this.activeOn;
				
				this.activeOn = (function () {
					var typeofActiveOn = typeof activeOn,
						fn;
					
					if (typeofActiveOn === 'boolean') {
						fn = function () {
							return typeofActiveOn;
						};
					} else if (typeofActiveOn === 'undefined') {
						fn = function () {
							return true;
						};
					} else if (typeofActiveOn === 'string') {
						fn = function (el) {
							return el.is(activeOn);
						};
					} else {
						fn = function () {
							return false;
						};
					}
					
					return fn;
				})();
			}
		},
		
		activate: function (effective) {
			this.isActive = true;
			this.content.parent('li').show().removeClass(nsClass('deactivated'));
			this.effectiveElement = effective;
			if (typeof this.onActivate === 'function') {
				this.onActivate.call(this, effective);
			}
		},
		
		deactivate: function () {
			this.isActive = false;
			this.content.parent('li').hide().addClass(nsClass('deactivated'));
			this.effectiveElement = null;
		},
		
		toggle: function () {
			if (this.expanded) {
				this.collapse();
			} else {
				this.expand();
			}
		},
		
		expand: function (callback) {
			var  that = this,
				   el = this.content,
				old_h = el.height(),
				new_h = el.height('auto').height();
			
			el.height(old_h).stop().animate(
				{height: new_h}, 500, 'easeOutExpo',
				function () {
					if (typeof callback == 'function') {
						callback.call(that);
					}
				}
			);
			
			this.rotateArrow(90);
			
			this.expanded = true;
			
			return this;
		},
		
		collapse: function (duration, callback) {
			var that = this;
			
			this.content.stop().animate(
				{height: 5}, 250, 'easeOutExpo',
				function () {
					if (typeof callback == 'function') {
						callback.call(that);
					}
				}
			);
			
			this.rotateArrow(0);
			
			this.expanded = false;
			
			return this;
		},
		
		// May also be called by the Sidebar to update title of panel
		// @param html - Markup string, DOM object, or jQuery object 
		setTitle: function (html) {
			this.title.find(nsSel('panel-title-text')).html(html);
			return this;
		},
		
		// May also be called by the Sidebar to update content of panel
		// @param html - Markup string, DOM object, or jQuery object
		setContent: function (html) {
			// We do this so that empty panel contents don't appear collapsed
			if (!html || html == '') {
				html = '&nbsp;';
			}
			
			this.content.find(nsSel('panel-content-inner-text')).html(html);
			return this;
		},
		
		rotateArrow: function (angle, duration) {
			if (this.fx) {
				var arr = this.title.find(nsSel('panel-title-arrow'));
				arr.animate({angle: angle}, {
						duration: (typeof duration == 'number') ? duration : 500,
						easing: 'easeOutExpo',
						step: function (val, fx) {
							var ieAngle = angle / 90;
							arr.css({
								'-webkit-transform'	: 'rotate(' + val + 'deg)',
								'-moz-transform'	: 'rotate(' + val + 'deg)',
								'-ms-transform'		: 'rotate(' + val + 'deg)',
								filter				: 'progid:DXImageTransform.Microsoft.BasicImage(rotation=' + ieAngle + ')'
							});
						}
					});
			}
		},
		
		renderEffectiveParents: function (effective, renderer) {
			var el = effective.first(),
				content = [],
				path = [],
				activeOn = this.activeOn,
				l,
				pathRev;
			
			while (el.length > 0 && !el.is('.aloha-editable')) {
				
				if (activeOn(el)) {
					path.push('<span>' + el[0].tagName.toLowerCase() + '</span>');
					l = path.length;
					pathRev = [];
					while (l--) {
						pathRev.push(path[l]);
					}
					content.push(supplant(
						'<div class="aloha-sidebar-panel-parent">\
							<div class="aloha-sidebar-panel-parent-path">{path}</div>\
							<div class="aloha-sidebar-panel-parent-content aloha-sidebar-opened">{content}</div>\
						 </div>',
						{
							path	: pathRev.join(''),
							content	: (typeof renderer === 'function') ? renderer(el) : '----'
						}
					));
				}
				
				el = el.parent();
			}
			
			this.setContent(content.join(''));
			
			$('.aloha-sidebar-panel-parent-path').click(function () {
				var c = $(this).parent().find('.aloha-sidebar-panel-parent-content');
				
				if (c.hasClass('aloha-sidebar-opened')) {
					c.hide().removeClass('aloha-sidebar-opened');
				} else {
					c.show().addClass('aloha-sidebar-opened');
				}
			});
			
			//Aloha.log(this.content);
			this.content.height('auto').find('.aloha-sidebar-panel-content-inner').height('auto');
			//this.sidebar.updateHeight();
		}
		
	});
	
	// Expose Sidebar through Aloha once both the DOM is ready and Aloha are
	// are ready
	$(function () {
		$('body').bind('alohacoreloaded', function () {
			var left = new Sidebar({
				position : 'left',
				width	 : 250 // TODO define in config
			});
			
			var right = new Sidebar({
				position : 'right',
				width	 : 250 // TODO define in config
			});
			
			Aloha.Sidebars = {
				left  : left,
				right : right
			};
			
			// Broadcast that Sidebars have arrived!
			//$('body').trigger(nsClass('initialized'), Aloha.Sidebars);
			$('body').trigger('aloha-sidebar-initialized', Aloha.Sidebars);
		});
	});
	
	return Sidebar;
});<|MERGE_RESOLUTION|>--- conflicted
+++ resolved
@@ -236,38 +236,25 @@
 			return this;
 		},
 		
-<<<<<<< HEAD
-		/**
-		 * Attaches a listener to aloha-select-changed in order to detect which
-		 * panels should be activated
-		 */
-		bindToAlohaEvents: function () {
-=======
 		checkActivePanels: function(rangeObject) {
->>>>>>> 318fe02c
 			var that = this;
 			
-			var panels = that.panels,
+				var panels = that.panels,
 					effective = [],
 					i = 0,
 					obj;
-<<<<<<< HEAD
-				
+			if (typeof rangeObject != 'undefined' && typeof rangeObject.markupEffectiveAtStart != 'undefined') {
 				for (; i < rangeObject.markupEffectiveAtStart.length; ++i) {
-=======
-			if (typeof rangeObject != 'undefined' && typeof rangeObject.markupEffectiveAtStart != 'undefined') {
-				for (; i < rangeObject.markupEffectiveAtStart.length; i++) {
->>>>>>> 318fe02c
 					obj = $(rangeObject.markupEffectiveAtStart[i]);
 					effective.push(obj);
 				}
 			}
-			
-			$.each(panels, function () {
-				that.showActivePanel(this, effective);
-			});
-		
-			that.correctHeight();
+				
+				$.each(panels, function () {
+					that.showActivePanel(this, effective);
+				});
+			
+				that.correctHeight();
 		},
 		
 		subscribeToEvents: function () {

--- conflicted
+++ resolved
@@ -1,3927 +1,2017 @@
-/*!
-* This file is part of Aloha Editor Project http://aloha-editor.org
-* Copyright (c) 2010-2011 Gentics Software GmbH, aloha@gentics.com
-* Contributors http://aloha-editor.org/contribution.php 
-* Licensed unter the terms of http://www.aloha-editor.org/license.html
-*//*
-* Aloha Editor is free software: you can redistribute it and/or modify
-* it under the terms of the GNU Affero General Public License as published by
-* the Free Software Foundation, either version 3 of the License, or
-* (at your option) any later version.*
-*
-* Aloha Editor is distributed in the hope that it will be useful,
-* but WITHOUT ANY WARRANTY; without even the implied warranty of
-* MERCHANTABILITY or FITNESS FOR A PARTICULAR PURPOSE. See the
-* GNU Affero General Public License for more details.
-*
-* You should have received a copy of the GNU Affero General Public License
-* along with this program. If not, see <http://www.gnu.org/licenses/>.
-*/
-
-"use strict";
-define(
-[ 'aloha/core', 'aloha/jquery', 'aloha/floatingmenu', 'util/class', 'util/range', 'aloha/rangy-core' ],
-function(Aloha, jQuery, FloatingMenu, Class, Range) {
-	var
-//		$ = jQuery,
-//		Aloha = window.Aloha,
-//		Class = window.Class,
-		GENTICS = window.GENTICS;
-
-	/**
-	 * @namespace Aloha
-	 * @class Selection
-	 * This singleton class always represents the current user selection
-	 * @singleton
-	 */
-	var Selection = Class.extend({
-		_constructor: function(){
-			// Pseudo Range Clone being cleaned up for better HTML wrapping support
-			this.rangeObject = {};
-
-			this.preventSelectionChangedFlag = false; // will remember if someone urged us to skip the next aloha-selection-changed event
-
-			// define basics first
-			this.tagHierarchy = {
-				'textNode' : [],
-				'abbr' : ['textNode'],
-				'b' : ['textNode', 'b', 'i', 'em', 'sup', 'sub', 'br', 'span', 'img','a','del','ins','u', 'cite', 'q', 'code', 'abbr', 'strong'],
-				'pre' : ['textNode', 'b', 'i', 'em', 'sup', 'sub', 'br', 'span', 'img','a','del','ins','u', 'cite','q', 'code', 'abbr', 'code'],
-				'blockquote' : ['textNode', 'b', 'i', 'em', 'sup', 'sub', 'br', 'span', 'img','a','del','ins','u', 'cite', 'q', 'code', 'abbr', 'p', 'h1', 'h2', 'h3', 'h4', 'h5', 'h6'],
-				'ins' : ['textNode', 'b', 'i', 'em', 'sup', 'sub', 'br', 'span', 'img','a','u', 'p', 'h1', 'h2', 'h3', 'h4', 'h5', 'h6'],
-				'ul' : ['li'],
-				'ol' : ['li'],
-				'li' : ['textNode', 'b', 'i', 'em', 'sup', 'sub', 'br', 'span', 'img', 'ul', 'ol', 'h1', 'h2', 'h3', 'h4', 'h5', 'h6', 'del', 'ins', 'u'],
-				'tr' : ['td','th'],
-				'table' : ['tr'],
-				'div' : ['textNode', 'b', 'i', 'em', 'sup', 'sub', 'br', 'span', 'img', 'ul', 'ol', 'table', 'h1', 'h2', 'h3', 'h4', 'h5', 'h6', 'del', 'ins', 'u', 'p', 'div', 'pre', 'blockquote'],
-				'h1' : ['textNode', 'b', 'i', 'em', 'sup', 'sub', 'br', 'span', 'img','a', 'del', 'ins', 'u']
-			};
-			// now reference the basics for all other equal tags (important: don't forget to include
-			// the basics itself as reference: 'b' : this.tagHierarchy.b
-			this.tagHierarchy = {
-				'textNode' : this.tagHierarchy.textNode,
-				'abbr' : this.tagHierarchy.abbr,
-				'br' : this.tagHierarchy.textNode,
-				'img' : this.tagHierarchy.textNode,
-				'b' : this.tagHierarchy.b,
-				'strong' : this.tagHierarchy.b,
-				'code' : this.tagHierarchy.b,
-				'q' : this.tagHierarchy.b,
-				'blockquote' : this.tagHierarchy.blockquote,
-				'cite' : this.tagHierarchy.b,
-				'i' : this.tagHierarchy.b,
-				'em' : this.tagHierarchy.b,
-				'sup' : this.tagHierarchy.b,
-				'sub' : this.tagHierarchy.b,
-				'span' : this.tagHierarchy.b,
-				'del' : this.tagHierarchy.del,
-				'ins' : this.tagHierarchy.ins,
-				'u' : this.tagHierarchy.b,
-				'p' : this.tagHierarchy.b,
-				'pre' : this.tagHierarchy.pre,
-				'a' : this.tagHierarchy.b,
-				'ul' : this.tagHierarchy.ul,
-				'ol' : this.tagHierarchy.ol,
-				'li' : this.tagHierarchy.li,
-				'td' : this.tagHierarchy.li,
-				'div' : this.tagHierarchy.div,
-				'h1' : this.tagHierarchy.h1,
-				'h2' : this.tagHierarchy.h1,
-				'h3' : this.tagHierarchy.h1,
-				'h4' : this.tagHierarchy.h1,
-				'h5' : this.tagHierarchy.h1,
-				'h6' : this.tagHierarchy.h1,
-				'table' : this.tagHierarchy.table
-			};
-
-			// When applying this elements to selection they will replace the assigned elements
-			this.replacingElements = {
-				'h1' : ['p', 'h1', 'h2', 'h3', 'h4', 'h5', 'h6','pre', 'blockquote']
-			};
-			this.replacingElements = {
-					'h1' : this.replacingElements.h1,
-					'h2' : this.replacingElements.h1,
-					'h3' : this.replacingElements.h1,
-					'h4' : this.replacingElements.h1,
-					'h5' : this.replacingElements.h1,
-					'h6' : this.replacingElements.h1,
-					'pre' : this.replacingElements.h1,
-					'p' : this.replacingElements.h1,
-					'blockquote' : this.replacingElements.h1
-			};
-			this.allowedToStealElements = {
-					'h1' : ['textNode']
-			};
-			this.allowedToStealElements = {
-					'h1' : this.allowedToStealElements.h1,
-					'h2' : this.allowedToStealElements.h1,
-					'h3' : this.allowedToStealElements.h1,
-					'h4' : this.allowedToStealElements.h1,
-					'h5' : this.allowedToStealElements.h1,
-					'h6' : this.allowedToStealElements.h1,
-					'p' : this.tagHierarchy.b
-			};
-		},
-
-		/**
-		 * Class definition of a SelectionTree (relevant for all formatting / markup changes)
-		 * TODO: remove this (was moved to range.js)
-		 * Structure:
-		 * +
-		 * |-domobj: <reference to the DOM Object> (NOT jQuery)
-		 * |-selection: defines if this node is marked by user [none|partial|full]
-		 * |-children: recursive structure like this
-		 * @hide
-		 */
-		SelectionTree: function() {
-			this.domobj = {};
-			this.selection = undefined;
-			this.children = [];
-		},
-
-		/**
-		 * INFO: Method is used for integration with Gentics Aloha, has no use otherwise
-		 * Updates the rangeObject according to the current user selection
-		 * Method is always called on selection change
-		 * @param objectClicked Object that triggered the selectionChange event
-		 * @return true when rangeObject was modified, false otherwise
-		 * @hide
-		 */
-		onChange: function(objectClicked, event) {
-			if (this.updateSelectionTimeout) {
-				window.clearTimeout(this.updateSelectionTimeout);
-				this.updateSelectionTimeout = undefined;
-			}
-			//we have to work around an IE bug that causes the user
-			//selection to be incorrectly set on the body element when
-			//the updateSelectionTimeout triggers. We remember the range
-			//from the time when this onChange is triggered and provide
-			//it instead of the current user selection when the timout
-			//is triggered. The bug is caused by selecting some text and
-			//then clicking once inside the selection (which collapses
-			//the selection). Interesting fact: when the timeout is
-			//increased to 500 milliseconds, the bug will not cause any
-			//problems since the selection will correct itself somehow.
-			var range = new Aloha.Selection.SelectionRange(true);
-			this.updateSelectionTimeout = window.setTimeout(function () {
-				Aloha.Selection._updateSelection(event, range);
-			}, 5);
-		},
-
-		/**
-		 * prevents the next aloha-selection-changed event from being triggered
-		 */
-		preventSelectionChanged: function () {
-			this.preventSelectionChangedFlag = true;
-		},
-
-		/**
-		 * will return wheter selection change event was prevented or not, and reset the preventSelectionChangedFlag
-		 * @return boolean true if aloha-selection-change event was prevented
-		 */
-		isSelectionChangedPrevented: function () {
-			var prevented = this.preventSelectionChangedFlag;
-			this.preventSelectionChangedFlag = false;
-			return prevented;
-		},
-		
-		/**
-		 * This method will check if the current rangeObject common ancector container is edtiable. 
-		 */
-		isSelectionEditable: function() {
-			return jQuery(this.rangeObject.commonAncestorContainer).contentEditable();
-		},
-
-		/**
-		 * INFO: Method is used for integration with Gentics Aloha, has no use otherwise
-		 * Updates the rangeObject according to the current user selection
-		 * Method is always called on selection change
-		 * @param event jQuery browser event object
-		 * @return true when rangeObject was modified, false otherwise
-		 * @hide
-		 */
-		updateSelection: function(event) {
-			return this._updateSelection(event, null);
-		},
-
-		/**
-		 * Internal version of updateSelection that adds the range parameter to be
-		 * able to work around an IE bug that caused the current user selection
-		 * sometimes to be on the body element.
-		 * @param range a substitute for the current user selection. if not provided,
-		 *   the current user selection will be used.
-		 * @hide
-		 */
-		_updateSelection: function(event, range) {
-			if (event !== undefined && event.originalEvent !== undefined &&
-					event.originalEvent.stopSelectionUpdate === true) {
-				return false;
-			}
-
-			this.rangeObject = range || new Aloha.Selection.SelectionRange(true);
-			
-			// find the CAC (Common Ancestor Container) and update the selection Tree
-			this.rangeObject.update();
-
-			// check if aloha-selection-changed event has been prevented
-			if (this.isSelectionChangedPrevented()) {
-				return true;
-			}
-
-			// Only set the specific scope if an event was provided, which means
-			// that somehow an editable was selected
-			// TODO Bind code to aloha-selection-changed event to remove coupling to floatingmenu
-			if (event !== undefined) {
-				// Initiallly set the scope to 'continuoustext'
-				FloatingMenu.setScope('Aloha.continuoustext');
-			}
-
-			// throw the event that the selection has changed. Plugins now have the
-			// chance to react on the chancurrentElements[childCount].children.lengthged selection
-			Aloha.trigger('aloha-selection-changed', [ this.rangeObject, event ]);
-
-			return true;
-		},
-
-		/**
-		 * creates an object with x items containing all relevant dom objects.
-		 * Structure:
-		 * +
-		 * |-domobj: <reference to the DOM Object> (NOT jQuery)
-		 * |-selection: defines if this node is marked by user [none|partial|full]
-		 * |-children: recursive structure like this ("x.." because it's then shown last in DOM Browsers...)
-		 * TODO: remove this (was moved to range.js)
-		 *
-		 * @param rangeObject "Aloha clean" range object including a commonAncestorContainer
-		 * @return obj selection
-		 * @hide
-		 */
-		getSelectionTree: function(rangeObject) {
-			if (!rangeObject) { // if called without any parameters, the method acts as getter for this.selectionTree
-				return this.rangeObject.getSelectionTree();
-			}
-			if (!rangeObject.commonAncestorContainer) {
-				Aloha.Log.error(this, 'the rangeObject is missing the commonAncestorContainer');
-				return false;
-			}
-
-			this.inselection = false;
-
-			// before getting the selection tree, we do a cleanup
-			if (GENTICS.Utils.Dom.doCleanup({'merge' : true}, rangeObject)) {
-				this.rangeObject.update();
-				this.rangeObject.select();
-			}
-
-			return this.recursiveGetSelectionTree(rangeObject, rangeObject.commonAncestorContainer);
-		},
-
-		/**
-		 * Recursive inner function for generating the selection tree.
-		 * TODO: remove this (was moved to range.js)
-		 * @param rangeObject range object
-		 * @param currentObject current DOM object for which the selection tree shall be generated
-		 * @return array of SelectionTree objects for the children of the current DOM object
-		 * @hide
-		 */
-		recursiveGetSelectionTree: function (rangeObject, currentObject) {
-			// get all direct children of the given object
-			var jQueryCurrentObject = jQuery(currentObject),
-				childCount = 0,
-				that = this,
-				currentElements = [];
-
-			jQueryCurrentObject.contents().each(function(index) {
-				var selectionType = 'none',
-					startOffset = false,
-					endOffset = false,
-					collapsedFound = false,
-					i, elementsLength,
-					noneFound = false,
-					partialFound = false,
-					fullFound = false;
-
-				// check for collapsed selections between nodes
-				if (rangeObject.isCollapsed() && currentObject === rangeObject.startContainer && rangeObject.startOffset == index) {
-					// insert an extra selectiontree object for the collapsed selection here
-					currentElements[childCount] = new Aloha.Selection.SelectionTree();
-					currentElements[childCount].selection = 'collapsed';
-					currentElements[childCount].domobj = undefined;
-					that.inselection = false;
-					collapsedFound = true;
-					childCount++;
-				}
-
-				if (!that.inselection && !collapsedFound) {
-					// the start of the selection was not yet found, so look for it now
-					// check whether the start of the selection is found here
-
-					// check is dependent on the node type
-					switch(this.nodeType) {
-					case 3: // text node
-						if (this === rangeObject.startContainer) {
-							// the selection starts here
-							that.inselection = true;
-
-							// when the startoffset is > 0, the selection type is only partial
-							selectionType = rangeObject.startOffset > 0 ? 'partial' : 'full';
-							startOffset = rangeObject.startOffset;
-							endOffset = this.length;
-						}
-						break;
-					case 1: // element node
-						if (this === rangeObject.startContainer && rangeObject.startOffset === 0) {
-							// the selection starts here
-							that.inselection = true;
-							selectionType = 'full';
-						}
-						if (currentObject === rangeObject.startContainer && rangeObject.startOffset === index) {
-							// the selection starts here
-							that.inselection = true;
-							selectionType = 'full';
-						}
-						break;
-					}
-				}
-
-				if (that.inselection && !collapsedFound) {
-					if (selectionType == 'none') {
-						selectionType = 'full';
-					}
-					// we already found the start of the selection, so look for the end of the selection now
-					// check whether the end of the selection is found here
-
-					switch(this.nodeType) {
-					case 3: // text node
-						if (this === rangeObject.endContainer) {
-							// the selection ends here
-							that.inselection = false;
-
-							// check for partial selection here
-							if (rangeObject.endOffset < this.length) {
-								selectionType = 'partial';
-							}
-							if (startOffset === false) {
-								startOffset = 0;
-							}
-							endOffset = rangeObject.endOffset;
-						}
-						break;
-					case 1: // element node
-						if (this === rangeObject.endContainer && rangeObject.endOffset === 0) {
-							that.inselection = false;
-						}
-						break;
-					}
-					if (currentObject === rangeObject.endContainer && rangeObject.endOffset <= index) {
-						that.inselection = false;
-						selectionType = 'none';
-					}
-				}
-
-				// create the current selection tree entry
-				currentElements[childCount] = new Aloha.Selection.SelectionTree();
-				currentElements[childCount].domobj = this;
-				currentElements[childCount].selection = selectionType;
-				if (selectionType == 'partial') {
-					currentElements[childCount].startOffset = startOffset;
-					currentElements[childCount].endOffset = endOffset;
-				}
-
-				// now do the recursion step into the current object
-				currentElements[childCount].children = that.recursiveGetSelectionTree(rangeObject, this);
-				elementsLength = currentElements[childCount].children.length;
-
-				// check whether a selection was found within the children
-				if (elementsLength > 0) {
-					for ( i = 0; i < elementsLength; ++i) {
-						switch(currentElements[childCount].children[i].selection) {
-						case 'none':
-							noneFound = true;
-							break;
-						case 'full':
-							fullFound = true;
-							break;
-						case 'partial':
-							partialFound = true;
-							break;
-						}
-					}
-
-					if (partialFound || (fullFound && noneFound)) {
-						// found at least one 'partial' selection in the children, or both 'full' and 'none', so this element is also 'partial' selected
-						currentElements[childCount].selection = 'partial';
-					} else if (fullFound && !partialFound && !noneFound) {
-						// only found 'full' selected children, so this element is also 'full' selected
-						currentElements[childCount].selection = 'full';
-					}
-				}
-
-				childCount++;
-			});
-
-			// extra check for collapsed selections at the end of the current element
-			if (rangeObject.isCollapsed()
-					&& currentObject === rangeObject.startContainer
-					&& rangeObject.startOffset == currentObject.childNodes.length) {
-				currentElements[childCount] = new Aloha.Selection.SelectionTree();
-				currentElements[childCount].selection = 'collapsed';
-				currentElements[childCount].domobj = undefined;
-			}
-
-			return currentElements;
-		},
-
-		/**
-		 * Get the currently selected range
-		 * @return {Aloha.Selection.SelectionRange} currently selected range
-		 * @method
-		 */
-		getRangeObject: function() {
-			return this.rangeObject;
-		},
-
-		/**
-		 * method finds out, if a node is within a certain markup or not
-		 * @param rangeObj Aloha rangeObject
-		 * @param startOrEnd boolean; defines, if start or endContainer should be used: false for start, true for end
-		 * @param markupObject jQuery object of the markup to look for
-		 * @param tagComparator method, which is used to compare the dom object and the jQuery markup object. the method must accept 2 parameters, the first is the domobj, the second is the jquery object. if no method is specified, the method this.standardTextLevelSemanticsComparator is used
-		 * @param limitObject dom object which limits the search are within the dom. normally this will be the active Editable
-		 * @return true, if the markup is effective on the range objects start or end node
-		 * @hide
-		 */
-		isRangeObjectWithinMarkup: function(rangeObject, startOrEnd, markupObject, tagComparator, limitObject) {
-			var
-				domObj = !startOrEnd?rangeObject.startContainer:rangeObject.endContainer,
-				that = this,
-				parents = jQuery(domObj).parents(),
-				returnVal = false,
-				i = -1;
-			
-			// check if a comparison method was passed as parameter ...
-			if (typeof tagComparator !== 'undefined' && typeof tagComparator !== 'function') {
-				Aloha.Log.error(this,'parameter tagComparator is not a function');
-			}
-			// ... if not use this as standard tag comparison method
-			if (typeof tagComparator === 'undefined') {
-				tagComparator = function(domobj, markupObject) {
-					return that.standardTextLevelSemanticsComparator(domobj, markupObject); // TODO should actually be this.getStandardTagComparator(markupObject)
-				};
-			}
-		
-			if (parents.length > 0) {
-				parents.each(function() {
-					// the limit object was reached (normally the Editable Element)
-					if (this === limitObject) {
-						Aloha.Log.debug(that,'reached limit dom obj');
-						return false; // break() of jQuery .each(); THIS IS NOT THE FUNCTION RETURN VALUE
-					}
-					if (tagComparator(this, markupObject)) {
-						if (returnVal === false) {
-							returnVal = [];
-						}
-						Aloha.Log.debug(that,'reached object equal to markup');
-						i++;
-						returnVal[i] = this;
-						return true; // continue() of jQuery .each(); THIS IS NOT THE FUNCTION RETURN VALUE
-					}
-				});
-			}
-			return returnVal;
-		},
-
-		/**
-		 * standard method, to compare a domobj and a jquery object for sections and grouping content (e.g. p, h1, h2, ul, ....).
-		 * is always used when no other tag comparator is passed as parameter
-		 * @param domobj domobject to compare with markup
-		 * @param markupObject jQuery object of the markup to compare with domobj
-		 * @return true if objects are equal and false if not
-		 * @hide
-		 */
-		standardSectionsAndGroupingContentComparator: function(domobj, markupObject) {
-			if  (domobj.nodeType === 1) {
-				if (markupObject[0].tagName && Aloha.Selection.replacingElements[ domobj.tagName.toLowerCase() ] && Aloha.Selection.replacingElements[ domobj.tagName.toLowerCase() ].indexOf(markupObject[0].tagName.toLowerCase()) != -1) {
-					return true;
-				}
-			} else {
-				Aloha.Log.debug(this,'only element nodes (nodeType == 1) can be compared');
-			}
-			return false;
-		},
-
-		/**
-		 * standard method, to compare a domobj and a jquery object for their tagName (aka span elements, e.g. b, i, sup, span, ...).
-		 * is always used when no other tag comparator is passed as parameter
-		 * @param domobj domobject to compare with markup
-		 * @param markupObject jQuery object of the markup to compare with domobj
-		 * @return true if objects are equal and false if not
-		 * @hide
-		 */
-		standardTagNameComparator : function(domobj, markupObject) {
-			if  (domobj.nodeType === 1) {
-				if (domobj.tagName.toLowerCase() != markupObject[0].tagName.toLowerCase()) {
-					//			Aloha.Log.debug(this, 'tag comparison for <' + domobj.tagName.toLowerCase() + '> and <' + markupObject[0].tagName.toLowerCase() + '> failed because tags are different');
-					return false;
-				}
-				return true;//domobj.attributes.length
-			} else {
-				Aloha.Log.debug(this,'only element nodes (nodeType == 1) can be compared');
-			}
-			return false;
-		},
-		
-		/**
-		 * standard method, to compare a domobj and a jquery object for text level semantics (aka span elements, e.g. b, i, sup, span, ...).
-		 * is always used when no other tag comparator is passed as parameter
-		 * @param domobj domobject to compare with markup
-		 * @param markupObject jQuery object of the markup to compare with domobj
-		 * @return true if objects are equal and false if not
-		 * @hide
-		 */
-		standardTextLevelSemanticsComparator: function(domobj, markupObject) {
-			// only element nodes can be compared
-			if  (domobj.nodeType === 1) {
-				if (domobj.tagName.toLowerCase() != markupObject[0].tagName.toLowerCase()) {
-		//			Aloha.Log.debug(this, 'tag comparison for <' + domobj.tagName.toLowerCase() + '> and <' + markupObject[0].tagName.toLowerCase() + '> failed because tags are different');
-					return false;
-				}
-				if (!this.standardAttributesComparator(domobj, markupObject)) {
-					return false;
-				}
-				return true;//domobj.attributes.length
-			} else {
-				Aloha.Log.debug(this,'only element nodes (nodeType == 1) can be compared');
-			}
-			return false;
-		},
-
-
-		/**
-		 * standard method, to compare attributes of one dom obj and one markup obj (jQuery)
-		 * @param domobj domobject to compare with markup
-		 * @param markupObject jQuery object of the markup to compare with domobj
-		 * @return true if objects are equal and false if not
-		 * @hide
-		 */
-		standardAttributesComparator: function(domobj, markupObject) {
-			var i, attr, classString, classes, classes2, classLength, attrLength, domAttrLength;
-
-			if (domobj.attributes && domobj.attributes.length && domobj.attributes.length > 0) {
-				for (i = 0, domAttrLength = domobj.attributes.length; i < domAttrLength; i++) {
-					attr = domobj.attributes[i];
-					if (attr.nodeName.toLowerCase() == 'class' && attr.nodeValue.length > 0) {
-						classString = attr.nodeValue;
-						classes = classString.split(' ');
-					}
-				}
-			}
-
-			if (markupObject[0].attributes && markupObject[0].attributes.length && markupObject[0].attributes.length > 0) {
-				for (i = 0, attrLength = markupObject[0].attributes.length; i < attrLength; i++) {
-					attr = markupObject[0].attributes[i];
-					if (attr.nodeName.toLowerCase() == 'class' && attr.nodeValue.length > 0) {
-						classString = attr.nodeValue;
-						classes2 = classString.split(' ');
-					}
-				}
-			}
-
-			if (classes && !classes2 || classes2 && !classes) {
-				Aloha.Log.debug(this, 'tag comparison for <' + domobj.tagName.toLowerCase() + '> failed because one element has classes and the other has not');
-				return false;
-			}
-			if (classes && classes2 && classes.length != classes2.length) {
-				Aloha.Log.debug(this, 'tag comparison for <' + domobj.tagName.toLowerCase() + '> failed because of a different amount of classes');
-				return false;
-			}
-			if (classes && classes2 && classes.length === classes2.length && classes.length !== 0) {
-				for (i = 0, classLength = classes.length; i < classLength; i++) {
-					if (!markupObject.hasClass(classes[ i ])) {
-						Aloha.Log.debug(this, 'tag comparison for <' + domobj.tagName.toLowerCase() + '> failed because of different classes');
-						return false;
-					}
-				}
-			}
-			return true;
-		},
-
-		/**
-		 * method finds out, if a node is within a certain markup or not
-		 * @param rangeObj Aloha rangeObject
-		 * @param markupObject jQuery object of the markup to be applied (e.g. created with obj = jQuery('<b></b>'); )
-		 * @param tagComparator method, which is used to compare the dom object and the jQuery markup object. the method must accept 2 parameters, the first is the domobj, the second is the jquery object. if no method is specified, the method this.standardTextLevelSemanticsComparator is used
-		 * @return void; TODO: should return true if the markup applied successfully and false if not
-		 * @hide
-		 */
-		changeMarkup: function(rangeObject, markupObject, tagComparator) {
-			var
-				tagName = markupObject[0].tagName.toLowerCase(),
-				newCAC, limitObject,
-				backupRangeObject,
-				relevantMarkupObjectsAtSelectionStart = this.isRangeObjectWithinMarkup(rangeObject, false, markupObject, tagComparator, limitObject),
-				relevantMarkupObjectsAtSelectionEnd = this.isRangeObjectWithinMarkup(rangeObject, true, markupObject, tagComparator, limitObject),
-				nextSibling, relevantMarkupObjectAfterSelection,
-				prevSibling, relevantMarkupObjectBeforeSelection,
-				extendedRangeObject;
-
-			// if the element is a replacing element (like p/h1/h2/h3/h4/h5/h6...), which must not wrap each other
-			// use a clone of rangeObject
-			if (this.replacingElements[ tagName ]) {
-				// backup rangeObject for later selection;
-				backupRangeObject = rangeObject;
-
-				// create a new range object to not modify the orginal
-				rangeObject = new this.SelectionRange(rangeObject);
-
-				// either select the active Editable as new commonAncestorContainer (CAC) or use the body
-				if (Aloha.activeEditable) {
-					newCAC= Aloha.activeEditable.obj.get(0);
-				} else {
-					newCAC = jQuery('body');
-				}
-				// update rangeObject by setting the newCAC and automatically recalculating the selectionTree
-				rangeObject.update(newCAC);
-
-				// store the information, that the markupObject can be replaced (not must be!!) inside the jQuery markup object
-				markupObject.isReplacingElement = true;
-			}
-			// if the element is NOT a replacing element, then something needs to be selected, otherwise it can not be wrapped
-			// therefor the method can return false, if nothing is selected ( = rangeObject is collapsed)
-			else {
-				if (rangeObject.isCollapsed()) {
-					Aloha.Log.debug(this, 'early returning from applying markup because nothing is currently selected');
-					return false;
-				}
-			}
-
-			// is Start/End DOM Obj inside the markup to change
-			if (Aloha.activeEditable) {
-				limitObject = Aloha.activeEditable.obj[0];
-			} else {
-				limitObject = jQuery('body');
-			}
-
-			if (!markupObject.isReplacingElement && rangeObject.startOffset === 0) { // don't care about replacers, because they never extend
-				if (prevSibling = this.getTextNodeSibling(false, rangeObject.commonAncestorContainer.parentNode, rangeObject.startContainer)) {
-					relevantMarkupObjectBeforeSelection = this.isRangeObjectWithinMarkup({startContainer : prevSibling, startOffset : 0}, false, markupObject, tagComparator, limitObject);
-				}
-			}
-			if (!markupObject.isReplacingElement && (rangeObject.endOffset === rangeObject.endContainer.length)) { // don't care about replacers, because they never extend
-				if (nextSibling = this.getTextNodeSibling(true, rangeObject.commonAncestorContainer.parentNode, rangeObject.endContainer)) {
-					relevantMarkupObjectAfterSelection = this.isRangeObjectWithinMarkup({startContainer: nextSibling, startOffset: 0}, false, markupObject, tagComparator, limitObject);
-				}
-			}
-
-			// decide what to do (expand or reduce markup)
-			// Alternative A: from markup to no-markup: markup will be removed in selection;
-			// reapplied from original markup start to selection start
-			if (!markupObject.isReplacingElement && (relevantMarkupObjectsAtSelectionStart && !relevantMarkupObjectsAtSelectionEnd)) {
-				Aloha.Log.info(this, 'markup 2 non-markup');
-				this.prepareForRemoval(rangeObject.getSelectionTree(), markupObject, tagComparator);
-				jQuery(relevantMarkupObjectsAtSelectionStart).addClass('preparedForRemoval');
-				this.insertCroppedMarkups(relevantMarkupObjectsAtSelectionStart, rangeObject, false, tagComparator);
-			}
-
-			// Alternative B: from markup to markup:
-			// remove selected markup (=split existing markup if single, shrink if two different)
-			else if (!markupObject.isReplacingElement && relevantMarkupObjectsAtSelectionStart && relevantMarkupObjectsAtSelectionEnd) {
-				Aloha.Log.info(this, 'markup 2 markup');
-				this.prepareForRemoval(rangeObject.getSelectionTree(), markupObject, tagComparator);
-				this.splitRelevantMarkupObject(relevantMarkupObjectsAtSelectionStart, relevantMarkupObjectsAtSelectionEnd, rangeObject, tagComparator);
-			}
-
-			// Alternative C: from no-markup to markup OR with next2markup:
-			// new markup is wrapped from selection start to end of originalmarkup, original is remove afterwards
-			else if (!markupObject.isReplacingElement && ((!relevantMarkupObjectsAtSelectionStart && relevantMarkupObjectsAtSelectionEnd) || relevantMarkupObjectAfterSelection || relevantMarkupObjectBeforeSelection )) { //
-				Aloha.Log.info(this, 'non-markup 2 markup OR with next2markup');
-				// move end of rangeObject to end of relevant markups
-				if (relevantMarkupObjectBeforeSelection && relevantMarkupObjectAfterSelection) {
-					extendedRangeObject = new Aloha.Selection.SelectionRange(rangeObject);
-					extendedRangeObject.startContainer = jQuery(relevantMarkupObjectBeforeSelection[ relevantMarkupObjectBeforeSelection.length-1 ]).textNodes()[0];
-					extendedRangeObject.startOffset = 0;
-					extendedRangeObject.endContainer = jQuery(relevantMarkupObjectAfterSelection[ relevantMarkupObjectAfterSelection.length-1 ]).textNodes().last()[0];
-					extendedRangeObject.endOffset = extendedRangeObject.endContainer.length;
-					extendedRangeObject.update();
-					this.applyMarkup(extendedRangeObject.getSelectionTree(), rangeObject, markupObject, tagComparator);
-					Aloha.Log.info(this, 'double extending previous markup(previous and after selection), actually wrapping it ...');
-
-				} else if (relevantMarkupObjectBeforeSelection && !relevantMarkupObjectAfterSelection && !relevantMarkupObjectsAtSelectionEnd) {
-					this.extendExistingMarkupWithSelection(relevantMarkupObjectBeforeSelection, rangeObject, false, tagComparator);
-					Aloha.Log.info(this, 'extending previous markup');
-
-				} else if (relevantMarkupObjectBeforeSelection && !relevantMarkupObjectAfterSelection && relevantMarkupObjectsAtSelectionEnd) {
-					extendedRangeObject = new Aloha.Selection.SelectionRange(rangeObject);
-					extendedRangeObject.startContainer = jQuery(relevantMarkupObjectBeforeSelection[ relevantMarkupObjectBeforeSelection.length-1 ]).textNodes()[0];
-					extendedRangeObject.startOffset = 0;
-					extendedRangeObject.endContainer = jQuery(relevantMarkupObjectsAtSelectionEnd[ relevantMarkupObjectsAtSelectionEnd.length-1 ]).textNodes().last()[0];
-					extendedRangeObject.endOffset = extendedRangeObject.endContainer.length;
-					extendedRangeObject.update();
-					this.applyMarkup(extendedRangeObject.getSelectionTree(), rangeObject, markupObject, tagComparator);
-					Aloha.Log.info(this, 'double extending previous markup(previous and relevant at the end), actually wrapping it ...');
-
-				} else if (!relevantMarkupObjectBeforeSelection && relevantMarkupObjectAfterSelection) {
-					this.extendExistingMarkupWithSelection(relevantMarkupObjectAfterSelection, rangeObject, true, tagComparator);
-					Aloha.Log.info(this, 'extending following markup backwards');
-
-				} else {
-					this.extendExistingMarkupWithSelection(relevantMarkupObjectsAtSelectionEnd, rangeObject, true, tagComparator);
-				}
-			}
-
-			// Alternative D: no-markup to no-markup: easy
-			else if (markupObject.isReplacingElement || (!relevantMarkupObjectsAtSelectionStart && !relevantMarkupObjectsAtSelectionEnd && !relevantMarkupObjectBeforeSelection && !relevantMarkupObjectAfterSelection)) {
-				Aloha.Log.info(this, 'non-markup 2 non-markup');
-				this.applyMarkup(rangeObject.getSelectionTree(), rangeObject, markupObject, tagComparator, {setRangeObject2NewMarkup: true});
-			}
-
-			// remove all marked items
-			jQuery('.preparedForRemoval').zap();
-
-			// recalculate cac and selectionTree
-			rangeObject.update();
-
-			// update selection
-			if (markupObject.isReplacingElement) {
-		//		this.setSelection(backupRangeObject, true);
-				backupRangeObject.select();
-			} else {
-		//		this.setSelection(rangeObject);
-				rangeObject.select();
-			}
-		},
-
-		/**
-		 * method compares a JS array of domobjects with a range object and decides, if the rangeObject spans the whole markup objects. method is used to decide if a markup2markup selection can be completely remove or if it must be splitted into 2 separate markups
-		 * @param relevantMarkupObjectsAtSelectionStart JS Array of dom objects, which are parents to the rangeObject.startContainer
-		 * @param relevantMarkupObjectsAtSelectionEnd JS Array of dom objects, which are parents to the rangeObject.endContainer
-		 * @param rangeObj Aloha rangeObject
-		 * @return true, if rangeObjects and markup objects are identical, false otherwise
-		 * @hide
-		 */
-		areMarkupObjectsAsLongAsRangeObject: function(relevantMarkupObjectsAtSelectionStart, relevantMarkupObjectsAtSelectionEnd, rangeObject) {
-			var i, el, textNode, relMarkupEnd, relMarkupStart;
-
-			if (rangeObject.startOffset !== 0) {
-				return false;
-			}
-
-			for (i = 0, relMarkupStart = relevantMarkupObjectsAtSelectionStart.length; i < relMarkupStart; i++) {
-				el = jQuery(relevantMarkupObjectsAtSelectionStart[i]);
-				if (el.textNodes().first()[0] !== rangeObject.startContainer) {
-					return false;
-				}
-			}
-
-			for (i = 0, relMarkupEnd = relevantMarkupObjectsAtSelectionEnd.length; i < relMarkupEnd; i++) {
-				el = jQuery(relevantMarkupObjectsAtSelectionEnd[i]);
-				textNode = el.textNodes().last()[0];
-				if (textNode !== rangeObject.endContainer || textNode.length != rangeObject.endOffset) {
-					return false;
-				}
-			}
-
-			return true;
-		},
-
-		/**
-		 * method used to remove/split markup from a "markup2markup" selection
-		 * @param relevantMarkupObjectsAtSelectionStart JS Array of dom objects, which are parents to the rangeObject.startContainer
-		 * @param relevantMarkupObjectsAtSelectionEnd JS Array of dom objects, which are parents to the rangeObject.endContainer
-		 * @param rangeObj Aloha rangeObject
-		 * @param tagComparator method, which is used to compare the dom object and the jQuery markup object. the method must accept 2 parameters, the first is the domobj, the second is the jquery object. if no method is specified, the method this.standardTextLevelSemanticsComparator is used
-		 * @return true (always, since no "false" case is currently known...but might be added)
-		 * @hide
-		 */
-		splitRelevantMarkupObject: function(relevantMarkupObjectsAtSelectionStart, relevantMarkupObjectsAtSelectionEnd, rangeObject, tagComparator) {
-			// mark them to be deleted
-			jQuery(relevantMarkupObjectsAtSelectionStart).addClass('preparedForRemoval');
-			jQuery(relevantMarkupObjectsAtSelectionEnd).addClass('preparedForRemoval');
-
-			// check if the rangeObject is identical with the relevantMarkupObjects (in this case the markup can simply be removed)
-			if (this.areMarkupObjectsAsLongAsRangeObject(relevantMarkupObjectsAtSelectionStart, relevantMarkupObjectsAtSelectionEnd, rangeObject)) {
-				return true;
-			}
-
-			// find intersection (this can always only be one dom element (namely the highest) because all others will be removed
-			var relevantMarkupObjectAtSelectionStartAndEnd = this.intersectRelevantMarkupObjects(relevantMarkupObjectsAtSelectionStart, relevantMarkupObjectsAtSelectionEnd);
-
-			if (relevantMarkupObjectAtSelectionStartAndEnd) {
-				this.insertCroppedMarkups([relevantMarkupObjectAtSelectionStartAndEnd], rangeObject, false, tagComparator);
-				this.insertCroppedMarkups([relevantMarkupObjectAtSelectionStartAndEnd], rangeObject, true, tagComparator);
-			} else {
-				this.insertCroppedMarkups(relevantMarkupObjectsAtSelectionStart, rangeObject, false, tagComparator);
-				this.insertCroppedMarkups(relevantMarkupObjectsAtSelectionEnd, rangeObject, true, tagComparator);
-			}
-			return true;
-		},
-
-		/**
-		 * method takes two arrays of bottom up dom objects, compares them and returns either the object closest to the root or false
-		 * @param relevantMarkupObjectsAtSelectionStart JS Array of dom objects
-		 * @param relevantMarkupObjectsAtSelectionEnd JS Array of dom objects
-		 * @return dom object closest to the root or false
-		 * @hide
-		 */
-		intersectRelevantMarkupObjects: function(relevantMarkupObjectsAtSelectionStart, relevantMarkupObjectsAtSelectionEnd) {
-			var intersection = false, i, elStart, j, elEnd, relMarkupStart, relMarkupEnd;
-			if (!relevantMarkupObjectsAtSelectionStart || !relevantMarkupObjectsAtSelectionEnd) {
-				return intersection; // we can only intersect, if we have to arrays!
-			}
-			relMarkupStart = relevantMarkupObjectsAtSelectionStart.length;
-			relMarkupEnd = relevantMarkupObjectsAtSelectionEnd.length;
-			for (i = 0; i < relMarkupStart; i++) {
-				elStart = relevantMarkupObjectsAtSelectionStart[i];
-				for (j = 0; j < relMarkupEnd; j++) {
-					elEnd = relevantMarkupObjectsAtSelectionEnd[j];
-					if (elStart === elEnd) {
-						intersection = elStart;
-					}
-				}
-			}
-			return intersection;
-		},
-
-		/**
-		 * method used to add markup to a nonmarkup2markup selection
-		 * @param relevantMarkupObjects JS Array of dom objects effecting either the start or endContainer of a selection (which should be extended)
-		 * @param rangeObject Aloha rangeObject the markups should be extended to
-		 * @param startOrEnd boolean; defines, if the existing markups should be extended forwards or backwards (is propably redundant and could be found out by comparing start or end container with the markup array dom objects)
-		 * @param tagComparator method, which is used to compare the dom object and the jQuery markup object. the method must accept 2 parameters, the first is the domobj, the second is the jquery object. if no method is specified, the method this.standardTextLevelSemanticsComparator is used
-		 * @return true
-		 * @hide
-		 */
-		extendExistingMarkupWithSelection: function(relevantMarkupObjects, rangeObject, startOrEnd, tagComparator) {
-			var extendMarkupsAtStart, extendMarkupsAtEnd, objects, i, relMarkupLength, el, textnodes, nodeNr;
-			if (!startOrEnd) { // = Start
-				// start part of rangeObject should be used, therefor existing markups are cropped at the end
-				extendMarkupsAtStart = true;
-			}
-			if (startOrEnd) { // = End
-				// end part of rangeObject should be used, therefor existing markups are cropped at start (beginning)
-				extendMarkupsAtEnd = true;
-			}
-			objects = [];
-			for( i = 0, relMarkupLength = relevantMarkupObjects.length; i < relMarkupLength; i++){
-				objects[i] = new this.SelectionRange();
-				el = relevantMarkupObjects[i];
-				if (extendMarkupsAtEnd && !extendMarkupsAtStart) {
-					objects[i].startContainer = rangeObject.startContainer; // jQuery(el).contents()[0];
-					objects[i].startOffset = rangeObject.startOffset;
-					textnodes = jQuery(el).textNodes(true);
-
-					nodeNr = textnodes.length - 1;
-					objects[i].endContainer = textnodes[ nodeNr ];
-					objects[i].endOffset = textnodes[ nodeNr ].length;
-					objects[i].update();
-					this.applyMarkup(objects[i].getSelectionTree(), rangeObject, this.getClonedMarkup4Wrapping(el), tagComparator, {setRangeObject2NewMarkup: true});
-				}
-				if (!extendMarkupsAtEnd && extendMarkupsAtStart) {
-					textnodes = jQuery(el).textNodes(true);
-					objects[i].startContainer = textnodes[0]; // jQuery(el).contents()[0];
-					objects[i].startOffset = 0;
-					objects[i].endContainer = rangeObject.endContainer;
-					objects[i].endOffset = rangeObject.endOffset;
-					objects[i].update();
-					this.applyMarkup(objects[i].getSelectionTree(), rangeObject, this.getClonedMarkup4Wrapping(el), tagComparator, {setRangeObject2NewMarkup: true});
-				}
-			}
-			return true;
-		},
-
-		/**
-		 * method creates an empty markup jQuery object from a dom object passed as paramter
-		 * @param domobj domobject to be cloned, cleaned and emptied
-		 * @param tagComparator method, which is used to compare the dom object and the jQuery markup object. the method must accept 2 parameters, the first is the domobj, the second is the jquery object. if no method is specified, the method this.standardTextLevelSemanticsComparator is used
-		 * @return jQuery wrapper object to be passed to e.g. this.applyMarkup(...)
-		 * @hide
-		 */
-		getClonedMarkup4Wrapping: function(domobj) {
-			var wrapper = jQuery(domobj).clone().removeClass('preparedForRemoval').empty();
-			if (wrapper.attr('class').length === 0) {
-				wrapper.removeAttr('class');
-			}
-			return wrapper;
-		},
-
-		/**
-		 * method used to subtract the range object from existing markup. in other words: certain markup is removed from the selections defined by the rangeObject
-		 * @param relevantMarkupObjects JS Array of dom objects effecting either the start or endContainer of a selection (which should be extended)
-		 * @param rangeObject Aloha rangeObject the markups should be removed from
-		 * @param startOrEnd boolean; defines, if the existing markups should be reduced at the beginning of the tag or at the end (is propably redundant and could be found out by comparing start or end container with the markup array dom objects)
-		 * @param tagComparator method, which is used to compare the dom object and the jQuery markup object. the method must accept 2 parameters, the first is the domobj, the second is the jquery object. if no method is specified, the method this.standardTextLevelSemanticsComparator is used
-		 * @return true
-		 * @hide
-		 */
-		insertCroppedMarkups: function(relevantMarkupObjects, rangeObject, startOrEnd, tagComparator) {
-			var cropMarkupsAtEnd,cropMarkupsAtStart,textnodes,objects,i,el,textNodes;
-			if (!startOrEnd) { // = Start
-				// start part of rangeObject should be used, therefor existing markups are cropped at the end
-				cropMarkupsAtEnd = true;
-			} else { // = End
-				// end part of rangeObject should be used, therefor existing markups are cropped at start (beginning)
-				cropMarkupsAtStart = true;
-			}
-			objects = [];
-			for( i = 0; i<relevantMarkupObjects.length; i++){
-				objects[i] = new this.SelectionRange();
-				el = relevantMarkupObjects[i];
-				if (cropMarkupsAtEnd && !cropMarkupsAtStart) {
-					textNodes = jQuery(el).textNodes(true);
-					objects[i].startContainer = textNodes[0];
-					objects[i].startOffset = 0;
-					// if the existing markup startContainer & startOffset are equal to the rangeObject startContainer and startOffset,
-					// then markupobject does not have to be added again, because it would have no content (zero-length)
-					if (objects[i].startContainer === rangeObject.startContainer && objects[i].startOffset === rangeObject.startOffset) {
-						continue;
-					}
-					if (rangeObject.startOffset === 0) {
-						objects[i].endContainer = this.getTextNodeSibling(false, el, rangeObject.startContainer);
-						objects[i].endOffset = objects[i].endContainer.length;
-					} else {
-						objects[i].endContainer = rangeObject.startContainer;
-						objects[i].endOffset = rangeObject.startOffset;
-					}
-
-					objects[i].update();
-
-					this.applyMarkup(objects[i].getSelectionTree(), rangeObject, this.getClonedMarkup4Wrapping(el), tagComparator, {setRangeObject2NextSibling: true});
-				}
-
-				if (!cropMarkupsAtEnd && cropMarkupsAtStart) {
-					objects[i].startContainer = rangeObject.endContainer; // jQuery(el).contents()[0];
-					objects[i].startOffset = rangeObject.endOffset;
-					textnodes = jQuery(el).textNodes(true);
-					objects[i].endContainer = textnodes[ textnodes.length-1 ];
-					objects[i].endOffset = textnodes[ textnodes.length-1 ].length;
-					objects[i].update();
-					this.applyMarkup(objects[i].getSelectionTree(), rangeObject, this.getClonedMarkup4Wrapping(el), tagComparator, {setRangeObject2PreviousSibling: true});
-				}
-			}
-			return true;
-		},
-
-		/**
-		 * apply a certain markup to the current selection
-		 * @param markupObject jQuery object of the markup to be applied (e.g. created with obj = jQuery('<b></b>'); )
-		 * @return void
-		 * @hide
-		 */
-		changeMarkupOnSelection: function(markupObject) {
-			// change the markup
-			this.changeMarkup(this.getRangeObject(), markupObject, this.getStandardTagComparator(markupObject));
-
-			// merge text nodes
-
-			GENTICS.Utils.Dom.doCleanup({'merge' : true}, this.rangeObject);
-			// update the range and select it
-			this.rangeObject.update();
-			this.rangeObject.select();
-		},
-
-		/**
-		 * apply a certain markup to the selection Tree
-		 * @param selectionTree SelectionTree Object markup should be applied to
-		 * @param rangeObject Aloha rangeObject which will be modified to reflect the dom changes, after the markup was applied (only if activated via options)
-		 * @param markupObject jQuery object of the markup to be applied (e.g. created with obj = jQuery('<b></b>'); )
-		 * @param tagComparator method, which is used to compare the dom object and the jQuery markup object. the method must accept 2 parameters, the first is the domobj, the second is the jquery object. if no method is specified, the method this.standardTextLevelSemanticsComparator is used
-		 * @param options JS object, with the following boolean properties: setRangeObject2NewMarkup, setRangeObject2NextSibling, setRangeObject2PreviousSibling
-		 * @return void
-		 * @hide
-		 */
-		applyMarkup: function(selectionTree, rangeObject, markupObject, tagComparator, options) {
-			var optimizedSelectionTree, i, el, breakpoint;
-
-			options = options ? options : {};
-			// first same tags from within fully selected nodes for removal
-			this.prepareForRemoval(selectionTree, markupObject, tagComparator);
-
-			// first let's optimize the selection Tree in useful groups which can be wrapped together
-			optimizedSelectionTree = this.optimizeSelectionTree4Markup(selectionTree, markupObject, tagComparator);
-			breakpoint = true;
-
-			// now iterate over grouped elements and either recursively dive into object or wrap it as a whole
-			for ( i = 0; i < optimizedSelectionTree.length; i++) {
-				 el = optimizedSelectionTree[i];
-				if (el.wrappable) {
-					this.wrapMarkupAroundSelectionTree(el.elements, rangeObject, markupObject, tagComparator, options);
-				} else {
-					Aloha.Log.debug(this,'dive further into non-wrappable object');
-					this.applyMarkup(el.element.children, rangeObject, markupObject, tagComparator, options);
-				}
-			}
-		},
-
-		/**
-		 * returns the type of the given markup (trying to match HTML5)
-		 * @param markupObject jQuery object of the markup to be applied (e.g. created with obj = jQuery('<b></b>'); )
-		 * @return string name of the markup type
-		 * @hide
-		 */
-		getMarkupType: function(markupObject) {
-			var nn = jQuery(markupObject)[0].nodeName.toLowerCase();
-			if (markupObject.outerHtml) {
-				Aloha.Log.debug(this, 'Node name detected: ' + nn + ' for: ' + markupObject.outerHtml());
-			}
-			if (nn == '#text') {return 'textNode';}
-			if (this.replacingElements[ nn ]) {return 'sectionOrGroupingContent';}
-			if (this.tagHierarchy [ nn ]) {return 'textLevelSemantics';}
-			Aloha.Log.warn(this, 'unknown markup passed to this.getMarkupType(...): ' + markupObject.outerHtml());
-		},
-
-		/**
-		 * returns the standard tag comparator for the given markup object
-		 * @param markupObject jQuery object of the markup to be applied (e.g. created with obj = jQuery('<b></b>'); )
-		 * @return function tagComparator method, which is used to compare the dom object and the jQuery markup object. the method must accept 2 parameters, the first is the domobj, the second is the jquery object. if no method is specified, the method this.standardTextLevelSemanticsComparator is used
-		 * @hide
-		 */
-		getStandardTagComparator: function(markupObject) {
-			var that = this, result;
-			switch(this.getMarkupType(markupObject)) {
-				case 'textNode':
-					result = function(p1, p2) {
-						return false;
-					};
-					break;
-
-				case 'sectionOrGroupingContent':
-					result = function(domobj, markupObject) {
-						return that.standardSectionsAndGroupingContentComparator(domobj, markupObject);
-					};
-					break;
-
-				case 'textLevelSemantics':
-				/* falls through */
-				default:
-					result = function(domobj, markupObject) {
-						return that.standardTextLevelSemanticsComparator(domobj, markupObject);
-					};
-					break;
-			}
-			return result;
-		},
-
-		/**
-		 * searches for fully selected equal markup tags
-		 * @param selectionTree SelectionTree Object markup should be applied to
-		 * @param markupObject jQuery object of the markup to be applied (e.g. created with obj = jQuery('<b></b>'); )
-		 * @param tagComparator method, which is used to compare the dom object and the jQuery markup object. the method must accept 2 parameters, the first is the domobj, the second is the jquery object. if no method is specified, the method this.standardTextLevelSemanticsComparator is used
-		 * @return void
-		 * @hide
-		 */
-		prepareForRemoval: function(selectionTree, markupObject, tagComparator) {
-			var that = this, i, el;
-
-			// check if a comparison method was passed as parameter ...
-			if (typeof tagComparator !== 'undefined' && typeof tagComparator !== 'function') {
-				Aloha.Log.error(this,'parameter tagComparator is not a function');
-			}
-			// ... if not use this as standard tag comparison method
-			if (typeof tagComparator === 'undefined') {
-				tagComparator = this.getStandardTagComparator(markupObject);
-			}
-			for ( i = 0; i<selectionTree.length; i++) {
-				el = selectionTree[i];
-				if (el.domobj && (el.selection == 'full' || (el.selection == 'partial' && markupObject.isReplacingElement))) {
-					// mark for removal
-					if (el.domobj.nodeType === 1 && tagComparator(el.domobj, markupObject)) {
-						Aloha.Log.debug(this, 'Marking for removal: ' + el.domobj.nodeName);
-						jQuery(el.domobj).addClass('preparedForRemoval');
-					}
-				}
-				if (el.selection != 'none' && el.children.length > 0) {
-					this.prepareForRemoval(el.children, markupObject, tagComparator);
-				}
-
-			}
-		},
-
-		/**
-		 * searches for fully selected equal markup tags
-		 * @param selectionTree SelectionTree Object markup should be applied to
-		 * @param rangeObject Aloha rangeObject the markup will be applied to
-		 * @param markupObject jQuery object of the markup to be applied (e.g. created with obj = jQuery('<b></b>'); )
-		 * @param tagComparator method, which is used to compare the dom object and the jQuery markup object. the method must accept 2 parameters, the first is the domobj, the second is the jquery object. if no method is specified, the method this.standardTextLevelSemanticsComparator is used
-		 * @param options JS object, with the following boolean properties: setRangeObject2NewMarkup, setRangeObject2NextSibling, setRangeObject2PreviousSibling
-		 * @return void
-		 * @hide
-		 */
-		wrapMarkupAroundSelectionTree: function(selectionTree, rangeObject, markupObject, tagComparator, options) {
-			// first let's find out if theoretically the whole selection can be wrapped with one tag and save it for later use
-			var objects2wrap = [], // // this will be used later to collect objects
-				j = -1, // internal counter,
-				breakpoint = true,
-				preText = '',
-				postText = '',
-				prevOrNext,
-				textNode2Start,
-				textnodes,
-				newMarkup,
-				i, el, middleText;
-
-
-
-			Aloha.Log.debug(this,'The formatting <' + markupObject[0].tagName + '> will be wrapped around the selection');
-
-			// now lets iterate over the elements
-			for (i = 0; i < selectionTree.length; i++) {
-				el = selectionTree[i];
-
-				// check if markup is allowed inside the elements parent
-				if (el.domobj && !this.canTag1WrapTag2(el.domobj.parentNode.tagName.toLowerCase(), markupObject[0].tagName.toLowerCase())) {
-					Aloha.Log.info(this,'Skipping the wrapping of <' + markupObject[0].tagName.toLowerCase() + '> because this tag is not allowed inside <' + el.domobj.parentNode.tagName.toLowerCase() + '>');
-					continue;
-				}
-
-				// skip empty text nodes
-				if (el.domobj && el.domobj.nodeType === 3 && jQuery.trim(el.domobj.nodeValue).length === 0) {
-					continue;
-				}
-
-				// partial element, can either be a textnode and therefore be wrapped (at least partially)
-				// or can be a nodeType == 1 (tag) which must be dived into
-				if (el.domobj && el.selection == 'partial' && !markupObject.isReplacingElement) {
-					if (el.startOffset !== undefined && el.endOffset === undefined) {
-						j++;
-						preText += el.domobj.data.substr(0,el.startOffset);
-						el.domobj.data = el.domobj.data.substr(el.startOffset, el.domobj.data.length-el.startOffset);
-						objects2wrap[j] = el.domobj;
-					} else if (el.endOffset !== undefined && el.startOffset === undefined) {
-						j++;
-						postText += el.domobj.data.substr(el.endOffset, el.domobj.data.length-el.endOffset);
-						el.domobj.data = el.domobj.data.substr(0, el.endOffset);
-						objects2wrap[j] = el.domobj;
-					} else if (el.endOffset !== undefined && el.startOffset !== undefined) {
-						if (el.startOffset == el.endOffset) { // do not wrap empty selections
-							Aloha.Log.debug(this, 'skipping empty selection');
-							continue;
-						}
-						j++;
-						preText += el.domobj.data.substr(0,el.startOffset);
-						middleText = el.domobj.data.substr(el.startOffset,el.endOffset-el.startOffset);
-						postText += el.domobj.data.substr(el.endOffset, el.domobj.data.length-el.endOffset);
-						el.domobj.data = middleText;
-						objects2wrap[j] = el.domobj;
-					} else {
-						// a partially selected item without selectionStart/EndOffset is a nodeType 1 Element on the way to the textnode
-						Aloha.Log.debug(this, 'diving into object');
-						this.applyMarkup(el.children, rangeObject, markupObject, tagComparator, options);
-					}
-				}
-				// fully selected dom elements can be wrapped as whole element
-				if (el.domobj && (el.selection == 'full' || (el.selection == 'partial' && markupObject.isReplacingElement))) {
-					j++;
-					objects2wrap[j] = el.domobj;
-				}
-			}
-
-			if (objects2wrap.length > 0) {
-				// wrap collected DOM object with markupObject
-				objects2wrap = jQuery(objects2wrap);
-
-				// make a fix for text nodes in <li>'s in ie
-				jQuery.each(objects2wrap, function(index, element) {
-					if (jQuery.browser.msie && element.nodeType == 3
-							&& !element.nextSibling && !element.previousSibling
-							&& element.parentNode
-							&& element.parentNode.nodeName.toLowerCase() == 'li') {
-						element.data = jQuery.trim(element.data);
-					}
-				});
-
-				newMarkup = objects2wrap.wrapAll(markupObject).parent();
-				newMarkup.before(preText).after(postText);
-
-				if (options.setRangeObject2NewMarkup) { // this is used, when markup is added to normal/normal Text
-					textnodes = objects2wrap.textNodes();
-
-					if (textnodes.index(rangeObject.startContainer) != -1) {
-						rangeObject.startOffset = 0;
-					}
-					if (textnodes.index(rangeObject.endContainer) != -1) {
-						rangeObject.endOffset = rangeObject.endContainer.length;
-					}
-					breakpoint=true;
-				}
-				if (options.setRangeObject2NextSibling){
-					prevOrNext = true;
-					textNode2Start = newMarkup.textNodes(true).last()[0];
-					if (objects2wrap.index(rangeObject.startContainer) != -1) {
-						rangeObject.startContainer = this.getTextNodeSibling(prevOrNext, newMarkup.parent(), textNode2Start);
-						rangeObject.startOffset = 0;
-					}
-					if (objects2wrap.index(rangeObject.endContainer) != -1) {
-						rangeObject.endContainer = this.getTextNodeSibling(prevOrNext, newMarkup.parent(), textNode2Start);
-						rangeObject.endOffset = rangeObject.endOffset - textNode2Start.length;
-					}
-				}
-				if (options.setRangeObject2PreviousSibling){
-					prevOrNext = false;
-					textNode2Start = newMarkup.textNodes(true).first()[0];
-					if (objects2wrap.index(rangeObject.startContainer) != -1) {
-						rangeObject.startContainer = this.getTextNodeSibling(prevOrNext, newMarkup.parent(), textNode2Start);
-						rangeObject.startOffset = 0;
-					}
-					if (objects2wrap.index(rangeObject.endContainer) != -1) {
-						rangeObject.endContainer = this.getTextNodeSibling(prevOrNext, newMarkup.parent(), textNode2Start);
-						rangeObject.endOffset = rangeObject.endContainer.length;
-					}
-				}
-			}
-		},
-
-		/**
-		 * takes a text node and return either the next recursive text node sibling or the previous
-		 * @param previousOrNext boolean, false for previous, true for next sibling
-		 * @param commonAncestorContainer dom object to be used as root for the sibling search
-		 * @param currentTextNode dom object of the originating text node
-		 * @return dom object of the sibling text node
-		 * @hide
-		 */
-		getTextNodeSibling: function(previousOrNext, commonAncestorContainer, currentTextNode) {
-			var textNodes = jQuery(commonAncestorContainer).textNodes(true),
-				newIndex, index;
-			
-			index = textNodes.index(currentTextNode);
-			if (index == -1) { // currentTextNode was not found
-				return false;
-			}
-			newIndex = index + (!previousOrNext ? -1 : 1);
-			return textNodes[newIndex] ? textNodes[newIndex] : false;
-		},
-
-		/**
-		 * takes a selection tree and groups it into markup wrappable selection trees
-		 * @param selectionTree rangeObject selection tree
-		 * @param markupObject jQuery object of the markup to be applied (e.g. created with obj = jQuery('<b></b>'); )
-		 * @return JS array of wrappable selection trees
-		 * @hide
-		 */
-		optimizeSelectionTree4Markup: function(selectionTree, markupObject, tagComparator) {
-			var groupMap = [],
-				outerGroupIndex = 0,
-				innerGroupIndex = 0,
-				that = this,
-				i,j,
-				endPosition, startPosition;
-
-			if (typeof tagComparator === 'undefined') {
-				tagComparator = function(domobj, markupObject) {
-					return that.standardTextLevelSemanticsComparator(markupObject);
-				};
-			}
-			for( i = 0; i<selectionTree.length; i++) {
-				// we are just interested in selected item, but not in non-selected items
-				if (selectionTree[i].domobj && selectionTree[i].selection != 'none') {
-					if (markupObject.isReplacingElement && tagComparator(markupObject[0], jQuery(selectionTree[i].domobj))) {
-						if (groupMap[outerGroupIndex] !== undefined) {
-							outerGroupIndex++;
-						}
-						groupMap[outerGroupIndex] = {};
-						groupMap[outerGroupIndex].wrappable = true;
-						groupMap[outerGroupIndex].elements = [];
-						groupMap[outerGroupIndex].elements[innerGroupIndex] = selectionTree[i];
-						outerGroupIndex++;
-
-					} else
-					// now check, if the children of our item could be wrapped all together by the markup object
-					if (this.canMarkupBeApplied2ElementAsWhole([ selectionTree[i] ], markupObject)) {
-						// if yes, add it to the current group
-						if (groupMap[outerGroupIndex] === undefined) {
-							groupMap[outerGroupIndex] = {};
-							groupMap[outerGroupIndex].wrappable = true;
-							groupMap[outerGroupIndex].elements = [];
-						}
-						if (markupObject.isReplacingElement) { //  && selectionTree[i].domobj.nodeType === 3
-							/* we found the node to wrap for a replacing element. however there might
-							 * be siblings which should be included as well
-							 * although they are actually not selected. example:
-							 * li
-							 * |-textNode ( .selection = 'none')
-							 * |-textNode (cursor inside, therefor .selection = 'partial')
-							 * |-textNode ( .selection = 'none')
-							 *
-							 * in this case it would be useful to select the previous and following textNodes as well (they might result from a previous DOM manipulation)
-							 * Think about other cases, where the parent is the Editable. In this case we propably only want to select from and until the next <br /> ??
-							 * .... many possibilities, here I realize the two described cases
-							 */
-
-							// first find start element starting from the current element going backwards until sibling 0
-							startPosition = i;
-							for (j = i-1; j >= 0; j--) {
-								if (this.canMarkupBeApplied2ElementAsWhole([ selectionTree[ j ] ], markupObject) && this.isMarkupAllowedToStealSelectionTreeElement(selectionTree[ j ], markupObject)) {
-									startPosition = j;
-								} else {
-									break;
-								}
-							}
-
-							// now find the end element starting from the current element going forward until the last sibling
-							endPosition = i;
-							for (j = i+1; j < selectionTree.length; j++) {
-								if (this.canMarkupBeApplied2ElementAsWhole([ selectionTree[ j ] ], markupObject) && this.isMarkupAllowedToStealSelectionTreeElement(selectionTree[ j ], markupObject)) {
-									endPosition = j;
-								} else {
-									break;
-								}
-							}
-
-							// now add the elements to the groupMap
-							innerGroupIndex = 0;
-							for (j = startPosition; j <= endPosition; j++) {
-								groupMap[outerGroupIndex].elements[innerGroupIndex]	= selectionTree[j];
-								groupMap[outerGroupIndex].elements[innerGroupIndex].selection = 'full';
-								innerGroupIndex++;
-							}
-							innerGroupIndex = 0;
-						} else {
-							// normal text level semantics object, no siblings need to be selected
-							groupMap[outerGroupIndex].elements[innerGroupIndex] = selectionTree[i];
-							innerGroupIndex++;
-						}
-					} else {
-						// if no, isolate it in its own group
-						if (groupMap[outerGroupIndex] !== undefined) {
-							outerGroupIndex++;
-						}
-						groupMap[outerGroupIndex] = {};
-						groupMap[outerGroupIndex].wrappable = false;
-						groupMap[outerGroupIndex].element = selectionTree[i];
-						innerGroupIndex = 0;
-						outerGroupIndex++;
-					}
-				}
-			}
-			return groupMap;
-		},
-
-		/**
-		 * very tricky method, which decides, if a certain markup (normally a replacing markup element like p, h1, blockquote)
-		 * is allowed to extend the user selection to other dom objects (represented as selectionTreeElement)
-		 * to understand the purpose: if the user selection is collapsed inside e.g. some text, which is currently not
-		 * wrapped by the markup to be applied, and therefor the markup does not have an equal markup to replace, then the DOM
-		 * manipulator has to decide which objects to wrap. real example:
-		 * <div>
-		 *	<h1>headline</h1>
-		 *	some text blabla bla<br>
-		 *	more text HERE THE | CURSOR BLINKING and <b>even more bold text</b>
-		 * </div>
-		 * when the user now wants to apply e.g. a <p> tag, what will be wrapped? it could be useful if the manipulator would actually
-		 * wrap everything inside the div except the <h1>. but for this purpose someone has to decide, if the markup is
-		 * allowed to wrap certain dom elements in this case the question would be, if the <p> is allowed to wrap
-		 * textNodes, <br> and <b> and <h1>. therefore this tricky method should answer the question for those 3 elements
-		 * with true, but for for the <h1> it should return false. and since the method does not know this, there is a configuration
-		 * for this
-		 *
-		 * @param selectionTree rangeObject selection tree element (only one, not an array of)
-		 * @param markupObject lowercase string of the tag to be verified (e.g. "b")
-		 * @return true if the markup is allowed to wrap the selection tree element, false otherwise
-		 * @hide
-		 */
-		isMarkupAllowedToStealSelectionTreeElement: function(selectionTreeElement, markupObject) {
-			if (!selectionTreeElement.domobj) {
-				return false;
-			}
-			var nodeName = selectionTreeElement.domobj.nodeName.toLowerCase(),
-				markupName;
-			
-			nodeName = (nodeName == '#text') ? 'textNode' : nodeName;
-			markupName = markupObject[0].nodeName.toLowerCase();
-			// if nothing is defined for the markup, it's now allowed
-			if (!this.allowedToStealElements[ markupName ]) {
-				return false;
-			}
-			// if something is defined, but the specifig tag is not in the list
-			if (this.allowedToStealElements[ markupName ].indexOf(nodeName) == -1) {
-				return false;
-			}
-			return true;
-		},
-
-		/**
-		 * checks if a selection can be completey wrapped by a certain html tags (helper method for this.optimizeSelectionTree4Markup
-		 * @param selectionTree rangeObject selection tree
-		 * @param markupObject lowercase string of the tag to be verified (e.g. "b")
-		 * @return true if selection can be applied as whole, false otherwise
-		 * @hide
-		 */
-		canMarkupBeApplied2ElementAsWhole: function(selectionTree, markupObject) {
-			var htmlTag, i, el, returnVal;
-
-			if (markupObject.jquery) {
-				htmlTag = markupObject[0].tagName;
-			}
-			if (markupObject.tagName) {
-				htmlTag = markupObject.tagName;
-			}
-
-			returnVal = true;
-			for ( i = 0; i < selectionTree.length; i++) {
-				el = selectionTree[i];
-				if (el.domobj && (el.selection != "none" || markupObject.isReplacingElement)) {
-					// Aloha.Log.debug(this, 'Checking, if  <' + htmlTag + '> can be applied to ' + el.domobj.nodeName);
-					if (!this.canTag1WrapTag2(htmlTag, el.domobj.nodeName)) {
-						return false;
-					}
-					if (el.children.length > 0 && !this.canMarkupBeApplied2ElementAsWhole(el.children, markupObject)) {
-						return false;
-					}
-				}
-			}
-			return returnVal;
-		},
-
-		/**
-		 * checks if a tag 1 (first parameter) can wrap tag 2 (second parameter).
-		 * IMPORTANT: the method does not verify, if there have to be other tags in between
-		 * Example: this.canTag1WrapTag2("table", "td") will return true, because the method does not take into account, that there has to be a "tr" in between
-		 * @param t1 string: tagname of outer tag to verify, e.g. "b"
-		 * @param t2 string: tagname of inner tag to verify, e.g. "b"
-		 * @return true if tag 1 can wrap tag 2, false otherwise
-		 * @hide
-		 */
-		canTag1WrapTag2: function(t1, t2) {
-			t1 = (t1 == '#text')?'textNode':t1.toLowerCase();
-			t2 = (t2 == '#text')?'textNode':t2.toLowerCase();
-			if (!this.tagHierarchy[ t1 ]) {
-				// Aloha.Log.warn(this, t1 + ' is an unknown tag to the method canTag1WrapTag2 (paramter 1). Sadfully allowing the wrapping...');
-				return true;
-			}
-			if (!this.tagHierarchy[ t2 ]) {
-				// Aloha.Log.warn(this, t2 + ' is an unknown tag to the method canTag1WrapTag2 (paramter 2). Sadfully allowing the wrapping...');
-				return true;
-			}
-			var t1Array = this.tagHierarchy[ t1 ],
-				returnVal = (t1Array.indexOf( t2 ) != -1) ? true : false;
-			return returnVal;
-		},
-
-		/**
-		 * Check whether it is allowed to insert the given tag at the start of the
-		 * current selection. This method will check whether the markup effective for
-		 * the start and outside of the editable part (starting with the editable tag
-		 * itself) may wrap the given tag.
-		 * @param tagName {String} name of the tag which shall be inserted
-		 * @return true when it is allowed to insert that tag, false if not
-		 * @hide
-		 */
-		mayInsertTag: function (tagName) {
-			if (typeof this.rangeObject.unmodifiableMarkupAtStart == 'object') {
-				// iterate over all DOM elements outside of the editable part
-				for (var i = 0; i < this.rangeObject.unmodifiableMarkupAtStart.length; ++i) {
-					// check whether an element may not wrap the given
-					if (!this.canTag1WrapTag2(this.rangeObject.unmodifiableMarkupAtStart[i].nodeName, tagName)) {
-						// found a DOM element which forbids to insert the given tag, we are done
-						return false;
-					}
-				}
-
-				// all of the found DOM elements allow inserting the given tag
-				return true;
-			} else {
-				Aloha.Log.warn(this, 'Unable to determine whether tag ' + tagName + ' may be inserted');
-				return true;
-			}
-		},
-
-		/**
-		 * String representation
-		 * @return "Aloha.Selection"
-		 * @hide
-		 */
-		toString: function() {
-			return 'Aloha.Selection';
-		},
-
-		/**
-		 * @namespace Aloha.Selection
-		 * @class SelectionRange
-		 * @extends GENTICS.Utils.RangeObject
-		 * Constructor for a range object.
-		 * Optionally you can pass in a range object that's properties will be assigned to the new range object.
-		 * @param rangeObject A range object thats properties will be assigned to the new range object.
-		 * @constructor
-		 */
-		SelectionRange: GENTICS.Utils.RangeObject.extend({
-			_constructor: function(rangeObject){
-				this._super(rangeObject);
-				// If a range object was passed in we apply the values to the new range object
-				if (rangeObject) {
-					if (rangeObject.commonAncestorContainer) {
-						this.commonAncestorContainer = rangeObject.commonAncestorContainer;
-					}
-					if (rangeObject.selectionTree) {
-						this.selectionTree = rangeObject.selectionTree;
-					}
-					if (rangeObject.limitObject) {
-						this.limitObject = rangeObject.limitObject;
-					}
-					if (rangeObject.markupEffectiveAtStart) {
-						this.markupEffectiveAtStart = rangeObject.markupEffectiveAtStart;
-					}
-					if (rangeObject.unmodifiableMarkupAtStart) {
-						this.unmodifiableMarkupAtStart = rangeObject.unmodifiableMarkupAtStart;
-					}
-					if (rangeObject.splitObject) {
-						this.splitObject = rangeObject.splitObject;
-					}
-				}
-			},
-
-			/**
-			 * DOM object of the common ancestor from startContainer and endContainer
-			 * @hide
-			 */
-			commonAncestorContainer: undefined,
-
-			/**
-			 * The selection tree
-			 * @hide
-			 */
-			selectionTree: undefined,
-
-			/**
-			 * Array of DOM objects effective for the start container and inside the
-			 * editable part (inside the limit object). relevant for the button status
-			 * @hide
-			 */
-			markupEffectiveAtStart: [],
-
-			/**
-			 * Array of DOM objects effective for the start container, which lies
-			 * outside of the editable portion (starting with the limit object)
-			 * @hide
-			 */
-			unmodifiableMarkupAtStart: [],
-
-			/**
-			 * DOM object being the limit for all markup relevant activities
-			 * @hide
-			 */
-			limitObject: undefined,
-
-			/**
-			 * DOM object being split when enter key gets hit
-			 * @hide
-			 */
-			splitObject: undefined,
-
-			/**
-			 * Sets the visible selection in the Browser based on the range object.
-			 * If the selection is collapsed, this will result in a blinking cursor,
-			 * otherwise in a text selection.
-			 * @method
-			 */
-			select: function() {
-				// Call Utils' select()
-				this._super();
-
-				// update the selection
-				Aloha.Selection.updateSelection();
-			},
-
-			/**
-			 * Method to update a range object internally
-			 * @param commonAncestorContainer (DOM Object); optional Parameter; if set, the parameter
-			 * will be used instead of the automatically calculated CAC
-			 * @return void
-			 * @hide
-			 */
-			update: function(commonAncestorContainer) {
-				this.updatelimitObject();
-				this.updateMarkupEffectiveAtStart();
-				this.updateCommonAncestorContainer(commonAncestorContainer);
-
-				// reset the selectiontree (must be recalculated)
-				this.selectionTree = undefined;
-			},
-
-			/**
-			 * Get the selection tree for this range
-			 * TODO: remove this (was moved to range.js)
-			 * @return selection tree
-			 * @hide
-			 */
-			getSelectionTree: function () {
-				// if not yet calculated, do this now
-				if (!this.selectionTree) {
-					this.selectionTree = Aloha.Selection.getSelectionTree(this);
-				}
-
-				return this.selectionTree;
-			},
-
-			/**
-			 * TODO: move this to range.js
-			 * Get an array of domobj (in dom tree order) of siblings of the given domobj, which are contained in the selection
-			 * @param domobj dom object to start with
-			 * @return array of siblings of the given domobj, which are also selected
-			 * @hide
-			 */
-			getSelectedSiblings: function (domobj) {
-				var selectionTree = this.getSelectionTree();
-
-				return this.recursionGetSelectedSiblings(domobj, selectionTree);
-			},
-
-			/**
-			 * TODO: move this to range.js
-			 * Recursive method to find the selected siblings of the given domobj (which should be selected as well)
-			 * @param domobj dom object for which the selected siblings shall be found
-			 * @param selectionTree current level of the selection tree
-			 * @return array of selected siblings of dom objects or false if none found
-			 * @hide
-			 */
-			recursionGetSelectedSiblings: function (domobj, selectionTree) {
-				var selectedSiblings = false,
-					foundObj = false,
-					i;
-
-				for ( i = 0; i < selectionTree.length; ++i) {
-					if (selectionTree[i].domobj === domobj) {
-						foundObj = true;
-						selectedSiblings = [];
-					} else if (!foundObj && selectionTree[i].children) {
-						// do the recursion
-						selectedSiblings = this.recursionGetSelectedSiblings(domobj, selectionTree[i].children);
-						if (selectedSiblings !== false) {
-							break;
-						}
-					} else if (foundObj && selectionTree[i].domobj && selectionTree[i].selection != 'collapsed' && selectionTree[i].selection != 'none') {
-						selectedSiblings.push(selectionTree[i].domobj);
-					} else if (foundObj && selectionTree[i].selection == 'none') {
-						break;
-					}
-				}
-
-				return selectedSiblings;
-			},
-
-			/**
-			 * TODO: move this to range.js
-			 * Method updates member var markupEffectiveAtStart and splitObject, which is relevant primarily for button status and enter key behaviour
-			 * @return void
-			 * @hide
-			 */
-			updateMarkupEffectiveAtStart: function() {
-				// reset the current markup
-				this.markupEffectiveAtStart = [];
-				this.unmodifiableMarkupAtStart = [];
-
-				var
-					parents = this.getStartContainerParents(),
-					limitFound = false,
-					splitObjectWasSet,
-					i, el;
-
-				for ( i = 0; i < parents.length; i++) {
-					el = parents[i];
-					if (!limitFound && (el !== this.limitObject)) {
-						this.markupEffectiveAtStart[ i ] = el;
-						if (!splitObjectWasSet && GENTICS.Utils.Dom.isSplitObject(el)) {
-							splitObjectWasSet = true;
-							this.splitObject = el;
-						}
-					} else {
-						limitFound = true;
-						this.unmodifiableMarkupAtStart.push(el);
-					}
-				}
-				if (!splitObjectWasSet) {
-					this.splitObject = false;
-				}
-				return;
-			},
-
-			/**
-			 * TODO: remove this
-			 * Method updates member var markupEffectiveAtStart, which is relevant primarily for button status
-			 * @return void
-			 * @hide
-			 */
-			updatelimitObject: function() {
-				if (Aloha.editables && Aloha.editables.length > 0) {
-					var parents = this.getStartContainerParents(),
-						editables = Aloha.editables,
-						i, el, j, editable;
-					for ( i = 0; i < parents.length; i++) {
-						 el = parents[i];
-						for ( j = 0; j < editables.length; j++) {
-							 editable = editables[j].obj[0];
-							if (el === editable) {
-								this.limitObject = el;
-								return true;
-							}
-						}
-					}
-				}
-				this.limitObject = jQuery('body');
-				return true;
-			},
-
-			/**
-			 * string representation of the range object
-			 * @param	verbose	set to true for verbose output
-			 * @return string representation of the range object
-			 * @hide
-			 */
-			toString: function(verbose) {
-				if (!verbose) {
-					return 'Aloha.Selection.SelectionRange';
-				}
-				return 'Aloha.Selection.SelectionRange {start [' + this.startContainer.nodeValue + '] offset '
-					+ this.startOffset + ', end [' + this.endContainer.nodeValue + '] offset ' + this.endOffset + '}';
-			}
-
-		}) // SelectionRange
-
-	}); // Selection
-
-	/**
-	 * Implements Selection http://html5.org/specs/dom-range.html#selection
-	 * @namespace Aloha
-	 * @class Selection This singleton class always represents the
-	 *        current user selection
-	 * @singleton
-	 */
-	var AlohaSelection = Class.extend({
-		
-		_constructor : function( nativeSelection ) {
-			
-			this._nativeSelection = nativeSelection;
-			this.ranges = [];
-			
-			// will remember if urged to not change the selection
-			this.preventChange = false;
-			
-		},
-		
-		/**
-		 * Returns the element that contains the start of the selection. Returns null if there's no selection.
-		 * @readonly
-		 * @type Node
-		 */
-		anchorNode: null,
-		
-		/**
-		 * Returns the offset of the start of the selection relative to the element that contains the start 
-		 * of the selection. Returns 0 if there's no selection.
-		 * @readonly
-		 * @type int
-		 */
-		anchorOffset: 0,
-		
-		/**
-		 * Returns the element that contains the end of the selection.
-		 * Returns null if there's no selection.
-		 * @readonly
-		 * @type Node
-		 */
-		focusNode: null,
-		
-		/**
-		 * Returns the offset of the end of the selection relative to the element that contains the end 
-		 * of the selection. Returns 0 if there's no selection.
-		 * @readonly
-		 * @type int
-		 */
-		focusOffset: 0,
-		
-		/**
-		 * Returns true if there's no selection or if the selection is empty. Otherwise, returns false.
-		 * @readonly
-		 * @type boolean
-		 */
-		isCollapsed: false,
-		
-		/**
-		 * Returns the number of ranges in the selection.
-		 * @readonly
-		 * @type int
-		 */
-		rangeCount: 0,
-					
-		/**
-		 * Replaces the selection with an empty one at the given position.
-		 * @throws a WRONG_DOCUMENT_ERR exception if the given node is in a different document.
-		 * @param parentNode Node of new selection
-		 * @param offest offest of new Selection in parentNode
-		 * @void
-		 */
-		collapse: function ( parentNode, offset ) {
-			this._nativeSelection.collapse(  parentNode, offset );
-		},
-		
-		/**
-		 * Replaces the selection with an empty one at the position of the start of the current selection.
-		 * @throws an INVALID_STATE_ERR exception if there is no selection.
-		 * @void
-		 */
-		collapseToStart: function() {
-			throw "NOT_IMPLEMENTED";
-		},
-		
-		/** 
-		 * @void
-		 */
-		extend: function ( parentNode, offset) {
-			
-		},
-		
-		/**
-		 * @param alter DOMString 
-		 * @param direction DOMString 
-		 * @param granularity DOMString 
-		 * @void
-		 */
-		modify: function ( alter, direction, granularity ) {
-			
-<<<<<<< HEAD
-		}
-		
-		if ( newEndOffset == 0 &&
-			 newEndContainer.previousSibling &&
-			 isVoidElement( newEndContainer.firstChild ) ) {
-			
-			newEndContainer = newEndContainer.previousSibling;
-			newEndOffset = newEndContainer.length;
-			
-		} else if ( newEndContainer.nextSibling &&
-					newEndOffset == newEndContainer.childNodes.length &&
-					isVoidElement( newEndContainer.lastChild ) ) {
-			
-			newEndContainer = newEndContainer.nextSibling;
-			newEndOffset = 0;
-			
-		}
-		
-		if ( newStartContainer != newEndContainer ) {
-			if ( newStartContainer.length == newStartOffset ) {
-				var next = _moveForwards( newStartContainer );
-			} else {
-				var next = newStartContainer.childNodes[ newStartOffset ];
-			}
-			
-			if ( next ) {
-				if ( next.firstChild == next.lastChild && isVoidElement( next.firstChild ) ) {
-					newStartContainer = next;
-					newStartOffset = 0;
-				}
-			}
-			
-			if ( newEndOffset == 0 ) {
-				var prev = _moveBackwards( newEndContainer );
-				
-				if ( prev ) {
-					if ( prev.firstChild == prev.lastChild && isVoidElement( prev.firstChild ) ) {
-						newEndContainer = prev;
-						newEndOffset = 1;
-					}
-				}
-			}
-		}
-		
-		// [ 'foo[}<br>baz', 'foo[]<br>baz' ],
-		// [ 'foo<br>{]baz', 'foo<br>[]baz' ],
-		if ( newStartContainer == newEndContainer &&
-			 newStartOffset == newEndOffset &&
-			 newStartContainer.childNodes.length &&
-			 !_isSelectionStopNode( newStartContainer ) ) {
-			newStartContainer = newStartContainer.childNodes[ newStartOffset ];
-			if ( isVoidElement( newStartContainer ) ) {
-				newStartContainer = newStartContainer.previousSibling;
-				newStartOffset = newEndOffset = newStartContainer.length;
-			} else {
-				newStartOffset = newEndOffset = 0;
-			}
-			
-			newEndContainer = newStartContainer;
-		}
-		
-		// Satisfies: '<p>[foo</p><p>]bar</p><p>baz</p>', '<p>[foo</p><p>}bar</p><p>baz</p>'
-		if ( _isFlowNode( newEndContainer.parentNode ) &&
-			 newEndContainer.parentNode.firstChild == newEndContainer &&
-			 newEndOffset == 0 ) {
-			//debugger;
-			newEndContainer = newEndContainer.parentNode,
-			newEndOffset = 0;
-		}
-		
-		if ( !_isFlowNode( newEndContainer ) && // make sure we don't do correct this: </p>}foo to </p>]foo
-			 !_isSelectionStopNode( newEndContainer ) &&
-			 _isPositionAtNodeEnd( newEndContainer, newEndOffset + 1 ) &&
-			 !isVoidElement( newEndContainer.childNodes[ newEndOffset ].previousSibling ) ) {
-			newEndContainer = newEndContainer.childNodes[ newEndOffset ];
-			newEndOffset = 0;
-		}
-		
-		if ( newEndContainer ) {
-			range.endContainer = newEndContainer;
-			range.endOffset = newEndOffset;
-		}
-		
-		if ( newStartContainer ) {
-			range.startContainer = newStartContainer;
-			range.startOffset = newStartOffset;
-		}
-		
-		return range;
-	};
-	
-	
-	
-	
-	
-	
-	
-	
-	
-	
-	
-	
-	
-	
-	
-	
-	
-	
-	
-	
-	
-	
-	
-	
-	
-	
-	
-	
-	
-	
-	
-	
-	
-	
-	
-	
-	
-	
-	
-	
-	
-	
-	
-	
-	
-	
-	
-	
-	
-	
-	
-	
-	
-	
-	
-	
-	
-	
-	
-	
-	
-	
-	
-	
-	
-	
-	
-	
-	
-	
-	
-
-	
-
-
-
-
-
-// Reference: http://dev.w3.org/html5/markup/common-models.html
-//
-// Phrasing elements are a subset of flow elements.
-// The set of void elements intersects with the set of phrasing elements but
-// not intersect with the set of flow elements.
-//
-// We use hash maps instead of arrays so that can compute in which set a
-// given node belongs to the fastest possible ("constant" O(1)) time
-var flowElementsLookupTable = {
-	'ADDRESS'    : true,
-	'ARTICLE'    : true,
-	'ASIDE'      : true,
-	'AUDIO'      : true,
-	'BLOCKQUOTE' : true,
-	'DEL'        : true,
-	'DETAILS'    : true,
-	'DIV'        : true,
-	'DL'         : true,
-	'FIELDSET'   : true,
-	'FIGURE'     : true,
-	'FOOTER'     : true,
-	'FORM'       : true,
-	'H1'         : true,
-	'H2'         : true,
-	'H3'         : true,
-	'H4'         : true,
-	'H5'         : true,
-	'H6'         : true,
-	'HEADER'     : true,
-	'HGROUP'     : true,
-	'HR'         : true,
-	'INS'        : true,
-	'MAP'        : true,
-	'MENU'       : true,
-	'NAV'        : true,
-	'NOSCRIPT'   : true,
-	'OBJECT'     : true,
-	'OL'         : true,
-	'P'          : true,
-	'PRE'        : true,
-	'SECTION'    : true,
-	'TABLE'      : true,
-	'UL'         : true,
-	'VIDEO'      : true
-};
-
-var phrasingElementsLookupTable = {
-	'A'        : true,
-	'ABBR'     : true,
-	'AREA'     : true,
-	'AUDIO'    : true,
-	'B'        : true,
-	'BDI'      : true,
-	'BDO'      : true,
-	'BR'       : true,
-	'BUTTON'   : true,
-	'CANVAS'   : true,
-	'CITE'     : true,
-	'CODE'     : true,
-	'COMMAND'  : true,
-	'DATALIST' : true,
-	'DEL'      : true,
-	'DFN'      : true,
-	'EM'       : true,
-	'EMBED'    : true,
-	'I'        : true,
-	'IFRAME'   : true,
-	'IMG'      : true,
-	'INPUT'    : true,
-	'INS'      : true,
-	'KBD'      : true,
-	'KEYGEN'   : true,
-	'LABEL'    : true,
-	'MAP'      : true,
-	'MARK'     : true,
-	'METER'    : true,
-	'NOSCRIPT' : true,
-	'OBJECT'   : true,
-	'OUTPUT'   : true,
-	'PROGRESS' : true,
-	'Q'        : true,
-	'RUBY'     : true,
-	'S'        : true,
-	'SAMP'     : true,
-	'SCRIPT'   : true,
-	'SELECT'   : true,
-	'SMALL'    : true,
-	'SPAN'     : true,
-	'STRONG'   : true,
-	'SUB'      : true,
-	'SUP'      : true,
-	'TEXTAREA' : true,
-	'TIME'     : true,
-	'U'        : true,
-	'VAR'      : true,
-	'VIDEO'    : true,
-	'WBR'      : true
-};
-	
-var voidElementsLookupTable = {
-	'AREA'    : true,
-	'BASE'    : true,
-	'BR'      : true,
-	'COL'     : true,
-	'COMMAND' : true,
-	'EMBED'   : true,
-	'HR'      : true,
-	'IMG'     : true,
-	'INPUT'   : true,
-	'KEYGEN'  : true,
-	'LINK'    : true,
-	'META'    : true,
-	'PARAM'   : true,
-	'SOURCE'  : true,
-	'TRACK'   : true,
-	'WBR'     : true
-};
-
-// It appears to me that block level elements are generally non-phrasing
-// flow elements
-// Reference: https://developer.mozilla.org/en/HTML/Block-level_elements
-var blockElementsLookupTable = {
-	'ADDRESS'    : true,
-	'ARTICLE'    : true,
-	'ASIDE'      : true,
-	'AUDIO'      : true,
-	'BLOCKQUOTE' : true,
-//	'BODY'       : true,
-//	'BR'         : true,
-//	'BUTTON'     : true,
-	'CANVAS'     : true,
-//	'CAPTION'    : true,
-//	'COL'        : true,
-//	'COLGROUP'   : true,
-	'DD'         : true,
-	'DIV'        : true,
-	'DL'         : true,
-//	'DT'         : true,
-//	'EMBED'      : true,
-	'FIELDSET'   : true,
-	'FIGCAPTION' : true,
-	'FIGURE'     : true,
-	'FOOTER'     : true,
-	'FORM'       : true,
-	'H1'         : true,
-	'H2'         : true,
-	'H3'         : true,
-	'H4'         : true,
-	'H5'         : true,
-	'H6'         : true,
-	'HEADER'     : true,
-	'HGROUP'     : true,
-	'HR'         : true,
-	'NOSCRIPT'   : true,
-	'OL'         : true,
-	'OUTPUT'     : true,
-	'P'          : true,
-	'PRE'        : true,
-	'SECTION'    : true,
-	'TABLE'      : true,
-	'TFOOT'      : true,
-	'UL'         : true,
-	'VIDEO'      : true
-};
-
-/**
- * @param {DOMElement} node
- * @return {Boolean} returns true of node is a canonical block element
- */
-function isBlockElement ( node ) {
-	return !!( node && flowElementsLookupTable[ node.nodeName ] );
-};
-
-function isVoidElement ( node ) {
-	return !!( node && voidElementsLookupTable[ node.nodeName ] );
-};
-
-function isPhrasingElement ( node ) {
-	return !!( node && phrasingElementsLookupTable[ node.nodeName ] );
-};
-
-// Phrasing elements are a subset of flow elements, so we return true is the
-// node's name is in the flowElementsLookupTable or if it is in the phrasing-
-// ElementsLookupTable
-function isFlowElement ( node ) {
-	if ( !node ) {
-		return false;
-	}
-	
-	return !!( flowElementsLookupTable[ node.nodeName ] ||
-				phrasingElementsLookupTable[ node.nodeName ] );
-};
-
-function isTextNode ( node ) {
-	return !!( node && node.nodeType == Node.TEXT_NODE );
-};
-
-function isEditingHost ( node ) {
-	return !!( node && GENTICS.Utils.Dom.isEditingHost( node ) );
-};
-
-function getNodeLength ( node ) {
-	if ( !node ) {
-		return 0;
-	}
-	
-	return isTextNode( node )
-		? node.length
-		: node.childNodes.length;
-};
-
-function getEditingHost ( node ) {
-	while ( !isEditingHost( node ) && ( node = node.parentNode ) );
-	return node;
-};
-
-/**
- * Unit tests:
- *		given "<p><b>foo</b><i>foo</i></p>", if node is <i>, returns <b>
- *		given "<a>foo</a><p><b>bar</b></p>", if node is <b> return <a>
- *		given "<b>foo</b>", if node is <b> returns null
- *		given "<div><p><b>foo</b></p><i>bar</i></div>", if node is <b> return null
- *		given "<div><p><b>foo</b></p><i>bar</i></div>", if node is <i> return <p>
- *
- * Simple example test:
- *		getLeftNeighbor(jQuery('<p><b>foo</b><i>foo</i></p>').find('i')[0])
- *
- * @param {DOMElement} node
- */
-function getLeftNeighbor ( node, predicate ) {
-	if ( !node ) {
-		return null;
-	}
-	
-	if ( node.previousSibling ) {
-		//return node.previousSibling;
-		if ( typeof predicate !== 'function' ||
-				predicate( node.previousSibling ) ) {
-			return node.previousSibling;
-		}
-	}
-	
-	if ( !node.parentNode || isEditingHost( node.parentNode ) ) {
-		return null;
-	}
-	
-	if ( typeof predicate === 'function' && predicate( node.parentNode ) ) {
-		return node.parentNode;
-	}
-	
-	return getLeftNeighbor( node.parentNode );
-};
-
-/**
- * Similar to getLeftNeighbor, but in the other direction
- * 
- * @param {DOMElement} node
- */
-function getRightNeighbor ( node, predicate ) {
-	if ( !node ) {
-		return null;
-	}
-	
-	if ( node.nextSibling ) {
-		if ( typeof predicate !== 'function' ||
-				predicate( node.nextSibling ) ) {
-			return node.nextSibling;
-		}
-	}
-	
-	if ( !node.parentNode || isEditingHost( node.parentNode ) ) {
-		return null;
-	}
-	
-	if ( typeof predicate === 'function' && predicate( node.parentNode ) ) {
-		return node.parentNode;
-	}
-	
-	return getRightNeighbor( node.parentNode );
-};
-
-function getNodeIndex ( node ) {
-	if ( !node ) {
-		return -1;
-	}
-	
-	var kids = node.parentNode.childNodes,
-		l = kids.length,
-		i = 0;
-	
-	for ( ; i < l; ++i ) {
-		if ( kids[ i ] === node ) {
-			return i;
-		}
-	}
-	
-	return -1;
-};
-
-/*
-function getFirstLeftScion ( node, predicate ) {
-	if ( !node || !node.firstChild ) {
-		return null;
-	}
-	
-	var scion =  node.firstChild;
-	
-	if ( typeof predicate !== 'function' || predicate( scion ) ) {
-		return scion;
-	}
-	
-	return getFirstLeftScion( node.firstChild, predicate ) ||
-				getFirstLeftScion( node.nextSibling, predicate );
-};
-*/
-
-/**
- * @param {DOMElement} node
- * @param {Function} predicate
- */
-function getLeftmostScion ( node, predicate ) {
-	if ( !node || !node.firstChild ) {
-		return null;
-	}
-	
-	var scion = getLeftmostScion( node.firstChild, predicate ) || node.firstChild;
-	
-	if ( typeof predicate !== 'function' || predicate( scion ) ) {
-		return scion;
-	}
-	
-	var posbits,
-	    grandScion;
-	
-	while ( scion ) {
-		posbits = compareDocumentPosition( node, scion );
-		
-		if ( !( posbits & 16 ) ) {
-			return null;
-		}
-		
-		scion = getRightNeighbor( scion );
-		grandScion = getLeftmostScion( scion, predicate );
-		
-		if ( grandScion ) {
-			return grandScion;
-		}
-		
-		if ( predicate( scion ) ) {
-			return scion;
-		}
-	}
-	
-	return null;
-};
-
-/**
- * Unit tests:
- *		given "<div><u><i>foo</i></u><b></b><p>bar</p></div>", if node is <div>, return <TextNode textContent="bar">
- *		given "<div><u><i>foo</i>test</u><b></b><p>bar</p></div>", if node is <u>, return <TextNode textContent="test">
- *		given "<div><u><i>foo<p>bar<b></b></p></i></u></div>" if node is <div>, return <b>
- *		given "<div><u><i>foo<p>bar</p><b>test</b></i></u></div>" if node is <div>, return <TextNode textContent="test">
- *		given "<div></div>", if node is <div>, return null
- *
- * @param {DOMElement} node
- * @param {Function} predicate
- */
-function getRightmostScion ( node, predicate ) {
-	if ( !node || !node.lastChild ) {
-		return null;
-	}
-	
-	var scion = getRightmostScion( node.lastChild, predicate ) || node.lastChild;
-	
-	if ( typeof predicate !== 'function' || predicate( scion ) ) {
-		return scion;
-	}
-	
-	var posbits,
-	    grandScion;
-	
-	while ( scion ) {
-		posbits = compareDocumentPosition( node, scion );
-		
-		if ( !( posbits & 16 ) ) {
-			return null;
-		}
-		
-		scion = getLeftNeighbor( scion );
-		grandScion = getRightmostScion( scion, predicate );
-		
-		if ( grandScion ) {
-			return grandScion;
-		}
-		
-		if ( predicate( scion ) ) {
-			return scion;
-		}
-	}
-	
-	return null;
-};
-
-/**
- * We walk backwards up the tree until we encounter a node which matches a
- * predicate condition
- *
- * Unit test:
- *		given: "<div><u><i>foo</i></u><b></b><p>bar</p></div>", if node is <p>, then return <b>
- *		given: "<div><u><i>foo</i><b>test</b></u><p>bar</p></div>", if node is <p>, then return <TextNode textContent="test">
- *
- * @param {Object: DOMElement} node
- * @param {Function} predicate
- */
-function getNearestLeftNode ( node, predicate ) {
-	if ( !node || isEditingHost( node ) ) {
-		return null;
-	}
-	
-	// First, get the next left neighbor...
-	
-	node = getLeftNeighbor( node );
-	
-	if ( !node ) {
-		return null;
-	}
-	
-	// ... then find the very right most container of this left neighbor
-	
-	var scion = getRightmostScion( node, predicate );
-	
-	if ( scion ) {
-		if ( typeof predicate !== 'function' || predicate( scion ) ) {
-			return scion;
-		}
-	}
-	
-	// node has no children. check whether we should quit now or move left to
-	// the next left neighbor
-	
-	if ( typeof predicate !== 'function' || predicate( node ) ) {
-		return node;
-	}
-	
-	scion = getNearestLeftNode( node, predicate );
-	
-	if ( scion ) {
-		return scion;
-	}
-	
-	return null;
-};
-
-function getFirstEncounteredLeftNode ( node, predicate ) {
-	if ( !node ) {
-		return null;
-	}
-	
-	if ( typeof predicate !== 'function' || predicate( node ) ) {
-		return node;
-	}
-	
-	if ( node.previousSibling ) {
-		return getFirstEncounteredLeftNode(
-			getRightmostScion( node.previousSibling ) || node.previousSibling, predicate
-		);
-	}
-	
-	if ( node.parentNode && !isEditingHost( node.parentNode ) ) {
-		return getFirstEncounteredLeftNode( node.parentNode, predicate );
-	}
-	
-	return null;
-}
-
-function getFirstEncounteredRightNode ( node, predicate ) {
-	if ( !node ) {
-		return null;
-	}
-	
-	if ( typeof predicate !== 'function' || predicate( node ) ) {
-		return node;
-	}
-	
-	if ( node.nextSibling ) {
-		return getFirstEncounteredRightNode(
-			getLeftmostScion( node.nextSibling ) || node.nextSibling, predicate
-		);
-	}
-	
-	if ( node.parentNode && !isEditingHost( node.parentNode ) ) {
-		return getFirstEncounteredRightNode( node.parentNode, predicate );
-	}
-	
-	return null;
-}
-
-/**
- * Like getNearestLeftNode, but in the other direction
- * <b></b><b></b>{<p><b></b><b>f</b>foo]</p>
- * <b></b><b></b><p><b></b><b>[f</b>foo]</p>
- */
-function getNearestRightNode ( node, predicate ) {
-	if ( !node || isEditingHost( node ) ) {
-		return null;
-	}
-	
-	node = getRightNeighbor( node );
-	
-	if ( !node ) {
-		return null;
-	}
-	
-	var scion = getLeftmostScion( node, predicate );
-	
-	if ( scion ) {
-		return scion;
-	}
-	
-	if ( typeof predicate !== 'function' || predicate( node ) ) {
-		return node;
-	}
-	
-	scion = getNearestRightNode( node, predicate );
-	
-	if ( scion ) {
-		return scion;
-	}
-	
-	return null;
-};
-
-/**
- * anatomy of a selection:
- * markup  : '<div>|<p>foo</p>|test{<p>bar</p><p>baz]</p>|</div>'
- * offsets :       0          1    2                3   4
- * startContainer : <div>
- * startOffset    : 2
- * endContainer   : <p>
- * endOffset      : 3
- * childNodes : [
- *		0 : <p>foo</p>
- *		1 : test
- *		2 : <p>bar</p>
- *		3 : <p>baz</p>
- * ]
- */
-function getStartPosition ( container, offset ) {
-	if ( !container ) {
-		return null;
-	}
-	
-	var isAtEnd = ( offset == getNodeLength( container ) );
-	
-	// Should we just throw an INDEX_SIZE_ERR exception?
-	offset = sanitizeOffset( container, offset );
-	
-	// If the offset is equal to the container's length, then either we
-	// are positioned in an empty container, or else the offset is
-	// positioned at the very end of the container--after the last node
-	// child node. In either case, we are in front of the closing tag of a
-	// block element, and we will therefore try and place our end position
-	// somewhere backwards.
-	
-	//
-	// In front of block node
-	//
-	if ( isBlockElement( container ) && isAtEnd ) {
-		return getStartPositionFromEndOfBlockNode( container );
-	}
-	
-	if ( isBlockElement( container.childNodes[ offset ] ) ) {
-		return getStartPositionFromFrontOfBlockNode( container.childNodes[ offset ] );
-	}
-	
-	//
-	// Inside of text node
-	//
-	if ( isTextNode( container ) ) {
-		return getStartPositionFromInsideTextNode( container, offset );
-	}
-	
-	// In front of text node
-	if ( isTextNode( container.childNodes[ offset ] ) ) {
-		return getStartPositionFromFrontOfTextNode( container.childNodes[ offset ] );
-	}
-	
-	// In front of inline node
-	if ( isAtEnd ) {
-		getStartPositionFromEndOfInlineNode( container )
-	}
-	
-	if ( container.childNodes[ offset ] ) {
-		return getStartPositionFromFrontOfInlineNode( container.childNodes[ offset ] );
-	}
-	
-	// We should never reach this; but just in case... give back what you got
-	return {
-		node   : container,
-		offset : offset
-	};
-};
-
-function getEndPosition ( container, offset ) {
-	if ( !container ) {
-		return null;
-	}
-	
-	var isAtEnd = ( offset == getNodeLength( container ) );
-	
-	// Should we just throw an INDEX_SIZE_ERR exception?
-	offset = sanitizeOffset( container, offset );
-	
-	// In front of closing block node eg: "...}</div>"
-	if ( isBlockElement( container ) && isAtEnd ) {
-		return getEndPositionFromEndOfBlockNode( container, offset );
-	}
-	
-	if ( isBlockElement( container.childNodes[ offset ] ) ) {
-		return getEndPositionFromFrontOfBlockNode( container.childNodes[ offset ] );
-	}
-	
-	// Inside of text node eg: "...}foo"
-	if ( isTextNode( container ) ) {
-		return getEndPositionFromInsideTextNode( container, offset );
-	}
-	
-	// In front of text node
-	if ( isTextNode( container.childNodes[ offset ] ) ) {
-		return getEndPositionFromFrontOfTextNode( container.childNodes[ offset ] );
-	}
-	
-	// In front of closing inline node eg: "...}</span>"
-	if ( isAtEnd ) {
-		return getEndPositionFromEndOfInlineNode( container );
-	}
-	
-	if ( container.childNodes[ offset ] ) {
-		return getEndPositionFromFrontOfInlineNode( container.childNodes[ offset ] );
-	}
-	
-	// We should never reach this.
-	return {
-		node   : container,
-		offset : offset
-	};
-};
-
-/**
- * Ref: http://www.w3.org/TR/DOM-Level-3-Core/core.html#Node3-compareDocumentPosition
- *		Bits	Number	Meaning
- *		------  ------  -------
- *		000000	0		Elements are identical.
- *		000001	1		The nodes are in different documents (or one is outside of a document).
- *		000010	2		Node B precedes Node A.
- *		000100	4		Node A precedes Node B.
- *		001000	8		Node B contains Node A.
- *		010000	16		Node A contains Node B.
- *		100000	32		For private use by the browser.
- */
-function getStartPositionBetweenSucceedingBlockNode ( startNode,
-													  leftTextNode,
-													  succeedingBlockNode ) {
-	var posbits = compareDocumentPosition( startNode, succeedingBlockNode );
-	var correctNode;
-	
-	// If node precedes ancestor then we have a block node between the
-	// original start position and our text node.
-	// Because we know that we have a text node to the left of our start
-	// position, we infere that we are in a situation that will resemble
-	// the following:
-	// [ 'foo{<b></b><p>bar]</p>', 'foo<b>{</b><p>bar]</p>' ],
-	// [ 'foo{<b></b><p></p><p>bar]</p>', 'foo<b>{</b><p></p><p>bar]</p>' ],
-	// [ '<b>foo{<u></u></b><p>bar]</p>', '<b>foo<u>{</u></b><p>bar]</p>' ],
-	// [ 'foo{<b></b><p><u></u></p><p>bar]</p>', 'foo<b>{</b><p><u></u></p><p>bar]</p>' ],
-	// [ '<p>foo{<b></b></p><div><u></u></div><p>bar]</p>', '<p>foo<b>{</b></p><div><u></u></div><p>bar]</p>' ],
-	if ( posbits & 4 ) {
-		correctNode = succeedingBlockNode;
-		
-		while ( correctNode = getLeftNeighbor( correctNode ) ) {
-			if ( !isBlockElement( correctNode ) ||
-					jQuery( correctNode ).find( leftTextNode ).length ) {
-				correctNode = getRightmostScion( correctNode ) || correctNode;
-				break
-			}
-		}
-	}
-	
-	// Satisfies:
-	// [ '<p>foo{<b></b></p><div><u></u></div><p>bar]</p>', '<p>foo<b>{</b></p><div><u></u></div><p>bar]</p>' ],
-	// [ '<div>foo{<b></b><i></i></div><div><u></u></div><p>bar]</p>', '<div>foo<b></b><i>{</i></div><div><u></u></div><p>bar]</p>' ],
-	// [ '<div>foo{<b></b><p></p></div><div><u></u></div><p>bar]</p>', '<div>foo<b>{</b><p></p></div><div><u></u></div><p>bar]</p>' ],
-	// [ '<div>foo<p>test{<b></b></p></div><div><u></u></div><p>bar]</p>', '<div>foo<p>test<b>{</b></p></div><div><u></u></div><p>bar]</p>' ],
-	if ( posbits & 8 ) {
-		correctNode = getRightmostScion( succeedingBlockNode, isBlockElement );
-		correctNode = correctNode
-			? getLeftNeighbor( correctNode )
-			: getRightmostScion( succeedingBlockNode );
-	}
-	
-	if ( correctNode ) {
-		return {
-			node  : correctNode,
-			offset : getNodeLength( correctNode )
-		};
-	}
-};
-
-function getStartPositionFromInsideTextNode ( node, offset ) {
-	return {
-		node   : node,
-		offset : offset
-	};
-};
-
-function getStartPositionFromFrontOfTextNode ( node ) {
-	return {
-		node   : node,
-		offset : 0
-	};
-};
-
-function getEndPositionFromInsideTextNode ( node, offset ) {
-	return {
-		node   : node,
-		offset : offset
-	};
-};
-
-function getEndPositionFromFrontOfTextNode ( node ) {
-	var leftTextNode,
-		leftBlockNode;
-	
-	leftTextNode = getNearestLeftNode( node, isTextNode );
-	
-	if ( leftTextNode ) {
-		leftBlockNode = getFirstEncounteredLeftNode( node, isBlockElement );
-		
-		if ( !leftBlockNode ) {
-			return {
-				node    : leftTextNode,
-				offset  : getNodeLength( leftTextNode )
-			};
-		}
-		
-		return getPositionBetweenLeftTextNodeAndBlockNode( node, leftTextNode, leftBlockNode );
-	}
-	
-	return {
-		node   : node,
-		offset : 0
-	};
-};
-
-/**
- * Given that we are in front of an inline node...
- *
- * If we have a text node to the left, and to the right of our selection
- * where we can reposition our start point, we have to then check to see if
- * we have a situation where the original start position had one
- * or more inline nodes followed by a block node between the start position
- * and the text node on which we want reposition the range start point.
- * This will be the case in 2 different cases, which we have to handle
- * differently.
- * The first case is where we have a text node to the right of the original
- * start position, but none to the left.
- * eg: "{<b></b><p>bar]</p>"
- * In this case we simply accept the text node that we found as our new#
- * start position.
- * therefore:
- * "{<b></b><p>bar]</p>" corrects to "<b></b><p>[bar]</p>"
- * The other, second, case is where there is a text node to the right AND
- * to the left of our original start position.
- * eg: "foo{<b></b><p>bar]</p>"
- * In this case we will not take the text node we found as our new start
- * position. Instead, we will look for the nearest inline element to the
- * intercepting block node. We will also look for a position inside that
- * inline node that will place us as close as possible to the intercepting
- * block node.
- * therefore:
- * "foo{<b></b><p>bar]</p>" corrects to "foo<b>{</b><p>bar]</p>"
- * "foo<b><i>{</i></b><p>bar]</p>" corrects to "foo<b><i>{</i></b><p>bar]</p>"
- * "foo{<b></b><u></u><p>bar]</p>" corrects to "foo<b></b><u>{</u><p>bar]</p>"
- * "foo{<b></b><u><i></i><i></i></u><p>bar]</p>" corrects to "foo<b></b><u><i></i><i>{</i></u><p>bar]</p>"
- * 
- * How to determine if we have a block node start tag between the original
- * start position, and the text node on which we want to reposition the
- * start position:
- * Remember that no inline node can container a block node. This means that
- * with each inline node, we can infer that all its children and its
- * children will not be block nodes.
- * With this in mind, check if any of the text node's ancestors (within the
- * editing host) is a block element. If we encounter one on our way up the
- * parent chain, then use compareDocumentPosition to determine if this
- * element succeeds the original start node.
- * If it does, then look for the nearest inline element to the left of this
- * block element, and find the inline node's deepest rightmost node as our
- * new start position.
- * If there are no inline elements between this node and the original start
- * position, then use the text node as our new start position.
- * If the block element does not succeed the original start position, then,
- * the original start position must be contained somewhere in side this
- * ancestor block element.
- * Therefore, to find the nearest inline element starting from the last
- * inline element before we hit his block ancestor, and walk along it's
- * left neighbors until we encounter a inline node. When we find one, look
- * for its deepest, rightmost node that will put our start position as
- * close as possible to that intercepting block node.
- *
- * @param {DOMElement} node
- * @return {Object} position object with properties node and offset
- */
-
-// Needs tlc
-function getStartPositionFromFrontOfInlineNode ( node ) {
-	var rightNode,
-	    leftTextNode,
-	    rightTextNode,
-		leftBlockNode,
-		rightBlockNode;
-	
-	// Try to find a text node to the right of the start position...
-	// First look for the nearest text node inside startNode.
-	// Satisfies:
-	// [ '{<b>foo]</b>', '<b>[foo]</b>' ],
-	// [ 'foo{<b>bar]</b>', 'foo<b>[bar]</b>' ],
-	rightTextNode = getLeftmostScion( node, isTextNode );
-	
-	if ( rightTextNode ) {
-		return {
-			node   : rightTextNode,
-			offset : 0
-		};
-	}
-	
-	// [ '{<b></b><p>foo]</p>', '<b></b><p>[foo]</p>' ]
-	
-	rightTextNode = getNearestRightNode( node, isTextNode );
-	leftTextNode = getNearestLeftNode( node, isTextNode );
-	
-	if ( !leftTextNode && rightTextNode ) {
-		return {
-			node   : rightTextNode,
-			offset : 0
-		};
-	}
-	
-	if ( leftTextNode && !rightTextNode ) {
-		return {
-			node   : leftTextNode,
-			offset : getNodeLength( leftTextNode )
-		};
-	}
-	
-	if ( !leftTextNode && !rightTextNode ) {
-		return {
-			node   : getEditingHost( node ),
-			offset : 0
-		};
-	}
-	
-	// We have both a left and right text node, we will certainly go right, but
-	// we need to check how far right we go
-	
-	// First check if we have any block node between our current position, and
-	// the leftTextNode. If we do, then we will go right, regardless of what we
-	// may find in the way
-	
-	leftBlockNode = getFirstEncounteredLeftNode( node, isBlockElement );
-	
-	if ( leftBlockNode ) {
-		var posbitsForLeftTextAndLeftBlock = compareDocumentPosition( leftTextNode, leftBlockNode );
-		
-		// [ 'foo<p>{<b></b></p>bar]', 'foo<p><b></b></p>[bar]' ]
-		// [ 'foo<p></p>{<b></b><p></p>bar]', 'foo<p></p><b></b><p></p>[bar]' ]
-		if ( posbitsForLeftTextAndLeftBlock & 4 ) {
-			return {
-				node   : rightTextNode,
-				offset : 0
-			};
-		}
-		
-		// [ '<p>foo</p>{<b></b>bar]', '<p>foo</p><b></b>[bar]' ]
-		
-		// [ '<p>foo{<b></b></p>bar]', '<p>foo<b>{</b></p>bar]' ],
-		
-		var posbitsForStartAndLeftBlock = compareDocumentPosition( node, leftBlockNode );
-		
-		//debugger;
-		
-		if ( ( posbitsForLeftTextAndLeftBlock & 8 ) &&
-				( ( posbitsForStartAndLeftBlock & 2 ) &&
-					!( posbitsForStartAndLeftBlock & 8 ) ) ) {
-			return {
-				node   : rightTextNode,
-				offset : 0
-			};
-		}
-		
-		if ( posbitsForStartAndLeftBlock & 8 ) {
-			rightNode = getRightmostScion( leftBlockNode );
-			if ( rightNode ) {
-				return {
-					node   : rightNode,
-					offset : getNodeLength( rightNode )
-				};
-			}
-		}
-	}
-	
-	// there are no block nodes between the left text node and our start
-	// position
-	
-	rightBlockNode = getFirstEncounteredRightNode( node, isBlockElement );
-	
-	if ( rightBlockNode ) {
-		var posbitsRightTextAndRightBlock = compareDocumentPosition( rightTextNode, rightBlockNode );
-		
-		// [ 'foo{<b></b><p>bar]</p>', 'foo<b>{</b><p>bar]</p>' ]
-		// [ '<p>foo{<b></b></p>bar]', '<p>foo<b>{</b></p>bar]' ]
-		// [ 'foo{<b></b><u></u><p>bar]</p>', 'foo<b></b><u>{</u><p>bar]</p>' ]
-		// [ '<p>foo{<b></b><u></u></p>bar]', '<p>foo<b></b><u>{</u></p>bar]' ]
-		
-		if ( posbitsRightTextAndRightBlock & 2 ) {
-			rightNode = getNearestLeftNode( rightBlockNode );
-			if ( rightNode ) {
-				return {
-					node   : rightNode,
-					offset : getNodeLength( rightNode )
-				};
-			}
-		}
-	}
-	
-	return {
-		node   : rightTextNode,
-		offset : 0
-	};
-};
-
-/**
- * Given that we are in front of the end tag of an inline node (eg:
- * "...{</b>..."), an offset arguments is redundant since the offset must be
- * equal to the number of childNodes of the given node.
- *
- * @param {DOMElement} node - an inline node
- */
- // Needs tlc
-function getStartPositionFromEndOfInlineNode ( node ) {
-	var rightNode,
-	    leftTextNode,
-	    rightTextNode,
-	    succeedingBlockNode;
-	
-	// Try to move our start position to the right without crossing over any
-	// block nodes
-	rightNode = node;
-	
-	while ( true ) {
-		if ( rightNode.nextSibling ) {
-			rightNode = rightNode.nextSibling;
-			if ( isBlockElement( rightNode ) ) {
-				if ( !succeedingBlockNode ) {
-					succeedingBlockNode = rightNode;
-				}
-			}
-		} else if ( isEditingHost( rightNode.parentNode ) ) {
-			break;
-		} else if ( isBlockElement( rightNode.parentNode ) ) {
-			rightNode = rightNode.parentNode;
-			if ( !succeedingBlockNode ) {
-				succeedingBlockNode = rightNode;
-			}
-			continue;
-		} else {
-			rightNode = rightNode.parentNode;
-			continue;
-		}
-		
-		// If rightNode is not a block element, then we know that none of its
-		// children are block elements either.
-		// If we find a text node somewhere inside of rightNode, then take it
-		// stop here
-		rightTextNode = isTextNode( rightNode )
-			? rightNode
-			: getLeftmostScion( rightNode, isTextNode );
-		
-		if ( rightTextNode ) {
-			break;
-		}
-	}
-	
-	// We have found a text node on the right side, and there is no block node
-	// that is getting in our way. Therefore we will take this text node as our
-	// new start position
-	if ( rightTextNode && !succeedingBlockNode ) {
-		return {
-			node   : rightTextNode,
-			offset : 0
-		};
-	}
-	
-	// If there is no text node to the right, or if there is a block node
-	// between that text node and our original start position, then we cannot
-	// move our start position anywhere in that direction. We must somehow go
-	// left. The first thig we will try to do is to find a text node inside the
-	// start container, because that will keep up closest to our original start
-	// position
-	if ( !rightTextNode || succeedingBlockNode ) {
-		// [ 'foo<b>{</b>}', 'foo[]<b></b>' ]
-		// [ '<b>foo{</b><p>bar]</p>', '<b>foo[</b><p>bar]</p>' ],
-		leftTextNode = getRightmostScion( node, isTextNode );
-		
-		if ( leftTextNode &&
-				( getRightNeighbor( node ) == succeedingBlockNode ) ) {
-			return {
-				node   : leftTextNode,
-				offset : getNodeLength( leftTextNode )
-			};
-		}
-	}
-	
-	// If we do not find a text node, then we determine that there are no text
-	// nodes inside this editable, and we will move our start position to the
-	// very start of the editing host
-	
-	if ( !leftTextNode ) {
-		leftTextNode = getNearestLeftNode( node, isTextNode );
-	}
-	
-	// [ 'foo<b>{</b>}', 'foo[]<b></b>' ]
-	if ( leftTextNode && !rightTextNode ) {
-		return {
-			node   : leftTextNode,
-			offset : getNodeLength( leftTextNode )
-		};
-	}
-	
-	// [ '<b>{</b><p>foo]</p>', '<b></b><p>[foo]</p>' ],
-	if ( !leftTextNode && rightTextNode ) {
-		return {
-			node   : rightTextNode,
-			offset : 0
-		};
-	}
-	
-	// The only reason we would have text node to the left and right of our
-	// start position and not have already returned is that we have an
-	// succeeding block node. We will reposition our start position to the
-	// nearest node between our start position and the intercepting block node
-	// [ 'foo<b>{</b><p>bar]</p>', 'foo<b>{</b><p>bar]</p>' ],
-	if ( leftTextNode && rightTextNode /* && suceedingBlockNode */ ) {
-		var pos = getStartPositionBetweenSucceedingBlockNode(
-			node, leftTextNode, succeedingBlockNode
-		);
-		
-		if ( pos ) {
-			return pos;
-		}
-	}
-	
-	// [ '<b>{</b>}', '{}<b></b>' ]
-	// if ( !leftTextNode && !rightTextNode )
-	return {
-		node   : getEditingHost( node ),
-		offset : 0
-	};
-};
-
-function getStartPositionFromFrontOfBlockNode ( node ) {
-	var leftTextNode,
-	    rightTextNode,
-	    firstLeftInlineNode,
-	    leftNode;
-	
-	// Try and find a textNode to the left of original start position
-	// Try to move to the nearest left node without crossing a block node
-	
-	leftNode = node;
-	
-	while ( true ) {
-		if ( leftNode.previousSibling ) {
-			leftNode = leftNode.previousSibling;
-		} else if ( isBlockElement( leftNode.parentNode ) ||
-						isEditingHost( leftNode.parentNode ) ) {
-			break;
-		} else {
-			leftNode = leftNode.parentNode.previousSibling;
-		}
-		
-		// Cannot go any further left
-		if ( !leftNode ) {
-			break;
-		}
-		
-		// No use going any further left. Fail early.
-		if ( isBlockElement( leftNode ) ) {
-			break;
-		}
-		
-		// Start with child node that is nearest to the right
-		while ( leftNode.lastChild ) {
-			leftNode = leftNode.lastChild;
-		}
-				
-		// We found what we are looking for
-		if ( isTextNode( leftNode ) ) {
-			leftTextNode = leftNode;
-			break;
-		}
-
-		if ( !firstLeftInlineNode ) {
-			firstLeftInlineNode = leftNode;
-		}
-	}
-	
-	if ( leftTextNode && firstLeftInlineNode ) {
-		return {
-			node   : firstLeftInlineNode,
-			offset : getNodeLength( firstLeftInlineNode )
-		}
-	}
-	
-	if ( leftTextNode /* && !firstLeftInlineNode */ ) {
-		return {
-			node   : leftTextNode,
-			offset : getNodeLength( leftTextNode )
-		};
-	}
-	
-	// We found no text node to the left of our start position.
-	// Without a text node to land on, we cannot expand the selection to the
-	// left, so we will contract the selection instead, by moving the start
-	// position to the nearest text node to the right.
-	// Satisfies:
-	// [ '<b></b>{<p>foo]</p>', '<b></b><p>[foo]</p>' ]
-	rightTextNode = getLeftmostScion( node, isTextNode );
-	
-	// Satisfies:
-	// [ '<b></b>{<p></p><p>foo]</p>', '<b></b><p></p><p>[foo]</p>' ]
-	if ( !rightTextNode ) {
-		rightTextNode = getNearestRightNode( node, isTextNode );
-	}
-	
-	if ( rightTextNode ) {
-		return  {
-			node   : rightTextNode,
-			offset : 0
-		};
-	}
-	
-	// There is absolutely no textNode inwhich to place our start position, so
-	// place it at the start of the editing host
-	return {
-		node   : getEditingHost( node ),
-		offset : 0
-	};
-};
-
-function getStartPositionFromEndOfBlockNode ( node ) {
-	var rightTextNode;
-	
-	// [ '<p>foo{</p>bar]', '<p>foo[</p>bar]' ],
-	rightTextNode = getRightmostScion( node, isTextNode );
-	if ( rightTextNode ) {
-		return {
-			node   : rightTextNode,
-			offset : getNodeLength( rightTextNode )
-		};
-	}
-	
-	// There is no child nodes inside of the container node, so contract the
-	// selection rightwards
-	rightTextNode = getNearestRightNode( node, isTextNode );
-	if ( rightTextNode ) {
-		return {
-			node   : rightTextNode,
-			offset : 0
-		};
-	}
-	
-	return {
-		node   : getEditingHost( node ),
-		offset : 0
-	};
-};
-
-function getEndPositionFromFrontOfInlineNode ( node ) {
-	var leftTextNode,
-	    rightTextNode,
-		leftBlockNode;
-	
-	leftTextNode = getNearestLeftNode( node, isTextNode );
-	
-	if ( leftTextNode ) {
-		leftBlockNode = getFirstEncounteredLeftNode( node, isBlockElement );
-		
-		if ( !leftBlockNode ) {
-			return {
-				node    : leftTextNode,
-				offset  : getNodeLength( leftTextNode )
-			};
-		}
-		
-		return getPositionBetweenLeftTextNodeAndBlockNode( node, leftTextNode, leftBlockNode );
-	}
-	
-	rightTextNode = getLeftmostScion( node, isTextNode );
-	
-	if ( !rightTextNode ) {
-		rightTextNode = getNearestRightNode( node, isTextNode );
-	}
-	
-	if ( rightTextNode ) {
-		return {
-			node   : rightTextNode,
-			offset : 0
-		}
-	}
-	
-	return {
-		node   : getEditingHost( node ),
-		offset : 0
-	};
-};
-
-/**
- * Ref: http://www.w3.org/TR/DOM-Level-3-Core/core.html#Node3-compareDocumentPosition
- *		Bits	Number	Meaning
- *		------  ------  -------
- *		000000	0		Elements are identical.
- *		000001	1		The nodes are in different documents (or one is outside of a document).
- *		000010	2		Node B precedes Node A.
- *		000100	4		Node A precedes Node B.
- *		001000	8		Node B contains Node A.
- *		010000	16		Node A contains Node B.
- *		100000	32		For private use by the browser.
- */		
-function getPositionBetweenLeftTextNodeAndBlockNode ( node, leftTextNode, leftBlockNode ) {
-	var posbitsTextNodeAndBlock = compareDocumentPosition( leftTextNode, leftBlockNode );
-	var posbitsStartNodeAndBlock = compareDocumentPosition( node, leftBlockNode )
-	
-	if ( ( posbitsTextNodeAndBlock & 4 ) ||
-			( ( posbitsTextNodeAndBlock & 8 ) &&
-				( posbitsStartNodeAndBlock & 2 ) ) ) {
-		if ( posbitsStartNodeAndBlock & 8 ) {
-			return {
-				node   : leftBlockNode,
-				offset : 0
-			};
-		}
-		
-		return {
-			node   : leftBlockNode.nextSibling,
-			offset : 0
-		};
-	}
-};
-
-function getEndPositionFromEndOfInlineNode ( node ) {
-	var leftTextNode,
-		rightTextNode,
-		leftBlockNode;
-	
-	leftTextNode = getRightmostScion( node, isTextNode ) ||
-						getNearestLeftNode( node, isTextNode );
-	
-	rightTextNode = getNearestRightNode( node, isTextNode );
-	
-	if ( leftTextNode ) {
-		// If there are not text nodes to the right, then simply take the text
-		// node that we found on the left, regardless of what may be in the way
-		if ( !rightTextNode ) {
-			return {
-				node   : leftTextNode,
-				offset : getNodeLength( leftTextNode )
-			};
-		}
-		
-		leftBlockNode = getFirstEncounteredLeftNode( node, isBlockElement );
-		
-		if ( !leftBlockNode ) {
-			return {
-				node    : leftTextNode,
-				offset  : getNodeLength( leftTextNode )
-			};
-		}
-		
-		var posbitsTextNodeAndBlock = compareDocumentPosition( leftTextNode, leftBlockNode );
-		var posbitsStartNodeAndBlock = compareDocumentPosition( node, leftBlockNode )
-		
-		if ( ( posbitsTextNodeAndBlock & 4 ) ||
-				( ( posbitsTextNodeAndBlock & 8 ) &&
-					( posbitsStartNodeAndBlock & 2 ) ) ) {
-			if ( posbitsStartNodeAndBlock & 8 ) {
-				// [ '[foo<p><b>}</b></p>bar', '[foo<p><b></b></p>]bar' ],
-				// [ '[foo<p><b>}</b>bar</p>', '[foo<p>}<b></b>bar</p>' ],
-				// [ '[foo<p><b>}</b>bar</p>', '[foo<p>}<b></b>bar</p>' ],
-				if ( !( compareDocumentPosition( rightTextNode, leftBlockNode ) & 8 ) ) {
-					return {
-						node   : rightTextNode,
-						offset : 0
-					};
-				}
-				
-				return {
-					node   : leftBlockNode,
-					offset : 0
-				};
-			}
-			
-			return {
-				node   : leftBlockNode.nextSibling,
-				offset : 0
-			};
-		}
-	}
-	if ( rightTextNode ) {
-		return {
-			node   : rightTextNode,
-			offset : 0
-		};
-	}
-	
-	return {
-		node   : getEditingHost( node ),
-		offset : 0
-	};
-};
-
-/**
- * Satisfies:
- *   [ '<p>[foo}</p>', '<p>[foo]</p>' ],
- *   [ '[foo<p>}</p>', '[foo]<p></p>' ],
- *   [ '[foo<div><p>}</p></div>', '[foo]<div><p></p></div>' ],
- *   [ '<p>[foo<b>bar</b>}</p>', '<p>[foo<b>bar]</b></p>' ],
- *   [ '<p>[foo<b>bar</b>test}</p>', '<p>[foo<b>bar</b>test]</p>' ],
- *   [ '<p>[foo<b>bar</b>}</p>test', '<p>[foo<b>bar]</b></p>test' ],
- *   [ '[foo<div><p><u>bar</u></p>}</div>', '[foo<div><p><u>bar]</u></p></div>' ],
- *   [ '[foo<div><p><u></u></p>}</div>', '[foo]<div><p><u></u></p></div>' ],
- *   [ '[foo<div><p>bar<u></u></p>}</div>', '[foo<div><p>bar]<u></u></p></div>' ]
- */
-function getEndPositionFromEndOfBlockNode ( node, offset ) {
-	var endNode;
-	
-	// Satisfies
-	// [ '<p>[foo}</p>', '<p>[foo]</p>' ],
-	endNode = getRightmostScion( node, isTextNode );
-	if ( endNode ) {
-		return {
-			node   : endNode,
-			offset : getNodeLength( endNode )
-		};
-	}
-	
-	// There is no child nodes inside of our container node which have a text
-	// node for us to stop in. We will therefor look left for a landing
-	// position
-	// Satisfies:
-	// [ '[foo<p>}</p>', '[foo]<p></p>' ],
-	endNode = getNearestLeftNode( node, isTextNode );
-	if ( endNode ) {
-		return {
-			node   : endNode,
-			offset : getNodeLength( endNode )
-		};
-	}
-	
-	// There is nowhere to land left of the end position either
-	// Satisfies:
-	// [ '{<b></b><p>}</p>', '{}<b></b><p></p>' ]
-	// [ '{<p>}</p>', '{}<p></p>' ]
-	return {
-		node   : getEditingHost( node ),
-		offset : 0
-	};
-};
-
-/**
- * Normalize the end position to conform with how WebKit works with ranges.
- * We have a big problem however: Internet Explorer will refuse to accept where
- * we want to position the range with this algorithm, many of the cases.
- *
- * This is because WebKit corrects '<p>[foo</p>}<p>bar</p>' to
- * '<p>[foo</p><p>}bar</p>' and Internet Explorer will always convert this to
- * '<p>[foo]</p><p>bar</p>'
- */
-function getEndPositionFromFrontOfBlockNode ( node ) {
-	var rightNode,
-	    leftTextNode,
-		rightTextNode;
-	
-	// [ '[foo}<p>bar</p>', '[foo]<p>bar</p>' ],
-	if ( node.previousSibling && !isBlockElement( getLeftNeighbor( node ) ) ) {
-		leftTextNode = getNearestLeftNode( node, isTextNode );
-		if ( leftTextNode ) {
-			return {
-				node   : leftTextNode,
-				offset : getNodeLength( leftTextNode )
-			};
-		}
-	}
-	
-	// There are no inline nodes to the left of our start position. Or else
-	// there was a an inline node but there was no text node on which to land
-	// on. So try and find a place to land on the right.
-	
-	
-	// recursively look for deepest block node with children, and position end
-	// point at in front of first child.
-	// if we cannot find such a block node, then look for the very next
-	// thing and stop at its first place
-	
-	
-	var f = function ( node, predicate ) {
-		if ( !node ) {
-			return null;
-		}
-		
-		var r;
-		
-		if ( node.firstChild ) {
-			r = f( node.firstChild, predicate );
-		}
-		
-		if ( !r && node.nextSibling ) {
-			r = f( node.nextSibling, predicate );
-		}
-		
-		if ( r ) {
-			return r;
-		}
-		
-		if ( typeof predicate !== 'function' || predicate( node ) ) {
-			return node;
-		}
-		
-		return null;
-	};
-	
-	while ( rightNode ) {
-		if ( isBlockElement( rightNode ) ) {
-			rightTextNode = f( rightNode.firstChild, isTextNode );
-			
-			if ( rightTextNode ) {
-				break;
-			}
-		}
-		
-		rightNode = rightNode.nextSibling;
-	}
-	
-	if ( !rightTextNode ) {
-		rightNode =  node;
-		
-		while ( rightNode ) {
-			if ( isTextNode( rightNode ) ) {
-				rightTextNode = rightNode;
-				break;
-			}
-			
-			rightTextNode = f( rightNode.firstChild, isTextNode );
-			
-			if ( rightTextNode ) {
-				break;
-			}
-			
-			rightNode = rightNode.nextSibling;
-		}
-	}
-	
-	if ( rightTextNode ) {
-		//debugger;
-		while ( true ) {
-			if ( isBlockElement( rightTextNode ) ) {
-				break;
-			} else if ( !isEditingHost( rightTextNode.parentNode ) ) {
-				rightTextNode = rightTextNode.parentNode;
-			} else if ( rightTextNode.previousSibling
-							&& !isBlockElement( rightTextNode.previousSibling ) ) {
-				rightTextNode = rightTextNode.previousSibling;
-			} else {
-				break;
-			}
-			
-		}
-		
-		return {
-			node   : rightTextNode,
-			offset : 0
-		};
-	}
-	
-	// We cannot go right, try left again, this time less discriminantly
-	leftTextNode = getNearestLeftNode( node, isTextNode );
-	if ( leftTextNode ) {
-		return {
-			node   : leftTextNode,
-			offset : getNodeLength( leftTextNode )
-		};
-	}
-	
-	// Nothing left go right again, this time less discriminantly
-	rightTextNode = getNearestRightNode( node, isTextNode );
-	if ( rightTextNode ) {
-		return {
-			node   : rightTextNode,
-			offset : 0
-		};
-	}
-	
-	// There are absolutely no text nodes, right or left is our original end
-	// position. We will therefore jump to the very start of our editing host
-	// Satisfies:
-	// [ '{}<p></p>', '{}<p></p>' ]
-	// [ '{<p>}</p>', '{}<p></p>' ]
-	// [ '{<p></p>}', '{<p></p>}' ]
-	// [ '{<p></p>}<p></p>', '{}<p></p><p></p>' ]
-	return {
-		node   : getEditingHost( node ),
-		offset : 0
-	};
-};
-
-
-/**
- * Sanitize the offset if it is out of bounds
- * Snap it to the front or end position of the container node
- */
-function sanitizeOffset ( node, offset ) {
-	if ( offset < 0 ) {
-		offset = 0;
-	} else if ( offset > getNodeLength( node ) ) {
-		offset = getNodeLength( node );
-	}
-	
-	return offset;
-};
-
-/**
- * This method implements an ugly workaround for a selection problem in ie:
- * when the cursor shall be placed at the end of a text node in a li element, that is followed by a nested list,
- * the selection would always snap into the first li of the nested list
- * therefore, we make sure that the text node ends with a space and place the cursor right before it
- */
-function nestedListInIEWorkaround ( range ) {
-	if (jQuery.browser.msie
-		&& range.startContainer === range.endContainer
-		&& range.startOffset === range.endOffset
-		&& range.startContainer.nodeType == 3
-		&& range.startOffset == range.startContainer.data.length
-		&& range.startContainer.nextSibling
-		&& ["OL", "UL"].indexOf(range.startContainer.nextSibling.nodeName) !== -1) {
-		if (range.startContainer.data[range.startContainer.data.length-1] == ' ') {
-			range.startOffset = range.endOffset = range.startOffset-1;
-		} else {
-			range.startContainer.data = range.startContainer.data + ' ';
-		}
-	}
-}
-
-function correctRange ( range ) {
-	nestedListInIEWorkaround(range);
-	return range;
-	
-	var startContainer = range.startContainer,
-	    startOffset = range.startOffset,
-	    startPos = getStartPosition( startContainer, startOffset );
-	
-	if ( startPos ) {
-		range.startContainer = startPos.node;
-		range.startOffset = startPos.offset;
-	}
-	
-	var endContainer = range.endContainer,
-	    endOffset = range.endOffset,
-	    endPos = getEndPosition( endContainer, endOffset );
-	
-	if ( endPos ) {
-		range.endContainer = endPos.node;
-		range.endOffset = endPos.offset;
-	}
-	
-	// Use come deprecated methods to correct range around phrasing, until we
-	// extract the code into their own functions
-	try { var _range = _correctRangeOld( range ); range = _range; } catch ( ex ) {}
-	
-	return range;
-};
-
-
-
-
-
-
-
-
-
-
-
-
-
-
-
-
-
-
-
-
-
-
-
-
-
-
-
-
-
-
-
-
-
-
-
-
-
-
-
-
-
-
-
-
-
-
-
-
-
-
-
-	/**
-	 * Implements Selection http://html5.org/specs/dom-range.html#selection
-	 * @namespace Aloha
-	 * @class Selection This singleton class always represents the
-	 *        current user selection
-	 * @singleton
-	 */
-	var AlohaSelection = Class.extend({
-		
-		_constructor : function( nativeSelection ) {
-			
-			this._nativeSelection = nativeSelection;
-			this.ranges = [];
-			
-			// will remember if urged to not change the selection
-			this.preventChange = false;
-			
-		},
-		
-		/**
-		 * Returns the element that contains the start of the selection. Returns null if there's no selection.
-		 * @readonly
-		 * @type Node
-		 */
-		anchorNode: null,
-		
-		/**
-		 * Returns the offset of the start of the selection relative to the element that contains the start 
-		 * of the selection. Returns 0 if there's no selection.
-		 * @readonly
-		 * @type int
-		 */
-		anchorOffset: 0,
-		
-		/**
-		 * Returns the element that contains the end of the selection.
-		 * Returns null if there's no selection.
-		 * @readonly
-		 * @type Node
-		 */
-		focusNode: null,
-		
-		/**
-		 * Returns the offset of the end of the selection relative to the element that contains the end 
-		 * of the selection. Returns 0 if there's no selection.
-		 * @readonly
-		 * @type int
-		 */
-		focusOffset: 0,
-		
-		/**
-		 * Returns true if there's no selection or if the selection is empty. Otherwise, returns false.
-		 * @readonly
-		 * @type boolean
-		 */
-		isCollapsed: false,
-		
-		/**
-		 * Returns the number of ranges in the selection.
-		 * @readonly
-		 * @type int
-		 */
-		rangeCount: 0,
-					
-		/**
-		 * Replaces the selection with an empty one at the given position.
-		 * @throws a WRONG_DOCUMENT_ERR exception if the given node is in a different document.
-		 * @param parentNode Node of new selection
-		 * @param offest offest of new Selection in parentNode
-		 * @void
-		 */
-		collapse: function ( parentNode, offset ) {
-			this._nativeSelection.collapse(  parentNode, offset );
-		},
-		
-		/**
-		 * Replaces the selection with an empty one at the position of the start of the current selection.
-		 * @throws an INVALID_STATE_ERR exception if there is no selection.
-		 * @void
-		 */
-		collapseToStart: function() {
-			throw "NOT_IMPLEMENTED";
-		},
-		
-		/** 
-		 * @void
-		 */
-		extend: function ( parentNode, offset) {
-			
-		},
-		
-		/**
-		 * @param alter DOMString 
-		 * @param direction DOMString 
-		 * @param granularity DOMString 
-		 * @void
-		 */
-		modify: function ( alter, direction, granularity ) {
-			
-=======
->>>>>>> d74a62da
-		},
-
-		/**
-		 * Replaces the selection with an empty one at the position of the end of the current selection.
-		 * @throws an INVALID_STATE_ERR exception if there is no selection.
-		 * @void
-		 */
-		collapseToEnd: function() {
-			throw "NOT_IMPLEMENTED";
-		},
-		
-		/**
-		 * Replaces the selection with one that contains all the contents of the given element.
-		 * @throws a WRONG_DOCUMENT_ERR exception if the given node is in a different document.
-		 * @param parentNode Node the Node fully select
-		 * @void
-		 */
-		selectAllChildren: function( parentNode ) {
-			throw "NOT_IMPLEMENTED";
-		},
-		
-		/**
-		 * Deletes the contents of the selection
-		 */
-		deleteFromDocument: function() {
-			throw "NOT_IMPLEMENTED";
-		},
-		
-		/**
-		 * NB!
-		 * We have serious problem in IE.
-		 * The range that we get in IE is not the same as the range we had set,
-		 * so even if we normalize it during getRangeAt, in IE, we will be
-		 * correcting the range to the "correct" place, but still not the place
-		 * where it was originally set.
-		 * 
-		 * Returns the given range.
-		 * The getRangeAt(index) method returns the indexth range in the list. 
-		 * NOTE: Aloha Editor only support 1 range! index can only be 0
-		 * @throws INDEX_SIZE_ERR DOM exception if index is less than zero or 
-		 * greater or equal to the value returned by the rangeCount.
-		 * @param index int 
-		 * @return Range return the selected range from index
-		 */
-		getRangeAt: function ( index ) {
-			return this._nativeSelection.getRangeAt( index );
-			//if ( index < 0 || this.rangeCount ) {
-			//	throw "INDEX_SIZE_ERR DOM";
-			//}
-			//return this._ranges[index];
-		},
-		
-		/**
-		 * Adds the given range to the selection.
-		 * The addRange(range) method adds the given range Range object to the list of
-		 * selections, at the end (so the newly added range is the new last range). 
-		 * NOTE: Aloha Editor only support 1 range! The added range will replace the 
-		 * range at index 0
-		 * see http://html5.org/specs/dom-range.html#selection note about addRange
-		 * @throws an INVALID_NODE_TYPE_ERR exception if the given Range has a boundary point
-		 * node that's not a Text or Element node, and an INVALID_MODIFICATION_ERR exception 
-		 * if it has a boundary point node that doesn't descend from a Document.
-		 * @param range Range adds the range to the selection
-		 * @void
-		 */ 
-		addRange: function( range ) {
-			// set readonly attributes
-			this._nativeSelection.addRange( range );
-			
-			// make sure, the old Aloha selection will be updated (until all implementations use the new AlohaSelection)
-			Aloha.Selection.updateSelection();
-		},
-		
-		/**
-		 * Removes the given range from the selection, if the range was one of the ones in the selection.
-		 * NOTE: Aloha Editor only support 1 range! The added range will replace the 
-		 * range at with index 0
-		 * @param range Range removes the range from the selection
-		 * @void
-		 */
-		removeRange: function( range ) {
-			this._nativeSelection.removeRange();
-		},
-		
-		/**
-		 * Removes all the ranges in the selection.
-		 * @viod
-		 */
-		removeAllRanges: function() {
-			this._nativeSelection.removeAllRanges();
-		},
-				
-		/**
-		 * prevents the next aloha-selection-changed event from
-		 * being triggered
-		 * @param flag boolean defines weather to update the selection on change or not
-		 */
-		preventedChange: function( flag ) {
-//			this.preventChange = typeof flag === 'undefined' ? false : flag;
-		},
-
-		/**
-		 * will return wheter selection change event was prevented or not, and reset the
-		 * preventSelectionChangedFlag
-		 * @return boolean true if aloha-selection-change event
-		 *         was prevented
-		 */
-		isChangedPrevented: function() {
-//			return this.preventSelectionChangedFlag;
-		},
-
-		/**
-		 * INFO: Method is used for integration with Gentics
-		 * Aloha, has no use otherwise Updates the rangeObject
-		 * according to the current user selection Method is
-		 * always called on selection change
-		 * 
-		 * @param event
-		 *            jQuery browser event object
-		 * @return true when rangeObject was modified, false
-		 *         otherwise
-		 * @hide
-		 */
-		refresh: function(event) {
-
-		},
-
-		/**
-		 * String representation
-		 * 
-		 * @return "Aloha.Selection"
-		 * @hide
-		 */
-		toString: function() {
-			return 'Aloha.Selection';
-		},
-		
-		getRangeCount: function() {
-			return this._nativeSelection.rangeCount;
-		}
-
-	});
-	
-
-	/**
-	 * A wrapper for the function of the same name in the rangy core-depdency.
-	 * This function should be preferred as it hides the global rangy object.
-	 * For more information look at the following sites:
-	 * http://html5.org/specs/dom-range.html
-	 * @param window optional - specifices the window to get the selection of
-	 */
-	Aloha.getSelection = function( target ) {
-		var target = ( target !== document || target !== window ) ? window : target;
-        // Aloha.Selection.refresh()
-		// implement Aloha Selection 
-		// TODO cache
-		return new AlohaSelection( window.rangy.getSelection( target ) );
-	};
-	
-	/**
-	 * A wrapper for the function of the same name in the rangy core-depdency.
-	 * This function should be preferred as it hides the global rangy object.
-	 * Please note: when the range object is not needed anymore,
-	 *   invoke the detach method on it. It is currently unknown to me why
-	 *   this is required, but that's what it says in the rangy specification.
-	 * For more information look at the following sites:
-	 * http://www.w3.org/TR/DOM-Level-2-Traversal-Range/ranges.html
-	 * @param document optional - specifies which document to create the range for
-	 */
-	Aloha.createRange = function(givenWindow) {
-		return window.rangy.createRange(givenWindow);
-	};
-	
-	var selection = new Selection();
-	Aloha.Selection = selection;
-
-	return selection;
-});
+/*!
+* This file is part of Aloha Editor Project http://aloha-editor.org
+* Copyright (c) 2010-2011 Gentics Software GmbH, aloha@gentics.com
+* Contributors http://aloha-editor.org/contribution.php 
+* Licensed unter the terms of http://www.aloha-editor.org/license.html
+*//*
+* Aloha Editor is free software: you can redistribute it and/or modify
+* it under the terms of the GNU Affero General Public License as published by
+* the Free Software Foundation, either version 3 of the License, or
+* (at your option) any later version.*
+*
+* Aloha Editor is distributed in the hope that it will be useful,
+* but WITHOUT ANY WARRANTY; without even the implied warranty of
+* MERCHANTABILITY or FITNESS FOR A PARTICULAR PURPOSE. See the
+* GNU Affero General Public License for more details.
+*
+* You should have received a copy of the GNU Affero General Public License
+* along with this program. If not, see <http://www.gnu.org/licenses/>.
+*/
+
+"use strict";
+define(
+[ 'aloha/core', 'aloha/jquery', 'aloha/floatingmenu', 'util/class', 'util/range', 'aloha/rangy-core' ],
+function(Aloha, jQuery, FloatingMenu, Class, Range) {
+	var
+//		$ = jQuery,
+//		Aloha = window.Aloha,
+//		Class = window.Class,
+		GENTICS = window.GENTICS;
+
+	/**
+	 * @namespace Aloha
+	 * @class Selection
+	 * This singleton class always represents the current user selection
+	 * @singleton
+	 */
+	var Selection = Class.extend({
+		_constructor: function(){
+			// Pseudo Range Clone being cleaned up for better HTML wrapping support
+			this.rangeObject = {};
+
+			this.preventSelectionChangedFlag = false; // will remember if someone urged us to skip the next aloha-selection-changed event
+
+			// define basics first
+			this.tagHierarchy = {
+				'textNode' : [],
+				'abbr' : ['textNode'],
+				'b' : ['textNode', 'b', 'i', 'em', 'sup', 'sub', 'br', 'span', 'img','a','del','ins','u', 'cite', 'q', 'code', 'abbr', 'strong'],
+				'pre' : ['textNode', 'b', 'i', 'em', 'sup', 'sub', 'br', 'span', 'img','a','del','ins','u', 'cite','q', 'code', 'abbr', 'code'],
+				'blockquote' : ['textNode', 'b', 'i', 'em', 'sup', 'sub', 'br', 'span', 'img','a','del','ins','u', 'cite', 'q', 'code', 'abbr', 'p', 'h1', 'h2', 'h3', 'h4', 'h5', 'h6'],
+				'ins' : ['textNode', 'b', 'i', 'em', 'sup', 'sub', 'br', 'span', 'img','a','u', 'p', 'h1', 'h2', 'h3', 'h4', 'h5', 'h6'],
+				'ul' : ['li'],
+				'ol' : ['li'],
+				'li' : ['textNode', 'b', 'i', 'em', 'sup', 'sub', 'br', 'span', 'img', 'ul', 'ol', 'h1', 'h2', 'h3', 'h4', 'h5', 'h6', 'del', 'ins', 'u'],
+				'tr' : ['td','th'],
+				'table' : ['tr'],
+				'div' : ['textNode', 'b', 'i', 'em', 'sup', 'sub', 'br', 'span', 'img', 'ul', 'ol', 'table', 'h1', 'h2', 'h3', 'h4', 'h5', 'h6', 'del', 'ins', 'u', 'p', 'div', 'pre', 'blockquote'],
+				'h1' : ['textNode', 'b', 'i', 'em', 'sup', 'sub', 'br', 'span', 'img','a', 'del', 'ins', 'u']
+			};
+			// now reference the basics for all other equal tags (important: don't forget to include
+			// the basics itself as reference: 'b' : this.tagHierarchy.b
+			this.tagHierarchy = {
+				'textNode' : this.tagHierarchy.textNode,
+				'abbr' : this.tagHierarchy.abbr,
+				'br' : this.tagHierarchy.textNode,
+				'img' : this.tagHierarchy.textNode,
+				'b' : this.tagHierarchy.b,
+				'strong' : this.tagHierarchy.b,
+				'code' : this.tagHierarchy.b,
+				'q' : this.tagHierarchy.b,
+				'blockquote' : this.tagHierarchy.blockquote,
+				'cite' : this.tagHierarchy.b,
+				'i' : this.tagHierarchy.b,
+				'em' : this.tagHierarchy.b,
+				'sup' : this.tagHierarchy.b,
+				'sub' : this.tagHierarchy.b,
+				'span' : this.tagHierarchy.b,
+				'del' : this.tagHierarchy.del,
+				'ins' : this.tagHierarchy.ins,
+				'u' : this.tagHierarchy.b,
+				'p' : this.tagHierarchy.b,
+				'pre' : this.tagHierarchy.pre,
+				'a' : this.tagHierarchy.b,
+				'ul' : this.tagHierarchy.ul,
+				'ol' : this.tagHierarchy.ol,
+				'li' : this.tagHierarchy.li,
+				'td' : this.tagHierarchy.li,
+				'div' : this.tagHierarchy.div,
+				'h1' : this.tagHierarchy.h1,
+				'h2' : this.tagHierarchy.h1,
+				'h3' : this.tagHierarchy.h1,
+				'h4' : this.tagHierarchy.h1,
+				'h5' : this.tagHierarchy.h1,
+				'h6' : this.tagHierarchy.h1,
+				'table' : this.tagHierarchy.table
+			};
+
+			// When applying this elements to selection they will replace the assigned elements
+			this.replacingElements = {
+				'h1' : ['p', 'h1', 'h2', 'h3', 'h4', 'h5', 'h6','pre', 'blockquote']
+			};
+			this.replacingElements = {
+					'h1' : this.replacingElements.h1,
+					'h2' : this.replacingElements.h1,
+					'h3' : this.replacingElements.h1,
+					'h4' : this.replacingElements.h1,
+					'h5' : this.replacingElements.h1,
+					'h6' : this.replacingElements.h1,
+					'pre' : this.replacingElements.h1,
+					'p' : this.replacingElements.h1,
+					'blockquote' : this.replacingElements.h1
+			};
+			this.allowedToStealElements = {
+					'h1' : ['textNode']
+			};
+			this.allowedToStealElements = {
+					'h1' : this.allowedToStealElements.h1,
+					'h2' : this.allowedToStealElements.h1,
+					'h3' : this.allowedToStealElements.h1,
+					'h4' : this.allowedToStealElements.h1,
+					'h5' : this.allowedToStealElements.h1,
+					'h6' : this.allowedToStealElements.h1,
+					'p' : this.tagHierarchy.b
+			};
+		},
+
+		/**
+		 * Class definition of a SelectionTree (relevant for all formatting / markup changes)
+		 * TODO: remove this (was moved to range.js)
+		 * Structure:
+		 * +
+		 * |-domobj: <reference to the DOM Object> (NOT jQuery)
+		 * |-selection: defines if this node is marked by user [none|partial|full]
+		 * |-children: recursive structure like this
+		 * @hide
+		 */
+		SelectionTree: function() {
+			this.domobj = {};
+			this.selection = undefined;
+			this.children = [];
+		},
+
+		/**
+		 * INFO: Method is used for integration with Gentics Aloha, has no use otherwise
+		 * Updates the rangeObject according to the current user selection
+		 * Method is always called on selection change
+		 * @param objectClicked Object that triggered the selectionChange event
+		 * @return true when rangeObject was modified, false otherwise
+		 * @hide
+		 */
+		onChange: function(objectClicked, event) {
+			if (this.updateSelectionTimeout) {
+				window.clearTimeout(this.updateSelectionTimeout);
+				this.updateSelectionTimeout = undefined;
+			}
+			//we have to work around an IE bug that causes the user
+			//selection to be incorrectly set on the body element when
+			//the updateSelectionTimeout triggers. We remember the range
+			//from the time when this onChange is triggered and provide
+			//it instead of the current user selection when the timout
+			//is triggered. The bug is caused by selecting some text and
+			//then clicking once inside the selection (which collapses
+			//the selection). Interesting fact: when the timeout is
+			//increased to 500 milliseconds, the bug will not cause any
+			//problems since the selection will correct itself somehow.
+			var range = new Aloha.Selection.SelectionRange(true);
+			this.updateSelectionTimeout = window.setTimeout(function () {
+				Aloha.Selection._updateSelection(event, range);
+			}, 5);
+		},
+
+		/**
+		 * prevents the next aloha-selection-changed event from being triggered
+		 */
+		preventSelectionChanged: function () {
+			this.preventSelectionChangedFlag = true;
+		},
+
+		/**
+		 * will return wheter selection change event was prevented or not, and reset the preventSelectionChangedFlag
+		 * @return boolean true if aloha-selection-change event was prevented
+		 */
+		isSelectionChangedPrevented: function () {
+			var prevented = this.preventSelectionChangedFlag;
+			this.preventSelectionChangedFlag = false;
+			return prevented;
+		},
+		
+		/**
+		 * This method will check if the current rangeObject common ancector container is edtiable. 
+		 */
+		isSelectionEditable: function() {
+			return jQuery(this.rangeObject.commonAncestorContainer).contentEditable();
+		},
+
+		/**
+		 * INFO: Method is used for integration with Gentics Aloha, has no use otherwise
+		 * Updates the rangeObject according to the current user selection
+		 * Method is always called on selection change
+		 * @param event jQuery browser event object
+		 * @return true when rangeObject was modified, false otherwise
+		 * @hide
+		 */
+		updateSelection: function(event) {
+			return this._updateSelection(event, null);
+		},
+
+		/**
+		 * Internal version of updateSelection that adds the range parameter to be
+		 * able to work around an IE bug that caused the current user selection
+		 * sometimes to be on the body element.
+		 * @param range a substitute for the current user selection. if not provided,
+		 *   the current user selection will be used.
+		 * @hide
+		 */
+		_updateSelection: function(event, range) {
+			if (event !== undefined && event.originalEvent !== undefined &&
+					event.originalEvent.stopSelectionUpdate === true) {
+				return false;
+			}
+
+			this.rangeObject = range || new Aloha.Selection.SelectionRange(true);
+			
+			// find the CAC (Common Ancestor Container) and update the selection Tree
+			this.rangeObject.update();
+
+			// check if aloha-selection-changed event has been prevented
+			if (this.isSelectionChangedPrevented()) {
+				return true;
+			}
+
+			// Only set the specific scope if an event was provided, which means
+			// that somehow an editable was selected
+			// TODO Bind code to aloha-selection-changed event to remove coupling to floatingmenu
+			if (event !== undefined) {
+				// Initiallly set the scope to 'continuoustext'
+				FloatingMenu.setScope('Aloha.continuoustext');
+			}
+
+			// throw the event that the selection has changed. Plugins now have the
+			// chance to react on the chancurrentElements[childCount].children.lengthged selection
+			Aloha.trigger('aloha-selection-changed', [ this.rangeObject, event ]);
+
+			return true;
+		},
+
+		/**
+		 * creates an object with x items containing all relevant dom objects.
+		 * Structure:
+		 * +
+		 * |-domobj: <reference to the DOM Object> (NOT jQuery)
+		 * |-selection: defines if this node is marked by user [none|partial|full]
+		 * |-children: recursive structure like this ("x.." because it's then shown last in DOM Browsers...)
+		 * TODO: remove this (was moved to range.js)
+		 *
+		 * @param rangeObject "Aloha clean" range object including a commonAncestorContainer
+		 * @return obj selection
+		 * @hide
+		 */
+		getSelectionTree: function(rangeObject) {
+			if (!rangeObject) { // if called without any parameters, the method acts as getter for this.selectionTree
+				return this.rangeObject.getSelectionTree();
+			}
+			if (!rangeObject.commonAncestorContainer) {
+				Aloha.Log.error(this, 'the rangeObject is missing the commonAncestorContainer');
+				return false;
+			}
+
+			this.inselection = false;
+
+			// before getting the selection tree, we do a cleanup
+			if (GENTICS.Utils.Dom.doCleanup({'merge' : true}, rangeObject)) {
+				this.rangeObject.update();
+				this.rangeObject.select();
+			}
+
+			return this.recursiveGetSelectionTree(rangeObject, rangeObject.commonAncestorContainer);
+		},
+
+		/**
+		 * Recursive inner function for generating the selection tree.
+		 * TODO: remove this (was moved to range.js)
+		 * @param rangeObject range object
+		 * @param currentObject current DOM object for which the selection tree shall be generated
+		 * @return array of SelectionTree objects for the children of the current DOM object
+		 * @hide
+		 */
+		recursiveGetSelectionTree: function (rangeObject, currentObject) {
+			// get all direct children of the given object
+			var jQueryCurrentObject = jQuery(currentObject),
+				childCount = 0,
+				that = this,
+				currentElements = [];
+
+			jQueryCurrentObject.contents().each(function(index) {
+				var selectionType = 'none',
+					startOffset = false,
+					endOffset = false,
+					collapsedFound = false,
+					i, elementsLength,
+					noneFound = false,
+					partialFound = false,
+					fullFound = false;
+
+				// check for collapsed selections between nodes
+				if (rangeObject.isCollapsed() && currentObject === rangeObject.startContainer && rangeObject.startOffset == index) {
+					// insert an extra selectiontree object for the collapsed selection here
+					currentElements[childCount] = new Aloha.Selection.SelectionTree();
+					currentElements[childCount].selection = 'collapsed';
+					currentElements[childCount].domobj = undefined;
+					that.inselection = false;
+					collapsedFound = true;
+					childCount++;
+				}
+
+				if (!that.inselection && !collapsedFound) {
+					// the start of the selection was not yet found, so look for it now
+					// check whether the start of the selection is found here
+
+					// check is dependent on the node type
+					switch(this.nodeType) {
+					case 3: // text node
+						if (this === rangeObject.startContainer) {
+							// the selection starts here
+							that.inselection = true;
+
+							// when the startoffset is > 0, the selection type is only partial
+							selectionType = rangeObject.startOffset > 0 ? 'partial' : 'full';
+							startOffset = rangeObject.startOffset;
+							endOffset = this.length;
+						}
+						break;
+					case 1: // element node
+						if (this === rangeObject.startContainer && rangeObject.startOffset === 0) {
+							// the selection starts here
+							that.inselection = true;
+							selectionType = 'full';
+						}
+						if (currentObject === rangeObject.startContainer && rangeObject.startOffset === index) {
+							// the selection starts here
+							that.inselection = true;
+							selectionType = 'full';
+						}
+						break;
+					}
+				}
+
+				if (that.inselection && !collapsedFound) {
+					if (selectionType == 'none') {
+						selectionType = 'full';
+					}
+					// we already found the start of the selection, so look for the end of the selection now
+					// check whether the end of the selection is found here
+
+					switch(this.nodeType) {
+					case 3: // text node
+						if (this === rangeObject.endContainer) {
+							// the selection ends here
+							that.inselection = false;
+
+							// check for partial selection here
+							if (rangeObject.endOffset < this.length) {
+								selectionType = 'partial';
+							}
+							if (startOffset === false) {
+								startOffset = 0;
+							}
+							endOffset = rangeObject.endOffset;
+						}
+						break;
+					case 1: // element node
+						if (this === rangeObject.endContainer && rangeObject.endOffset === 0) {
+							that.inselection = false;
+						}
+						break;
+					}
+					if (currentObject === rangeObject.endContainer && rangeObject.endOffset <= index) {
+						that.inselection = false;
+						selectionType = 'none';
+					}
+				}
+
+				// create the current selection tree entry
+				currentElements[childCount] = new Aloha.Selection.SelectionTree();
+				currentElements[childCount].domobj = this;
+				currentElements[childCount].selection = selectionType;
+				if (selectionType == 'partial') {
+					currentElements[childCount].startOffset = startOffset;
+					currentElements[childCount].endOffset = endOffset;
+				}
+
+				// now do the recursion step into the current object
+				currentElements[childCount].children = that.recursiveGetSelectionTree(rangeObject, this);
+				elementsLength = currentElements[childCount].children.length;
+
+				// check whether a selection was found within the children
+				if (elementsLength > 0) {
+					for ( i = 0; i < elementsLength; ++i) {
+						switch(currentElements[childCount].children[i].selection) {
+						case 'none':
+							noneFound = true;
+							break;
+						case 'full':
+							fullFound = true;
+							break;
+						case 'partial':
+							partialFound = true;
+							break;
+						}
+					}
+
+					if (partialFound || (fullFound && noneFound)) {
+						// found at least one 'partial' selection in the children, or both 'full' and 'none', so this element is also 'partial' selected
+						currentElements[childCount].selection = 'partial';
+					} else if (fullFound && !partialFound && !noneFound) {
+						// only found 'full' selected children, so this element is also 'full' selected
+						currentElements[childCount].selection = 'full';
+					}
+				}
+
+				childCount++;
+			});
+
+			// extra check for collapsed selections at the end of the current element
+			if (rangeObject.isCollapsed()
+					&& currentObject === rangeObject.startContainer
+					&& rangeObject.startOffset == currentObject.childNodes.length) {
+				currentElements[childCount] = new Aloha.Selection.SelectionTree();
+				currentElements[childCount].selection = 'collapsed';
+				currentElements[childCount].domobj = undefined;
+			}
+
+			return currentElements;
+		},
+
+		/**
+		 * Get the currently selected range
+		 * @return {Aloha.Selection.SelectionRange} currently selected range
+		 * @method
+		 */
+		getRangeObject: function() {
+			return this.rangeObject;
+		},
+
+		/**
+		 * method finds out, if a node is within a certain markup or not
+		 * @param rangeObj Aloha rangeObject
+		 * @param startOrEnd boolean; defines, if start or endContainer should be used: false for start, true for end
+		 * @param markupObject jQuery object of the markup to look for
+		 * @param tagComparator method, which is used to compare the dom object and the jQuery markup object. the method must accept 2 parameters, the first is the domobj, the second is the jquery object. if no method is specified, the method this.standardTextLevelSemanticsComparator is used
+		 * @param limitObject dom object which limits the search are within the dom. normally this will be the active Editable
+		 * @return true, if the markup is effective on the range objects start or end node
+		 * @hide
+		 */
+		isRangeObjectWithinMarkup: function(rangeObject, startOrEnd, markupObject, tagComparator, limitObject) {
+			var
+				domObj = !startOrEnd?rangeObject.startContainer:rangeObject.endContainer,
+				that = this,
+				parents = jQuery(domObj).parents(),
+				returnVal = false,
+				i = -1;
+			
+			// check if a comparison method was passed as parameter ...
+			if (typeof tagComparator !== 'undefined' && typeof tagComparator !== 'function') {
+				Aloha.Log.error(this,'parameter tagComparator is not a function');
+			}
+			// ... if not use this as standard tag comparison method
+			if (typeof tagComparator === 'undefined') {
+				tagComparator = function(domobj, markupObject) {
+					return that.standardTextLevelSemanticsComparator(domobj, markupObject); // TODO should actually be this.getStandardTagComparator(markupObject)
+				};
+			}
+		
+			if (parents.length > 0) {
+				parents.each(function() {
+					// the limit object was reached (normally the Editable Element)
+					if (this === limitObject) {
+						Aloha.Log.debug(that,'reached limit dom obj');
+						return false; // break() of jQuery .each(); THIS IS NOT THE FUNCTION RETURN VALUE
+					}
+					if (tagComparator(this, markupObject)) {
+						if (returnVal === false) {
+							returnVal = [];
+						}
+						Aloha.Log.debug(that,'reached object equal to markup');
+						i++;
+						returnVal[i] = this;
+						return true; // continue() of jQuery .each(); THIS IS NOT THE FUNCTION RETURN VALUE
+					}
+				});
+			}
+			return returnVal;
+		},
+
+		/**
+		 * standard method, to compare a domobj and a jquery object for sections and grouping content (e.g. p, h1, h2, ul, ....).
+		 * is always used when no other tag comparator is passed as parameter
+		 * @param domobj domobject to compare with markup
+		 * @param markupObject jQuery object of the markup to compare with domobj
+		 * @return true if objects are equal and false if not
+		 * @hide
+		 */
+		standardSectionsAndGroupingContentComparator: function(domobj, markupObject) {
+			if  (domobj.nodeType === 1) {
+				if (markupObject[0].tagName && Aloha.Selection.replacingElements[ domobj.tagName.toLowerCase() ] && Aloha.Selection.replacingElements[ domobj.tagName.toLowerCase() ].indexOf(markupObject[0].tagName.toLowerCase()) != -1) {
+					return true;
+				}
+			} else {
+				Aloha.Log.debug(this,'only element nodes (nodeType == 1) can be compared');
+			}
+			return false;
+		},
+
+		/**
+		 * standard method, to compare a domobj and a jquery object for their tagName (aka span elements, e.g. b, i, sup, span, ...).
+		 * is always used when no other tag comparator is passed as parameter
+		 * @param domobj domobject to compare with markup
+		 * @param markupObject jQuery object of the markup to compare with domobj
+		 * @return true if objects are equal and false if not
+		 * @hide
+		 */
+		standardTagNameComparator : function(domobj, markupObject) {
+			if  (domobj.nodeType === 1) {
+				if (domobj.tagName.toLowerCase() != markupObject[0].tagName.toLowerCase()) {
+					//			Aloha.Log.debug(this, 'tag comparison for <' + domobj.tagName.toLowerCase() + '> and <' + markupObject[0].tagName.toLowerCase() + '> failed because tags are different');
+					return false;
+				}
+				return true;//domobj.attributes.length
+			} else {
+				Aloha.Log.debug(this,'only element nodes (nodeType == 1) can be compared');
+			}
+			return false;
+		},
+		
+		/**
+		 * standard method, to compare a domobj and a jquery object for text level semantics (aka span elements, e.g. b, i, sup, span, ...).
+		 * is always used when no other tag comparator is passed as parameter
+		 * @param domobj domobject to compare with markup
+		 * @param markupObject jQuery object of the markup to compare with domobj
+		 * @return true if objects are equal and false if not
+		 * @hide
+		 */
+		standardTextLevelSemanticsComparator: function(domobj, markupObject) {
+			// only element nodes can be compared
+			if  (domobj.nodeType === 1) {
+				if (domobj.tagName.toLowerCase() != markupObject[0].tagName.toLowerCase()) {
+		//			Aloha.Log.debug(this, 'tag comparison for <' + domobj.tagName.toLowerCase() + '> and <' + markupObject[0].tagName.toLowerCase() + '> failed because tags are different');
+					return false;
+				}
+				if (!this.standardAttributesComparator(domobj, markupObject)) {
+					return false;
+				}
+				return true;//domobj.attributes.length
+			} else {
+				Aloha.Log.debug(this,'only element nodes (nodeType == 1) can be compared');
+			}
+			return false;
+		},
+
+
+		/**
+		 * standard method, to compare attributes of one dom obj and one markup obj (jQuery)
+		 * @param domobj domobject to compare with markup
+		 * @param markupObject jQuery object of the markup to compare with domobj
+		 * @return true if objects are equal and false if not
+		 * @hide
+		 */
+		standardAttributesComparator: function(domobj, markupObject) {
+			var i, attr, classString, classes, classes2, classLength, attrLength, domAttrLength;
+
+			if (domobj.attributes && domobj.attributes.length && domobj.attributes.length > 0) {
+				for (i = 0, domAttrLength = domobj.attributes.length; i < domAttrLength; i++) {
+					attr = domobj.attributes[i];
+					if (attr.nodeName.toLowerCase() == 'class' && attr.nodeValue.length > 0) {
+						classString = attr.nodeValue;
+						classes = classString.split(' ');
+					}
+				}
+			}
+
+			if (markupObject[0].attributes && markupObject[0].attributes.length && markupObject[0].attributes.length > 0) {
+				for (i = 0, attrLength = markupObject[0].attributes.length; i < attrLength; i++) {
+					attr = markupObject[0].attributes[i];
+					if (attr.nodeName.toLowerCase() == 'class' && attr.nodeValue.length > 0) {
+						classString = attr.nodeValue;
+						classes2 = classString.split(' ');
+					}
+				}
+			}
+
+			if (classes && !classes2 || classes2 && !classes) {
+				Aloha.Log.debug(this, 'tag comparison for <' + domobj.tagName.toLowerCase() + '> failed because one element has classes and the other has not');
+				return false;
+			}
+			if (classes && classes2 && classes.length != classes2.length) {
+				Aloha.Log.debug(this, 'tag comparison for <' + domobj.tagName.toLowerCase() + '> failed because of a different amount of classes');
+				return false;
+			}
+			if (classes && classes2 && classes.length === classes2.length && classes.length !== 0) {
+				for (i = 0, classLength = classes.length; i < classLength; i++) {
+					if (!markupObject.hasClass(classes[ i ])) {
+						Aloha.Log.debug(this, 'tag comparison for <' + domobj.tagName.toLowerCase() + '> failed because of different classes');
+						return false;
+					}
+				}
+			}
+			return true;
+		},
+
+		/**
+		 * method finds out, if a node is within a certain markup or not
+		 * @param rangeObj Aloha rangeObject
+		 * @param markupObject jQuery object of the markup to be applied (e.g. created with obj = jQuery('<b></b>'); )
+		 * @param tagComparator method, which is used to compare the dom object and the jQuery markup object. the method must accept 2 parameters, the first is the domobj, the second is the jquery object. if no method is specified, the method this.standardTextLevelSemanticsComparator is used
+		 * @return void; TODO: should return true if the markup applied successfully and false if not
+		 * @hide
+		 */
+		changeMarkup: function(rangeObject, markupObject, tagComparator) {
+			var
+				tagName = markupObject[0].tagName.toLowerCase(),
+				newCAC, limitObject,
+				backupRangeObject,
+				relevantMarkupObjectsAtSelectionStart = this.isRangeObjectWithinMarkup(rangeObject, false, markupObject, tagComparator, limitObject),
+				relevantMarkupObjectsAtSelectionEnd = this.isRangeObjectWithinMarkup(rangeObject, true, markupObject, tagComparator, limitObject),
+				nextSibling, relevantMarkupObjectAfterSelection,
+				prevSibling, relevantMarkupObjectBeforeSelection,
+				extendedRangeObject;
+
+			// if the element is a replacing element (like p/h1/h2/h3/h4/h5/h6...), which must not wrap each other
+			// use a clone of rangeObject
+			if (this.replacingElements[ tagName ]) {
+				// backup rangeObject for later selection;
+				backupRangeObject = rangeObject;
+
+				// create a new range object to not modify the orginal
+				rangeObject = new this.SelectionRange(rangeObject);
+
+				// either select the active Editable as new commonAncestorContainer (CAC) or use the body
+				if (Aloha.activeEditable) {
+					newCAC= Aloha.activeEditable.obj.get(0);
+				} else {
+					newCAC = jQuery('body');
+				}
+				// update rangeObject by setting the newCAC and automatically recalculating the selectionTree
+				rangeObject.update(newCAC);
+
+				// store the information, that the markupObject can be replaced (not must be!!) inside the jQuery markup object
+				markupObject.isReplacingElement = true;
+			}
+			// if the element is NOT a replacing element, then something needs to be selected, otherwise it can not be wrapped
+			// therefor the method can return false, if nothing is selected ( = rangeObject is collapsed)
+			else {
+				if (rangeObject.isCollapsed()) {
+					Aloha.Log.debug(this, 'early returning from applying markup because nothing is currently selected');
+					return false;
+				}
+			}
+
+			// is Start/End DOM Obj inside the markup to change
+			if (Aloha.activeEditable) {
+				limitObject = Aloha.activeEditable.obj[0];
+			} else {
+				limitObject = jQuery('body');
+			}
+
+			if (!markupObject.isReplacingElement && rangeObject.startOffset === 0) { // don't care about replacers, because they never extend
+				if (prevSibling = this.getTextNodeSibling(false, rangeObject.commonAncestorContainer.parentNode, rangeObject.startContainer)) {
+					relevantMarkupObjectBeforeSelection = this.isRangeObjectWithinMarkup({startContainer : prevSibling, startOffset : 0}, false, markupObject, tagComparator, limitObject);
+				}
+			}
+			if (!markupObject.isReplacingElement && (rangeObject.endOffset === rangeObject.endContainer.length)) { // don't care about replacers, because they never extend
+				if (nextSibling = this.getTextNodeSibling(true, rangeObject.commonAncestorContainer.parentNode, rangeObject.endContainer)) {
+					relevantMarkupObjectAfterSelection = this.isRangeObjectWithinMarkup({startContainer: nextSibling, startOffset: 0}, false, markupObject, tagComparator, limitObject);
+				}
+			}
+
+			// decide what to do (expand or reduce markup)
+			// Alternative A: from markup to no-markup: markup will be removed in selection;
+			// reapplied from original markup start to selection start
+			if (!markupObject.isReplacingElement && (relevantMarkupObjectsAtSelectionStart && !relevantMarkupObjectsAtSelectionEnd)) {
+				Aloha.Log.info(this, 'markup 2 non-markup');
+				this.prepareForRemoval(rangeObject.getSelectionTree(), markupObject, tagComparator);
+				jQuery(relevantMarkupObjectsAtSelectionStart).addClass('preparedForRemoval');
+				this.insertCroppedMarkups(relevantMarkupObjectsAtSelectionStart, rangeObject, false, tagComparator);
+			}
+
+			// Alternative B: from markup to markup:
+			// remove selected markup (=split existing markup if single, shrink if two different)
+			else if (!markupObject.isReplacingElement && relevantMarkupObjectsAtSelectionStart && relevantMarkupObjectsAtSelectionEnd) {
+				Aloha.Log.info(this, 'markup 2 markup');
+				this.prepareForRemoval(rangeObject.getSelectionTree(), markupObject, tagComparator);
+				this.splitRelevantMarkupObject(relevantMarkupObjectsAtSelectionStart, relevantMarkupObjectsAtSelectionEnd, rangeObject, tagComparator);
+			}
+
+			// Alternative C: from no-markup to markup OR with next2markup:
+			// new markup is wrapped from selection start to end of originalmarkup, original is remove afterwards
+			else if (!markupObject.isReplacingElement && ((!relevantMarkupObjectsAtSelectionStart && relevantMarkupObjectsAtSelectionEnd) || relevantMarkupObjectAfterSelection || relevantMarkupObjectBeforeSelection )) { //
+				Aloha.Log.info(this, 'non-markup 2 markup OR with next2markup');
+				// move end of rangeObject to end of relevant markups
+				if (relevantMarkupObjectBeforeSelection && relevantMarkupObjectAfterSelection) {
+					extendedRangeObject = new Aloha.Selection.SelectionRange(rangeObject);
+					extendedRangeObject.startContainer = jQuery(relevantMarkupObjectBeforeSelection[ relevantMarkupObjectBeforeSelection.length-1 ]).textNodes()[0];
+					extendedRangeObject.startOffset = 0;
+					extendedRangeObject.endContainer = jQuery(relevantMarkupObjectAfterSelection[ relevantMarkupObjectAfterSelection.length-1 ]).textNodes().last()[0];
+					extendedRangeObject.endOffset = extendedRangeObject.endContainer.length;
+					extendedRangeObject.update();
+					this.applyMarkup(extendedRangeObject.getSelectionTree(), rangeObject, markupObject, tagComparator);
+					Aloha.Log.info(this, 'double extending previous markup(previous and after selection), actually wrapping it ...');
+
+				} else if (relevantMarkupObjectBeforeSelection && !relevantMarkupObjectAfterSelection && !relevantMarkupObjectsAtSelectionEnd) {
+					this.extendExistingMarkupWithSelection(relevantMarkupObjectBeforeSelection, rangeObject, false, tagComparator);
+					Aloha.Log.info(this, 'extending previous markup');
+
+				} else if (relevantMarkupObjectBeforeSelection && !relevantMarkupObjectAfterSelection && relevantMarkupObjectsAtSelectionEnd) {
+					extendedRangeObject = new Aloha.Selection.SelectionRange(rangeObject);
+					extendedRangeObject.startContainer = jQuery(relevantMarkupObjectBeforeSelection[ relevantMarkupObjectBeforeSelection.length-1 ]).textNodes()[0];
+					extendedRangeObject.startOffset = 0;
+					extendedRangeObject.endContainer = jQuery(relevantMarkupObjectsAtSelectionEnd[ relevantMarkupObjectsAtSelectionEnd.length-1 ]).textNodes().last()[0];
+					extendedRangeObject.endOffset = extendedRangeObject.endContainer.length;
+					extendedRangeObject.update();
+					this.applyMarkup(extendedRangeObject.getSelectionTree(), rangeObject, markupObject, tagComparator);
+					Aloha.Log.info(this, 'double extending previous markup(previous and relevant at the end), actually wrapping it ...');
+
+				} else if (!relevantMarkupObjectBeforeSelection && relevantMarkupObjectAfterSelection) {
+					this.extendExistingMarkupWithSelection(relevantMarkupObjectAfterSelection, rangeObject, true, tagComparator);
+					Aloha.Log.info(this, 'extending following markup backwards');
+
+				} else {
+					this.extendExistingMarkupWithSelection(relevantMarkupObjectsAtSelectionEnd, rangeObject, true, tagComparator);
+				}
+			}
+
+			// Alternative D: no-markup to no-markup: easy
+			else if (markupObject.isReplacingElement || (!relevantMarkupObjectsAtSelectionStart && !relevantMarkupObjectsAtSelectionEnd && !relevantMarkupObjectBeforeSelection && !relevantMarkupObjectAfterSelection)) {
+				Aloha.Log.info(this, 'non-markup 2 non-markup');
+				this.applyMarkup(rangeObject.getSelectionTree(), rangeObject, markupObject, tagComparator, {setRangeObject2NewMarkup: true});
+			}
+
+			// remove all marked items
+			jQuery('.preparedForRemoval').zap();
+
+			// recalculate cac and selectionTree
+			rangeObject.update();
+
+			// update selection
+			if (markupObject.isReplacingElement) {
+		//		this.setSelection(backupRangeObject, true);
+				backupRangeObject.select();
+			} else {
+		//		this.setSelection(rangeObject);
+				rangeObject.select();
+			}
+		},
+
+		/**
+		 * method compares a JS array of domobjects with a range object and decides, if the rangeObject spans the whole markup objects. method is used to decide if a markup2markup selection can be completely remove or if it must be splitted into 2 separate markups
+		 * @param relevantMarkupObjectsAtSelectionStart JS Array of dom objects, which are parents to the rangeObject.startContainer
+		 * @param relevantMarkupObjectsAtSelectionEnd JS Array of dom objects, which are parents to the rangeObject.endContainer
+		 * @param rangeObj Aloha rangeObject
+		 * @return true, if rangeObjects and markup objects are identical, false otherwise
+		 * @hide
+		 */
+		areMarkupObjectsAsLongAsRangeObject: function(relevantMarkupObjectsAtSelectionStart, relevantMarkupObjectsAtSelectionEnd, rangeObject) {
+			var i, el, textNode, relMarkupEnd, relMarkupStart;
+
+			if (rangeObject.startOffset !== 0) {
+				return false;
+			}
+
+			for (i = 0, relMarkupStart = relevantMarkupObjectsAtSelectionStart.length; i < relMarkupStart; i++) {
+				el = jQuery(relevantMarkupObjectsAtSelectionStart[i]);
+				if (el.textNodes().first()[0] !== rangeObject.startContainer) {
+					return false;
+				}
+			}
+
+			for (i = 0, relMarkupEnd = relevantMarkupObjectsAtSelectionEnd.length; i < relMarkupEnd; i++) {
+				el = jQuery(relevantMarkupObjectsAtSelectionEnd[i]);
+				textNode = el.textNodes().last()[0];
+				if (textNode !== rangeObject.endContainer || textNode.length != rangeObject.endOffset) {
+					return false;
+				}
+			}
+
+			return true;
+		},
+
+		/**
+		 * method used to remove/split markup from a "markup2markup" selection
+		 * @param relevantMarkupObjectsAtSelectionStart JS Array of dom objects, which are parents to the rangeObject.startContainer
+		 * @param relevantMarkupObjectsAtSelectionEnd JS Array of dom objects, which are parents to the rangeObject.endContainer
+		 * @param rangeObj Aloha rangeObject
+		 * @param tagComparator method, which is used to compare the dom object and the jQuery markup object. the method must accept 2 parameters, the first is the domobj, the second is the jquery object. if no method is specified, the method this.standardTextLevelSemanticsComparator is used
+		 * @return true (always, since no "false" case is currently known...but might be added)
+		 * @hide
+		 */
+		splitRelevantMarkupObject: function(relevantMarkupObjectsAtSelectionStart, relevantMarkupObjectsAtSelectionEnd, rangeObject, tagComparator) {
+			// mark them to be deleted
+			jQuery(relevantMarkupObjectsAtSelectionStart).addClass('preparedForRemoval');
+			jQuery(relevantMarkupObjectsAtSelectionEnd).addClass('preparedForRemoval');
+
+			// check if the rangeObject is identical with the relevantMarkupObjects (in this case the markup can simply be removed)
+			if (this.areMarkupObjectsAsLongAsRangeObject(relevantMarkupObjectsAtSelectionStart, relevantMarkupObjectsAtSelectionEnd, rangeObject)) {
+				return true;
+			}
+
+			// find intersection (this can always only be one dom element (namely the highest) because all others will be removed
+			var relevantMarkupObjectAtSelectionStartAndEnd = this.intersectRelevantMarkupObjects(relevantMarkupObjectsAtSelectionStart, relevantMarkupObjectsAtSelectionEnd);
+
+			if (relevantMarkupObjectAtSelectionStartAndEnd) {
+				this.insertCroppedMarkups([relevantMarkupObjectAtSelectionStartAndEnd], rangeObject, false, tagComparator);
+				this.insertCroppedMarkups([relevantMarkupObjectAtSelectionStartAndEnd], rangeObject, true, tagComparator);
+			} else {
+				this.insertCroppedMarkups(relevantMarkupObjectsAtSelectionStart, rangeObject, false, tagComparator);
+				this.insertCroppedMarkups(relevantMarkupObjectsAtSelectionEnd, rangeObject, true, tagComparator);
+			}
+			return true;
+		},
+
+		/**
+		 * method takes two arrays of bottom up dom objects, compares them and returns either the object closest to the root or false
+		 * @param relevantMarkupObjectsAtSelectionStart JS Array of dom objects
+		 * @param relevantMarkupObjectsAtSelectionEnd JS Array of dom objects
+		 * @return dom object closest to the root or false
+		 * @hide
+		 */
+		intersectRelevantMarkupObjects: function(relevantMarkupObjectsAtSelectionStart, relevantMarkupObjectsAtSelectionEnd) {
+			var intersection = false, i, elStart, j, elEnd, relMarkupStart, relMarkupEnd;
+			if (!relevantMarkupObjectsAtSelectionStart || !relevantMarkupObjectsAtSelectionEnd) {
+				return intersection; // we can only intersect, if we have to arrays!
+			}
+			relMarkupStart = relevantMarkupObjectsAtSelectionStart.length;
+			relMarkupEnd = relevantMarkupObjectsAtSelectionEnd.length;
+			for (i = 0; i < relMarkupStart; i++) {
+				elStart = relevantMarkupObjectsAtSelectionStart[i];
+				for (j = 0; j < relMarkupEnd; j++) {
+					elEnd = relevantMarkupObjectsAtSelectionEnd[j];
+					if (elStart === elEnd) {
+						intersection = elStart;
+					}
+				}
+			}
+			return intersection;
+		},
+
+		/**
+		 * method used to add markup to a nonmarkup2markup selection
+		 * @param relevantMarkupObjects JS Array of dom objects effecting either the start or endContainer of a selection (which should be extended)
+		 * @param rangeObject Aloha rangeObject the markups should be extended to
+		 * @param startOrEnd boolean; defines, if the existing markups should be extended forwards or backwards (is propably redundant and could be found out by comparing start or end container with the markup array dom objects)
+		 * @param tagComparator method, which is used to compare the dom object and the jQuery markup object. the method must accept 2 parameters, the first is the domobj, the second is the jquery object. if no method is specified, the method this.standardTextLevelSemanticsComparator is used
+		 * @return true
+		 * @hide
+		 */
+		extendExistingMarkupWithSelection: function(relevantMarkupObjects, rangeObject, startOrEnd, tagComparator) {
+			var extendMarkupsAtStart, extendMarkupsAtEnd, objects, i, relMarkupLength, el, textnodes, nodeNr;
+			if (!startOrEnd) { // = Start
+				// start part of rangeObject should be used, therefor existing markups are cropped at the end
+				extendMarkupsAtStart = true;
+			}
+			if (startOrEnd) { // = End
+				// end part of rangeObject should be used, therefor existing markups are cropped at start (beginning)
+				extendMarkupsAtEnd = true;
+			}
+			objects = [];
+			for( i = 0, relMarkupLength = relevantMarkupObjects.length; i < relMarkupLength; i++){
+				objects[i] = new this.SelectionRange();
+				el = relevantMarkupObjects[i];
+				if (extendMarkupsAtEnd && !extendMarkupsAtStart) {
+					objects[i].startContainer = rangeObject.startContainer; // jQuery(el).contents()[0];
+					objects[i].startOffset = rangeObject.startOffset;
+					textnodes = jQuery(el).textNodes(true);
+
+					nodeNr = textnodes.length - 1;
+					objects[i].endContainer = textnodes[ nodeNr ];
+					objects[i].endOffset = textnodes[ nodeNr ].length;
+					objects[i].update();
+					this.applyMarkup(objects[i].getSelectionTree(), rangeObject, this.getClonedMarkup4Wrapping(el), tagComparator, {setRangeObject2NewMarkup: true});
+				}
+				if (!extendMarkupsAtEnd && extendMarkupsAtStart) {
+					textnodes = jQuery(el).textNodes(true);
+					objects[i].startContainer = textnodes[0]; // jQuery(el).contents()[0];
+					objects[i].startOffset = 0;
+					objects[i].endContainer = rangeObject.endContainer;
+					objects[i].endOffset = rangeObject.endOffset;
+					objects[i].update();
+					this.applyMarkup(objects[i].getSelectionTree(), rangeObject, this.getClonedMarkup4Wrapping(el), tagComparator, {setRangeObject2NewMarkup: true});
+				}
+			}
+			return true;
+		},
+
+		/**
+		 * method creates an empty markup jQuery object from a dom object passed as paramter
+		 * @param domobj domobject to be cloned, cleaned and emptied
+		 * @param tagComparator method, which is used to compare the dom object and the jQuery markup object. the method must accept 2 parameters, the first is the domobj, the second is the jquery object. if no method is specified, the method this.standardTextLevelSemanticsComparator is used
+		 * @return jQuery wrapper object to be passed to e.g. this.applyMarkup(...)
+		 * @hide
+		 */
+		getClonedMarkup4Wrapping: function(domobj) {
+			var wrapper = jQuery(domobj).clone().removeClass('preparedForRemoval').empty();
+			if (wrapper.attr('class').length === 0) {
+				wrapper.removeAttr('class');
+			}
+			return wrapper;
+		},
+
+		/**
+		 * method used to subtract the range object from existing markup. in other words: certain markup is removed from the selections defined by the rangeObject
+		 * @param relevantMarkupObjects JS Array of dom objects effecting either the start or endContainer of a selection (which should be extended)
+		 * @param rangeObject Aloha rangeObject the markups should be removed from
+		 * @param startOrEnd boolean; defines, if the existing markups should be reduced at the beginning of the tag or at the end (is propably redundant and could be found out by comparing start or end container with the markup array dom objects)
+		 * @param tagComparator method, which is used to compare the dom object and the jQuery markup object. the method must accept 2 parameters, the first is the domobj, the second is the jquery object. if no method is specified, the method this.standardTextLevelSemanticsComparator is used
+		 * @return true
+		 * @hide
+		 */
+		insertCroppedMarkups: function(relevantMarkupObjects, rangeObject, startOrEnd, tagComparator) {
+			var cropMarkupsAtEnd,cropMarkupsAtStart,textnodes,objects,i,el,textNodes;
+			if (!startOrEnd) { // = Start
+				// start part of rangeObject should be used, therefor existing markups are cropped at the end
+				cropMarkupsAtEnd = true;
+			} else { // = End
+				// end part of rangeObject should be used, therefor existing markups are cropped at start (beginning)
+				cropMarkupsAtStart = true;
+			}
+			objects = [];
+			for( i = 0; i<relevantMarkupObjects.length; i++){
+				objects[i] = new this.SelectionRange();
+				el = relevantMarkupObjects[i];
+				if (cropMarkupsAtEnd && !cropMarkupsAtStart) {
+					textNodes = jQuery(el).textNodes(true);
+					objects[i].startContainer = textNodes[0];
+					objects[i].startOffset = 0;
+					// if the existing markup startContainer & startOffset are equal to the rangeObject startContainer and startOffset,
+					// then markupobject does not have to be added again, because it would have no content (zero-length)
+					if (objects[i].startContainer === rangeObject.startContainer && objects[i].startOffset === rangeObject.startOffset) {
+						continue;
+					}
+					if (rangeObject.startOffset === 0) {
+						objects[i].endContainer = this.getTextNodeSibling(false, el, rangeObject.startContainer);
+						objects[i].endOffset = objects[i].endContainer.length;
+					} else {
+						objects[i].endContainer = rangeObject.startContainer;
+						objects[i].endOffset = rangeObject.startOffset;
+					}
+
+					objects[i].update();
+
+					this.applyMarkup(objects[i].getSelectionTree(), rangeObject, this.getClonedMarkup4Wrapping(el), tagComparator, {setRangeObject2NextSibling: true});
+				}
+
+				if (!cropMarkupsAtEnd && cropMarkupsAtStart) {
+					objects[i].startContainer = rangeObject.endContainer; // jQuery(el).contents()[0];
+					objects[i].startOffset = rangeObject.endOffset;
+					textnodes = jQuery(el).textNodes(true);
+					objects[i].endContainer = textnodes[ textnodes.length-1 ];
+					objects[i].endOffset = textnodes[ textnodes.length-1 ].length;
+					objects[i].update();
+					this.applyMarkup(objects[i].getSelectionTree(), rangeObject, this.getClonedMarkup4Wrapping(el), tagComparator, {setRangeObject2PreviousSibling: true});
+				}
+			}
+			return true;
+		},
+
+		/**
+		 * apply a certain markup to the current selection
+		 * @param markupObject jQuery object of the markup to be applied (e.g. created with obj = jQuery('<b></b>'); )
+		 * @return void
+		 * @hide
+		 */
+		changeMarkupOnSelection: function(markupObject) {
+			// change the markup
+			this.changeMarkup(this.getRangeObject(), markupObject, this.getStandardTagComparator(markupObject));
+
+			// merge text nodes
+
+			GENTICS.Utils.Dom.doCleanup({'merge' : true}, this.rangeObject);
+			// update the range and select it
+			this.rangeObject.update();
+			this.rangeObject.select();
+		},
+
+		/**
+		 * apply a certain markup to the selection Tree
+		 * @param selectionTree SelectionTree Object markup should be applied to
+		 * @param rangeObject Aloha rangeObject which will be modified to reflect the dom changes, after the markup was applied (only if activated via options)
+		 * @param markupObject jQuery object of the markup to be applied (e.g. created with obj = jQuery('<b></b>'); )
+		 * @param tagComparator method, which is used to compare the dom object and the jQuery markup object. the method must accept 2 parameters, the first is the domobj, the second is the jquery object. if no method is specified, the method this.standardTextLevelSemanticsComparator is used
+		 * @param options JS object, with the following boolean properties: setRangeObject2NewMarkup, setRangeObject2NextSibling, setRangeObject2PreviousSibling
+		 * @return void
+		 * @hide
+		 */
+		applyMarkup: function(selectionTree, rangeObject, markupObject, tagComparator, options) {
+			var optimizedSelectionTree, i, el, breakpoint;
+
+			options = options ? options : {};
+			// first same tags from within fully selected nodes for removal
+			this.prepareForRemoval(selectionTree, markupObject, tagComparator);
+
+			// first let's optimize the selection Tree in useful groups which can be wrapped together
+			optimizedSelectionTree = this.optimizeSelectionTree4Markup(selectionTree, markupObject, tagComparator);
+			breakpoint = true;
+
+			// now iterate over grouped elements and either recursively dive into object or wrap it as a whole
+			for ( i = 0; i < optimizedSelectionTree.length; i++) {
+				 el = optimizedSelectionTree[i];
+				if (el.wrappable) {
+					this.wrapMarkupAroundSelectionTree(el.elements, rangeObject, markupObject, tagComparator, options);
+				} else {
+					Aloha.Log.debug(this,'dive further into non-wrappable object');
+					this.applyMarkup(el.element.children, rangeObject, markupObject, tagComparator, options);
+				}
+			}
+		},
+
+		/**
+		 * returns the type of the given markup (trying to match HTML5)
+		 * @param markupObject jQuery object of the markup to be applied (e.g. created with obj = jQuery('<b></b>'); )
+		 * @return string name of the markup type
+		 * @hide
+		 */
+		getMarkupType: function(markupObject) {
+			var nn = jQuery(markupObject)[0].nodeName.toLowerCase();
+			if (markupObject.outerHtml) {
+				Aloha.Log.debug(this, 'Node name detected: ' + nn + ' for: ' + markupObject.outerHtml());
+			}
+			if (nn == '#text') {return 'textNode';}
+			if (this.replacingElements[ nn ]) {return 'sectionOrGroupingContent';}
+			if (this.tagHierarchy [ nn ]) {return 'textLevelSemantics';}
+			Aloha.Log.warn(this, 'unknown markup passed to this.getMarkupType(...): ' + markupObject.outerHtml());
+		},
+
+		/**
+		 * returns the standard tag comparator for the given markup object
+		 * @param markupObject jQuery object of the markup to be applied (e.g. created with obj = jQuery('<b></b>'); )
+		 * @return function tagComparator method, which is used to compare the dom object and the jQuery markup object. the method must accept 2 parameters, the first is the domobj, the second is the jquery object. if no method is specified, the method this.standardTextLevelSemanticsComparator is used
+		 * @hide
+		 */
+		getStandardTagComparator: function(markupObject) {
+			var that = this, result;
+			switch(this.getMarkupType(markupObject)) {
+				case 'textNode':
+					result = function(p1, p2) {
+						return false;
+					};
+					break;
+
+				case 'sectionOrGroupingContent':
+					result = function(domobj, markupObject) {
+						return that.standardSectionsAndGroupingContentComparator(domobj, markupObject);
+					};
+					break;
+
+				case 'textLevelSemantics':
+				/* falls through */
+				default:
+					result = function(domobj, markupObject) {
+						return that.standardTextLevelSemanticsComparator(domobj, markupObject);
+					};
+					break;
+			}
+			return result;
+		},
+
+		/**
+		 * searches for fully selected equal markup tags
+		 * @param selectionTree SelectionTree Object markup should be applied to
+		 * @param markupObject jQuery object of the markup to be applied (e.g. created with obj = jQuery('<b></b>'); )
+		 * @param tagComparator method, which is used to compare the dom object and the jQuery markup object. the method must accept 2 parameters, the first is the domobj, the second is the jquery object. if no method is specified, the method this.standardTextLevelSemanticsComparator is used
+		 * @return void
+		 * @hide
+		 */
+		prepareForRemoval: function(selectionTree, markupObject, tagComparator) {
+			var that = this, i, el;
+
+			// check if a comparison method was passed as parameter ...
+			if (typeof tagComparator !== 'undefined' && typeof tagComparator !== 'function') {
+				Aloha.Log.error(this,'parameter tagComparator is not a function');
+			}
+			// ... if not use this as standard tag comparison method
+			if (typeof tagComparator === 'undefined') {
+				tagComparator = this.getStandardTagComparator(markupObject);
+			}
+			for ( i = 0; i<selectionTree.length; i++) {
+				el = selectionTree[i];
+				if (el.domobj && (el.selection == 'full' || (el.selection == 'partial' && markupObject.isReplacingElement))) {
+					// mark for removal
+					if (el.domobj.nodeType === 1 && tagComparator(el.domobj, markupObject)) {
+						Aloha.Log.debug(this, 'Marking for removal: ' + el.domobj.nodeName);
+						jQuery(el.domobj).addClass('preparedForRemoval');
+					}
+				}
+				if (el.selection != 'none' && el.children.length > 0) {
+					this.prepareForRemoval(el.children, markupObject, tagComparator);
+				}
+
+			}
+		},
+
+		/**
+		 * searches for fully selected equal markup tags
+		 * @param selectionTree SelectionTree Object markup should be applied to
+		 * @param rangeObject Aloha rangeObject the markup will be applied to
+		 * @param markupObject jQuery object of the markup to be applied (e.g. created with obj = jQuery('<b></b>'); )
+		 * @param tagComparator method, which is used to compare the dom object and the jQuery markup object. the method must accept 2 parameters, the first is the domobj, the second is the jquery object. if no method is specified, the method this.standardTextLevelSemanticsComparator is used
+		 * @param options JS object, with the following boolean properties: setRangeObject2NewMarkup, setRangeObject2NextSibling, setRangeObject2PreviousSibling
+		 * @return void
+		 * @hide
+		 */
+		wrapMarkupAroundSelectionTree: function(selectionTree, rangeObject, markupObject, tagComparator, options) {
+			// first let's find out if theoretically the whole selection can be wrapped with one tag and save it for later use
+			var objects2wrap = [], // // this will be used later to collect objects
+				j = -1, // internal counter,
+				breakpoint = true,
+				preText = '',
+				postText = '',
+				prevOrNext,
+				textNode2Start,
+				textnodes,
+				newMarkup,
+				i, el, middleText;
+
+
+
+			Aloha.Log.debug(this,'The formatting <' + markupObject[0].tagName + '> will be wrapped around the selection');
+
+			// now lets iterate over the elements
+			for (i = 0; i < selectionTree.length; i++) {
+				el = selectionTree[i];
+
+				// check if markup is allowed inside the elements parent
+				if (el.domobj && !this.canTag1WrapTag2(el.domobj.parentNode.tagName.toLowerCase(), markupObject[0].tagName.toLowerCase())) {
+					Aloha.Log.info(this,'Skipping the wrapping of <' + markupObject[0].tagName.toLowerCase() + '> because this tag is not allowed inside <' + el.domobj.parentNode.tagName.toLowerCase() + '>');
+					continue;
+				}
+
+				// skip empty text nodes
+				if (el.domobj && el.domobj.nodeType === 3 && jQuery.trim(el.domobj.nodeValue).length === 0) {
+					continue;
+				}
+
+				// partial element, can either be a textnode and therefore be wrapped (at least partially)
+				// or can be a nodeType == 1 (tag) which must be dived into
+				if (el.domobj && el.selection == 'partial' && !markupObject.isReplacingElement) {
+					if (el.startOffset !== undefined && el.endOffset === undefined) {
+						j++;
+						preText += el.domobj.data.substr(0,el.startOffset);
+						el.domobj.data = el.domobj.data.substr(el.startOffset, el.domobj.data.length-el.startOffset);
+						objects2wrap[j] = el.domobj;
+					} else if (el.endOffset !== undefined && el.startOffset === undefined) {
+						j++;
+						postText += el.domobj.data.substr(el.endOffset, el.domobj.data.length-el.endOffset);
+						el.domobj.data = el.domobj.data.substr(0, el.endOffset);
+						objects2wrap[j] = el.domobj;
+					} else if (el.endOffset !== undefined && el.startOffset !== undefined) {
+						if (el.startOffset == el.endOffset) { // do not wrap empty selections
+							Aloha.Log.debug(this, 'skipping empty selection');
+							continue;
+						}
+						j++;
+						preText += el.domobj.data.substr(0,el.startOffset);
+						middleText = el.domobj.data.substr(el.startOffset,el.endOffset-el.startOffset);
+						postText += el.domobj.data.substr(el.endOffset, el.domobj.data.length-el.endOffset);
+						el.domobj.data = middleText;
+						objects2wrap[j] = el.domobj;
+					} else {
+						// a partially selected item without selectionStart/EndOffset is a nodeType 1 Element on the way to the textnode
+						Aloha.Log.debug(this, 'diving into object');
+						this.applyMarkup(el.children, rangeObject, markupObject, tagComparator, options);
+					}
+				}
+				// fully selected dom elements can be wrapped as whole element
+				if (el.domobj && (el.selection == 'full' || (el.selection == 'partial' && markupObject.isReplacingElement))) {
+					j++;
+					objects2wrap[j] = el.domobj;
+				}
+			}
+
+			if (objects2wrap.length > 0) {
+				// wrap collected DOM object with markupObject
+				objects2wrap = jQuery(objects2wrap);
+
+				// make a fix for text nodes in <li>'s in ie
+				jQuery.each(objects2wrap, function(index, element) {
+					if (jQuery.browser.msie && element.nodeType == 3
+							&& !element.nextSibling && !element.previousSibling
+							&& element.parentNode
+							&& element.parentNode.nodeName.toLowerCase() == 'li') {
+						element.data = jQuery.trim(element.data);
+					}
+				});
+
+				newMarkup = objects2wrap.wrapAll(markupObject).parent();
+				newMarkup.before(preText).after(postText);
+
+				if (options.setRangeObject2NewMarkup) { // this is used, when markup is added to normal/normal Text
+					textnodes = objects2wrap.textNodes();
+
+					if (textnodes.index(rangeObject.startContainer) != -1) {
+						rangeObject.startOffset = 0;
+					}
+					if (textnodes.index(rangeObject.endContainer) != -1) {
+						rangeObject.endOffset = rangeObject.endContainer.length;
+					}
+					breakpoint=true;
+				}
+				if (options.setRangeObject2NextSibling){
+					prevOrNext = true;
+					textNode2Start = newMarkup.textNodes(true).last()[0];
+					if (objects2wrap.index(rangeObject.startContainer) != -1) {
+						rangeObject.startContainer = this.getTextNodeSibling(prevOrNext, newMarkup.parent(), textNode2Start);
+						rangeObject.startOffset = 0;
+					}
+					if (objects2wrap.index(rangeObject.endContainer) != -1) {
+						rangeObject.endContainer = this.getTextNodeSibling(prevOrNext, newMarkup.parent(), textNode2Start);
+						rangeObject.endOffset = rangeObject.endOffset - textNode2Start.length;
+					}
+				}
+				if (options.setRangeObject2PreviousSibling){
+					prevOrNext = false;
+					textNode2Start = newMarkup.textNodes(true).first()[0];
+					if (objects2wrap.index(rangeObject.startContainer) != -1) {
+						rangeObject.startContainer = this.getTextNodeSibling(prevOrNext, newMarkup.parent(), textNode2Start);
+						rangeObject.startOffset = 0;
+					}
+					if (objects2wrap.index(rangeObject.endContainer) != -1) {
+						rangeObject.endContainer = this.getTextNodeSibling(prevOrNext, newMarkup.parent(), textNode2Start);
+						rangeObject.endOffset = rangeObject.endContainer.length;
+					}
+				}
+			}
+		},
+
+		/**
+		 * takes a text node and return either the next recursive text node sibling or the previous
+		 * @param previousOrNext boolean, false for previous, true for next sibling
+		 * @param commonAncestorContainer dom object to be used as root for the sibling search
+		 * @param currentTextNode dom object of the originating text node
+		 * @return dom object of the sibling text node
+		 * @hide
+		 */
+		getTextNodeSibling: function(previousOrNext, commonAncestorContainer, currentTextNode) {
+			var textNodes = jQuery(commonAncestorContainer).textNodes(true),
+				newIndex, index;
+			
+			index = textNodes.index(currentTextNode);
+			if (index == -1) { // currentTextNode was not found
+				return false;
+			}
+			newIndex = index + (!previousOrNext ? -1 : 1);
+			return textNodes[newIndex] ? textNodes[newIndex] : false;
+		},
+
+		/**
+		 * takes a selection tree and groups it into markup wrappable selection trees
+		 * @param selectionTree rangeObject selection tree
+		 * @param markupObject jQuery object of the markup to be applied (e.g. created with obj = jQuery('<b></b>'); )
+		 * @return JS array of wrappable selection trees
+		 * @hide
+		 */
+		optimizeSelectionTree4Markup: function(selectionTree, markupObject, tagComparator) {
+			var groupMap = [],
+				outerGroupIndex = 0,
+				innerGroupIndex = 0,
+				that = this,
+				i,j,
+				endPosition, startPosition;
+
+			if (typeof tagComparator === 'undefined') {
+				tagComparator = function(domobj, markupObject) {
+					return that.standardTextLevelSemanticsComparator(markupObject);
+				};
+			}
+			for( i = 0; i<selectionTree.length; i++) {
+				// we are just interested in selected item, but not in non-selected items
+				if (selectionTree[i].domobj && selectionTree[i].selection != 'none') {
+					if (markupObject.isReplacingElement && tagComparator(markupObject[0], jQuery(selectionTree[i].domobj))) {
+						if (groupMap[outerGroupIndex] !== undefined) {
+							outerGroupIndex++;
+						}
+						groupMap[outerGroupIndex] = {};
+						groupMap[outerGroupIndex].wrappable = true;
+						groupMap[outerGroupIndex].elements = [];
+						groupMap[outerGroupIndex].elements[innerGroupIndex] = selectionTree[i];
+						outerGroupIndex++;
+
+					} else
+					// now check, if the children of our item could be wrapped all together by the markup object
+					if (this.canMarkupBeApplied2ElementAsWhole([ selectionTree[i] ], markupObject)) {
+						// if yes, add it to the current group
+						if (groupMap[outerGroupIndex] === undefined) {
+							groupMap[outerGroupIndex] = {};
+							groupMap[outerGroupIndex].wrappable = true;
+							groupMap[outerGroupIndex].elements = [];
+						}
+						if (markupObject.isReplacingElement) { //  && selectionTree[i].domobj.nodeType === 3
+							/* we found the node to wrap for a replacing element. however there might
+							 * be siblings which should be included as well
+							 * although they are actually not selected. example:
+							 * li
+							 * |-textNode ( .selection = 'none')
+							 * |-textNode (cursor inside, therefor .selection = 'partial')
+							 * |-textNode ( .selection = 'none')
+							 *
+							 * in this case it would be useful to select the previous and following textNodes as well (they might result from a previous DOM manipulation)
+							 * Think about other cases, where the parent is the Editable. In this case we propably only want to select from and until the next <br /> ??
+							 * .... many possibilities, here I realize the two described cases
+							 */
+
+							// first find start element starting from the current element going backwards until sibling 0
+							startPosition = i;
+							for (j = i-1; j >= 0; j--) {
+								if (this.canMarkupBeApplied2ElementAsWhole([ selectionTree[ j ] ], markupObject) && this.isMarkupAllowedToStealSelectionTreeElement(selectionTree[ j ], markupObject)) {
+									startPosition = j;
+								} else {
+									break;
+								}
+							}
+
+							// now find the end element starting from the current element going forward until the last sibling
+							endPosition = i;
+							for (j = i+1; j < selectionTree.length; j++) {
+								if (this.canMarkupBeApplied2ElementAsWhole([ selectionTree[ j ] ], markupObject) && this.isMarkupAllowedToStealSelectionTreeElement(selectionTree[ j ], markupObject)) {
+									endPosition = j;
+								} else {
+									break;
+								}
+							}
+
+							// now add the elements to the groupMap
+							innerGroupIndex = 0;
+							for (j = startPosition; j <= endPosition; j++) {
+								groupMap[outerGroupIndex].elements[innerGroupIndex]	= selectionTree[j];
+								groupMap[outerGroupIndex].elements[innerGroupIndex].selection = 'full';
+								innerGroupIndex++;
+							}
+							innerGroupIndex = 0;
+						} else {
+							// normal text level semantics object, no siblings need to be selected
+							groupMap[outerGroupIndex].elements[innerGroupIndex] = selectionTree[i];
+							innerGroupIndex++;
+						}
+					} else {
+						// if no, isolate it in its own group
+						if (groupMap[outerGroupIndex] !== undefined) {
+							outerGroupIndex++;
+						}
+						groupMap[outerGroupIndex] = {};
+						groupMap[outerGroupIndex].wrappable = false;
+						groupMap[outerGroupIndex].element = selectionTree[i];
+						innerGroupIndex = 0;
+						outerGroupIndex++;
+					}
+				}
+			}
+			return groupMap;
+		},
+
+		/**
+		 * very tricky method, which decides, if a certain markup (normally a replacing markup element like p, h1, blockquote)
+		 * is allowed to extend the user selection to other dom objects (represented as selectionTreeElement)
+		 * to understand the purpose: if the user selection is collapsed inside e.g. some text, which is currently not
+		 * wrapped by the markup to be applied, and therefor the markup does not have an equal markup to replace, then the DOM
+		 * manipulator has to decide which objects to wrap. real example:
+		 * <div>
+		 *	<h1>headline</h1>
+		 *	some text blabla bla<br>
+		 *	more text HERE THE | CURSOR BLINKING and <b>even more bold text</b>
+		 * </div>
+		 * when the user now wants to apply e.g. a <p> tag, what will be wrapped? it could be useful if the manipulator would actually
+		 * wrap everything inside the div except the <h1>. but for this purpose someone has to decide, if the markup is
+		 * allowed to wrap certain dom elements in this case the question would be, if the <p> is allowed to wrap
+		 * textNodes, <br> and <b> and <h1>. therefore this tricky method should answer the question for those 3 elements
+		 * with true, but for for the <h1> it should return false. and since the method does not know this, there is a configuration
+		 * for this
+		 *
+		 * @param selectionTree rangeObject selection tree element (only one, not an array of)
+		 * @param markupObject lowercase string of the tag to be verified (e.g. "b")
+		 * @return true if the markup is allowed to wrap the selection tree element, false otherwise
+		 * @hide
+		 */
+		isMarkupAllowedToStealSelectionTreeElement: function(selectionTreeElement, markupObject) {
+			if (!selectionTreeElement.domobj) {
+				return false;
+			}
+			var nodeName = selectionTreeElement.domobj.nodeName.toLowerCase(),
+				markupName;
+			
+			nodeName = (nodeName == '#text') ? 'textNode' : nodeName;
+			markupName = markupObject[0].nodeName.toLowerCase();
+			// if nothing is defined for the markup, it's now allowed
+			if (!this.allowedToStealElements[ markupName ]) {
+				return false;
+			}
+			// if something is defined, but the specifig tag is not in the list
+			if (this.allowedToStealElements[ markupName ].indexOf(nodeName) == -1) {
+				return false;
+			}
+			return true;
+		},
+
+		/**
+		 * checks if a selection can be completey wrapped by a certain html tags (helper method for this.optimizeSelectionTree4Markup
+		 * @param selectionTree rangeObject selection tree
+		 * @param markupObject lowercase string of the tag to be verified (e.g. "b")
+		 * @return true if selection can be applied as whole, false otherwise
+		 * @hide
+		 */
+		canMarkupBeApplied2ElementAsWhole: function(selectionTree, markupObject) {
+			var htmlTag, i, el, returnVal;
+
+			if (markupObject.jquery) {
+				htmlTag = markupObject[0].tagName;
+			}
+			if (markupObject.tagName) {
+				htmlTag = markupObject.tagName;
+			}
+
+			returnVal = true;
+			for ( i = 0; i < selectionTree.length; i++) {
+				el = selectionTree[i];
+				if (el.domobj && (el.selection != "none" || markupObject.isReplacingElement)) {
+					// Aloha.Log.debug(this, 'Checking, if  <' + htmlTag + '> can be applied to ' + el.domobj.nodeName);
+					if (!this.canTag1WrapTag2(htmlTag, el.domobj.nodeName)) {
+						return false;
+					}
+					if (el.children.length > 0 && !this.canMarkupBeApplied2ElementAsWhole(el.children, markupObject)) {
+						return false;
+					}
+				}
+			}
+			return returnVal;
+		},
+
+		/**
+		 * checks if a tag 1 (first parameter) can wrap tag 2 (second parameter).
+		 * IMPORTANT: the method does not verify, if there have to be other tags in between
+		 * Example: this.canTag1WrapTag2("table", "td") will return true, because the method does not take into account, that there has to be a "tr" in between
+		 * @param t1 string: tagname of outer tag to verify, e.g. "b"
+		 * @param t2 string: tagname of inner tag to verify, e.g. "b"
+		 * @return true if tag 1 can wrap tag 2, false otherwise
+		 * @hide
+		 */
+		canTag1WrapTag2: function(t1, t2) {
+			t1 = (t1 == '#text')?'textNode':t1.toLowerCase();
+			t2 = (t2 == '#text')?'textNode':t2.toLowerCase();
+			if (!this.tagHierarchy[ t1 ]) {
+				// Aloha.Log.warn(this, t1 + ' is an unknown tag to the method canTag1WrapTag2 (paramter 1). Sadfully allowing the wrapping...');
+				return true;
+			}
+			if (!this.tagHierarchy[ t2 ]) {
+				// Aloha.Log.warn(this, t2 + ' is an unknown tag to the method canTag1WrapTag2 (paramter 2). Sadfully allowing the wrapping...');
+				return true;
+			}
+			var t1Array = this.tagHierarchy[ t1 ],
+				returnVal = (t1Array.indexOf( t2 ) != -1) ? true : false;
+			return returnVal;
+		},
+
+		/**
+		 * Check whether it is allowed to insert the given tag at the start of the
+		 * current selection. This method will check whether the markup effective for
+		 * the start and outside of the editable part (starting with the editable tag
+		 * itself) may wrap the given tag.
+		 * @param tagName {String} name of the tag which shall be inserted
+		 * @return true when it is allowed to insert that tag, false if not
+		 * @hide
+		 */
+		mayInsertTag: function (tagName) {
+			if (typeof this.rangeObject.unmodifiableMarkupAtStart == 'object') {
+				// iterate over all DOM elements outside of the editable part
+				for (var i = 0; i < this.rangeObject.unmodifiableMarkupAtStart.length; ++i) {
+					// check whether an element may not wrap the given
+					if (!this.canTag1WrapTag2(this.rangeObject.unmodifiableMarkupAtStart[i].nodeName, tagName)) {
+						// found a DOM element which forbids to insert the given tag, we are done
+						return false;
+					}
+				}
+
+				// all of the found DOM elements allow inserting the given tag
+				return true;
+			} else {
+				Aloha.Log.warn(this, 'Unable to determine whether tag ' + tagName + ' may be inserted');
+				return true;
+			}
+		},
+
+		/**
+		 * String representation
+		 * @return "Aloha.Selection"
+		 * @hide
+		 */
+		toString: function() {
+			return 'Aloha.Selection';
+		},
+
+		/**
+		 * @namespace Aloha.Selection
+		 * @class SelectionRange
+		 * @extends GENTICS.Utils.RangeObject
+		 * Constructor for a range object.
+		 * Optionally you can pass in a range object that's properties will be assigned to the new range object.
+		 * @param rangeObject A range object thats properties will be assigned to the new range object.
+		 * @constructor
+		 */
+		SelectionRange: GENTICS.Utils.RangeObject.extend({
+			_constructor: function(rangeObject){
+				this._super(rangeObject);
+				// If a range object was passed in we apply the values to the new range object
+				if (rangeObject) {
+					if (rangeObject.commonAncestorContainer) {
+						this.commonAncestorContainer = rangeObject.commonAncestorContainer;
+					}
+					if (rangeObject.selectionTree) {
+						this.selectionTree = rangeObject.selectionTree;
+					}
+					if (rangeObject.limitObject) {
+						this.limitObject = rangeObject.limitObject;
+					}
+					if (rangeObject.markupEffectiveAtStart) {
+						this.markupEffectiveAtStart = rangeObject.markupEffectiveAtStart;
+					}
+					if (rangeObject.unmodifiableMarkupAtStart) {
+						this.unmodifiableMarkupAtStart = rangeObject.unmodifiableMarkupAtStart;
+					}
+					if (rangeObject.splitObject) {
+						this.splitObject = rangeObject.splitObject;
+					}
+				}
+			},
+
+			/**
+			 * DOM object of the common ancestor from startContainer and endContainer
+			 * @hide
+			 */
+			commonAncestorContainer: undefined,
+
+			/**
+			 * The selection tree
+			 * @hide
+			 */
+			selectionTree: undefined,
+
+			/**
+			 * Array of DOM objects effective for the start container and inside the
+			 * editable part (inside the limit object). relevant for the button status
+			 * @hide
+			 */
+			markupEffectiveAtStart: [],
+
+			/**
+			 * Array of DOM objects effective for the start container, which lies
+			 * outside of the editable portion (starting with the limit object)
+			 * @hide
+			 */
+			unmodifiableMarkupAtStart: [],
+
+			/**
+			 * DOM object being the limit for all markup relevant activities
+			 * @hide
+			 */
+			limitObject: undefined,
+
+			/**
+			 * DOM object being split when enter key gets hit
+			 * @hide
+			 */
+			splitObject: undefined,
+
+			/**
+			 * Sets the visible selection in the Browser based on the range object.
+			 * If the selection is collapsed, this will result in a blinking cursor,
+			 * otherwise in a text selection.
+			 * @method
+			 */
+			select: function() {
+				// Call Utils' select()
+				this._super();
+
+				// update the selection
+				Aloha.Selection.updateSelection();
+			},
+
+			/**
+			 * Method to update a range object internally
+			 * @param commonAncestorContainer (DOM Object); optional Parameter; if set, the parameter
+			 * will be used instead of the automatically calculated CAC
+			 * @return void
+			 * @hide
+			 */
+			update: function(commonAncestorContainer) {
+				this.updatelimitObject();
+				this.updateMarkupEffectiveAtStart();
+				this.updateCommonAncestorContainer(commonAncestorContainer);
+
+				// reset the selectiontree (must be recalculated)
+				this.selectionTree = undefined;
+			},
+
+			/**
+			 * Get the selection tree for this range
+			 * TODO: remove this (was moved to range.js)
+			 * @return selection tree
+			 * @hide
+			 */
+			getSelectionTree: function () {
+				// if not yet calculated, do this now
+				if (!this.selectionTree) {
+					this.selectionTree = Aloha.Selection.getSelectionTree(this);
+				}
+
+				return this.selectionTree;
+			},
+
+			/**
+			 * TODO: move this to range.js
+			 * Get an array of domobj (in dom tree order) of siblings of the given domobj, which are contained in the selection
+			 * @param domobj dom object to start with
+			 * @return array of siblings of the given domobj, which are also selected
+			 * @hide
+			 */
+			getSelectedSiblings: function (domobj) {
+				var selectionTree = this.getSelectionTree();
+
+				return this.recursionGetSelectedSiblings(domobj, selectionTree);
+			},
+
+			/**
+			 * TODO: move this to range.js
+			 * Recursive method to find the selected siblings of the given domobj (which should be selected as well)
+			 * @param domobj dom object for which the selected siblings shall be found
+			 * @param selectionTree current level of the selection tree
+			 * @return array of selected siblings of dom objects or false if none found
+			 * @hide
+			 */
+			recursionGetSelectedSiblings: function (domobj, selectionTree) {
+				var selectedSiblings = false,
+					foundObj = false,
+					i;
+
+				for ( i = 0; i < selectionTree.length; ++i) {
+					if (selectionTree[i].domobj === domobj) {
+						foundObj = true;
+						selectedSiblings = [];
+					} else if (!foundObj && selectionTree[i].children) {
+						// do the recursion
+						selectedSiblings = this.recursionGetSelectedSiblings(domobj, selectionTree[i].children);
+						if (selectedSiblings !== false) {
+							break;
+						}
+					} else if (foundObj && selectionTree[i].domobj && selectionTree[i].selection != 'collapsed' && selectionTree[i].selection != 'none') {
+						selectedSiblings.push(selectionTree[i].domobj);
+					} else if (foundObj && selectionTree[i].selection == 'none') {
+						break;
+					}
+				}
+
+				return selectedSiblings;
+			},
+
+			/**
+			 * TODO: move this to range.js
+			 * Method updates member var markupEffectiveAtStart and splitObject, which is relevant primarily for button status and enter key behaviour
+			 * @return void
+			 * @hide
+			 */
+			updateMarkupEffectiveAtStart: function() {
+				// reset the current markup
+				this.markupEffectiveAtStart = [];
+				this.unmodifiableMarkupAtStart = [];
+
+				var
+					parents = this.getStartContainerParents(),
+					limitFound = false,
+					splitObjectWasSet,
+					i, el;
+
+				for ( i = 0; i < parents.length; i++) {
+					el = parents[i];
+					if (!limitFound && (el !== this.limitObject)) {
+						this.markupEffectiveAtStart[ i ] = el;
+						if (!splitObjectWasSet && GENTICS.Utils.Dom.isSplitObject(el)) {
+							splitObjectWasSet = true;
+							this.splitObject = el;
+						}
+					} else {
+						limitFound = true;
+						this.unmodifiableMarkupAtStart.push(el);
+					}
+				}
+				if (!splitObjectWasSet) {
+					this.splitObject = false;
+				}
+				return;
+			},
+
+			/**
+			 * TODO: remove this
+			 * Method updates member var markupEffectiveAtStart, which is relevant primarily for button status
+			 * @return void
+			 * @hide
+			 */
+			updatelimitObject: function() {
+				if (Aloha.editables && Aloha.editables.length > 0) {
+					var parents = this.getStartContainerParents(),
+						editables = Aloha.editables,
+						i, el, j, editable;
+					for ( i = 0; i < parents.length; i++) {
+						 el = parents[i];
+						for ( j = 0; j < editables.length; j++) {
+							 editable = editables[j].obj[0];
+							if (el === editable) {
+								this.limitObject = el;
+								return true;
+							}
+						}
+					}
+				}
+				this.limitObject = jQuery('body');
+				return true;
+			},
+
+			/**
+			 * string representation of the range object
+			 * @param	verbose	set to true for verbose output
+			 * @return string representation of the range object
+			 * @hide
+			 */
+			toString: function(verbose) {
+				if (!verbose) {
+					return 'Aloha.Selection.SelectionRange';
+				}
+				return 'Aloha.Selection.SelectionRange {start [' + this.startContainer.nodeValue + '] offset '
+					+ this.startOffset + ', end [' + this.endContainer.nodeValue + '] offset ' + this.endOffset + '}';
+			}
+
+		}) // SelectionRange
+
+	}); // Selection
+
+	/**
+	 * Implements Selection http://html5.org/specs/dom-range.html#selection
+	 * @namespace Aloha
+	 * @class Selection This singleton class always represents the
+	 *        current user selection
+	 * @singleton
+	 */
+	var AlohaSelection = Class.extend({
+		
+		_constructor : function( nativeSelection ) {
+			
+			this._nativeSelection = nativeSelection;
+			this.ranges = [];
+			
+			// will remember if urged to not change the selection
+			this.preventChange = false;
+			
+		},
+		
+		/**
+		 * Returns the element that contains the start of the selection. Returns null if there's no selection.
+		 * @readonly
+		 * @type Node
+		 */
+		anchorNode: null,
+		
+		/**
+		 * Returns the offset of the start of the selection relative to the element that contains the start 
+		 * of the selection. Returns 0 if there's no selection.
+		 * @readonly
+		 * @type int
+		 */
+		anchorOffset: 0,
+		
+		/**
+		 * Returns the element that contains the end of the selection.
+		 * Returns null if there's no selection.
+		 * @readonly
+		 * @type Node
+		 */
+		focusNode: null,
+		
+		/**
+		 * Returns the offset of the end of the selection relative to the element that contains the end 
+		 * of the selection. Returns 0 if there's no selection.
+		 * @readonly
+		 * @type int
+		 */
+		focusOffset: 0,
+		
+		/**
+		 * Returns true if there's no selection or if the selection is empty. Otherwise, returns false.
+		 * @readonly
+		 * @type boolean
+		 */
+		isCollapsed: false,
+		
+		/**
+		 * Returns the number of ranges in the selection.
+		 * @readonly
+		 * @type int
+		 */
+		rangeCount: 0,
+					
+		/**
+		 * Replaces the selection with an empty one at the given position.
+		 * @throws a WRONG_DOCUMENT_ERR exception if the given node is in a different document.
+		 * @param parentNode Node of new selection
+		 * @param offest offest of new Selection in parentNode
+		 * @void
+		 */
+		collapse: function ( parentNode, offset ) {
+			this._nativeSelection.collapse(  parentNode, offset );
+		},
+		
+		/**
+		 * Replaces the selection with an empty one at the position of the start of the current selection.
+		 * @throws an INVALID_STATE_ERR exception if there is no selection.
+		 * @void
+		 */
+		collapseToStart: function() {
+			throw "NOT_IMPLEMENTED";
+		},
+		
+		/** 
+		 * @void
+		 */
+		extend: function ( parentNode, offset) {
+			
+		},
+		
+		/**
+		 * @param alter DOMString 
+		 * @param direction DOMString 
+		 * @param granularity DOMString 
+		 * @void
+		 */
+		modify: function ( alter, direction, granularity ) {
+			
+		},
+
+		/**
+		 * Replaces the selection with an empty one at the position of the end of the current selection.
+		 * @throws an INVALID_STATE_ERR exception if there is no selection.
+		 * @void
+		 */
+		collapseToEnd: function() {
+			throw "NOT_IMPLEMENTED";
+		},
+		
+		/**
+		 * Replaces the selection with one that contains all the contents of the given element.
+		 * @throws a WRONG_DOCUMENT_ERR exception if the given node is in a different document.
+		 * @param parentNode Node the Node fully select
+		 * @void
+		 */
+		selectAllChildren: function( parentNode ) {
+			throw "NOT_IMPLEMENTED";
+		},
+		
+		/**
+		 * Deletes the contents of the selection
+		 */
+		deleteFromDocument: function() {
+			throw "NOT_IMPLEMENTED";
+		},
+		
+		/**
+		 * NB!
+		 * We have serious problem in IE.
+		 * The range that we get in IE is not the same as the range we had set,
+		 * so even if we normalize it during getRangeAt, in IE, we will be
+		 * correcting the range to the "correct" place, but still not the place
+		 * where it was originally set.
+		 * 
+		 * Returns the given range.
+		 * The getRangeAt(index) method returns the indexth range in the list. 
+		 * NOTE: Aloha Editor only support 1 range! index can only be 0
+		 * @throws INDEX_SIZE_ERR DOM exception if index is less than zero or 
+		 * greater or equal to the value returned by the rangeCount.
+		 * @param index int 
+		 * @return Range return the selected range from index
+		 */
+		getRangeAt: function ( index ) {
+			return this._nativeSelection.getRangeAt( index );
+			//if ( index < 0 || this.rangeCount ) {
+			//	throw "INDEX_SIZE_ERR DOM";
+			//}
+			//return this._ranges[index];
+		},
+		
+		/**
+		 * Adds the given range to the selection.
+		 * The addRange(range) method adds the given range Range object to the list of
+		 * selections, at the end (so the newly added range is the new last range). 
+		 * NOTE: Aloha Editor only support 1 range! The added range will replace the 
+		 * range at index 0
+		 * see http://html5.org/specs/dom-range.html#selection note about addRange
+		 * @throws an INVALID_NODE_TYPE_ERR exception if the given Range has a boundary point
+		 * node that's not a Text or Element node, and an INVALID_MODIFICATION_ERR exception 
+		 * if it has a boundary point node that doesn't descend from a Document.
+		 * @param range Range adds the range to the selection
+		 * @void
+		 */ 
+		addRange: function( range ) {
+			// set readonly attributes
+			this._nativeSelection.addRange( range );
+			
+			// make sure, the old Aloha selection will be updated (until all implementations use the new AlohaSelection)
+			Aloha.Selection.updateSelection();
+		},
+		
+		/**
+		 * Removes the given range from the selection, if the range was one of the ones in the selection.
+		 * NOTE: Aloha Editor only support 1 range! The added range will replace the 
+		 * range at with index 0
+		 * @param range Range removes the range from the selection
+		 * @void
+		 */
+		removeRange: function( range ) {
+			this._nativeSelection.removeRange();
+		},
+		
+		/**
+		 * Removes all the ranges in the selection.
+		 * @viod
+		 */
+		removeAllRanges: function() {
+			this._nativeSelection.removeAllRanges();
+		},
+				
+		/**
+		 * prevents the next aloha-selection-changed event from
+		 * being triggered
+		 * @param flag boolean defines weather to update the selection on change or not
+		 */
+		preventedChange: function( flag ) {
+//			this.preventChange = typeof flag === 'undefined' ? false : flag;
+		},
+
+		/**
+		 * will return wheter selection change event was prevented or not, and reset the
+		 * preventSelectionChangedFlag
+		 * @return boolean true if aloha-selection-change event
+		 *         was prevented
+		 */
+		isChangedPrevented: function() {
+//			return this.preventSelectionChangedFlag;
+		},
+
+		/**
+		 * INFO: Method is used for integration with Gentics
+		 * Aloha, has no use otherwise Updates the rangeObject
+		 * according to the current user selection Method is
+		 * always called on selection change
+		 * 
+		 * @param event
+		 *            jQuery browser event object
+		 * @return true when rangeObject was modified, false
+		 *         otherwise
+		 * @hide
+		 */
+		refresh: function(event) {
+
+		},
+
+		/**
+		 * String representation
+		 * 
+		 * @return "Aloha.Selection"
+		 * @hide
+		 */
+		toString: function() {
+			return 'Aloha.Selection';
+		},
+		
+		getRangeCount: function() {
+			return this._nativeSelection.rangeCount;
+		}
+
+	});
+	
+
+	/**
+	 * A wrapper for the function of the same name in the rangy core-depdency.
+	 * This function should be preferred as it hides the global rangy object.
+	 * For more information look at the following sites:
+	 * http://html5.org/specs/dom-range.html
+	 * @param window optional - specifices the window to get the selection of
+	 */
+	Aloha.getSelection = function( target ) {
+		var target = ( target !== document || target !== window ) ? window : target;
+        // Aloha.Selection.refresh()
+		// implement Aloha Selection 
+		// TODO cache
+		return new AlohaSelection( window.rangy.getSelection( target ) );
+	};
+	
+	/**
+	 * A wrapper for the function of the same name in the rangy core-depdency.
+	 * This function should be preferred as it hides the global rangy object.
+	 * Please note: when the range object is not needed anymore,
+	 *   invoke the detach method on it. It is currently unknown to me why
+	 *   this is required, but that's what it says in the rangy specification.
+	 * For more information look at the following sites:
+	 * http://www.w3.org/TR/DOM-Level-2-Traversal-Range/ranges.html
+	 * @param document optional - specifies which document to create the range for
+	 */
+	Aloha.createRange = function(givenWindow) {
+		return window.rangy.createRange(givenWindow);
+	};
+	
+	var selection = new Selection();
+	Aloha.Selection = selection;
+
+	return selection;
+});
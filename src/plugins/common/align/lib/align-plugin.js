/*
* Aloha Align Plugin - Allow text alignment in Aloha Editor
* Copyright (C) 2010 by Thomas Lété - http://twitter.com/taoma_k
* Licensed unter the terms of LGPL http://www.gnu.org/copyleft/lesser.html
*
*/

define(
['aloha', 'aloha/plugin', 'aloha/floatingmenu', 'i18n!align/nls/i18n', 'i18n!aloha/nls/i18n', 'aloha/jquery', 'css!align/css/align.css'],
function(Aloha, Plugin, FloatingMenu, i18n, i18nCore, jQuery) {
	"use strict";

	var
		GENTICS = window.GENTICS;
	
	/**
	 * register the plugin with unique name
	 */
	 return Plugin.create('align', {
		_constructor: function(){
			this._super('align');
		},

		/**
		 * Configure the available languages
		 */
		languages: ['en', 'fr'],
		
		/**
		 * Configuration (available align options)
		 */
		config: {
			alignment: ['right','left','center','justify']
		},
		
		/**
		 * Alignment wanted by the user
		 */
		alignment: '',

		/**
		 * Alignment of the selection before modification
		 */
		lastAlignment: '',
		
		/**
		 * Initialize the plugin and set initialize flag on true
		 */
		init: function () {
			this.createButtons();

			var that = this;

			// apply specific configuration if an editable has been activated
			Aloha.bind('aloha-editable-activated', function (e, params) {
				that.applyButtonConfig(params.editable.obj);
			});

			// add the event handler for selection change
		    Aloha.bind('aloha-selection-changed', function(event, rangeObject) {
		    	if (Aloha.activeEditable) {
		    		that.buttonPressed(rangeObject);
		    	}
		    });
		},

		buttonPressed: function (rangeObject) {

			var that = this;

			rangeObject.findMarkup(function() {
		        that.alignment = jQuery(this).css('text-align');
		    }, Aloha.activeEditable.obj);

			if(this.alignment != this.lastAlignment)
			{
				switch(this.lastAlignment)
				{
					case 'right':
						this.alignRightButton.setPressed(false);
						break;

					case 'left':
						this.alignLeftButton.setPressed(false);
						break;

					case 'center':
						this.alignCenterButton.setPressed(false);
						break;

					case 'justify':
						this.alignJustifyButton.setPressed(false);
						break;
				}

				switch(this.alignment)
				{
					case 'right':
						this.alignRightButton.setPressed(true);
						break;

					case 'center':
						this.alignCenterButton.setPressed(true);
						break;

					case 'justify':
						this.alignJustifyButton.setPressed(true);
						break;

					default:
						this.alignLeftButton.setPressed(true);
						this.alignment  = 'left';
						break;
				}
			}

			this.lastAlignment = this.alignment;
		},

		/**
		 * applys a configuration specific for an editable
		 * buttons not available in this configuration are hidden
		 * @param {Object} id of the activated editable
		 * @return void
		 */
		applyButtonConfig: function (obj) {
			
			if (typeof this.settings.alignment === 'undefined') {
				var config = this.config.alignment;
			} else {
				var config = this.settings.alignment;
			}
			
			if ( jQuery.inArray('right', config) != -1) {
				this.alignRightButton.show();
			} else {
				this.alignRightButton.hide();
			}

			if ( jQuery.inArray('left', config) != -1) {
				this.alignLeftButton.show();
			} else {
				this.alignLeftButton.hide();
			}

			if ( jQuery.inArray('center', config) != -1) {
				this.alignCenterButton.show();
			} else {
				this.alignCenterButton.hide();
			}

			if ( jQuery.inArray('justify', config) != -1) {
				this.alignJustifyButton.show();
			} else {
				this.alignJustifyButton.hide();
			}
		},

		createButtons: function () {
		    var that = this;

		    // create a new button
		    this.alignLeftButton = new Aloha.ui.Button({
			  'name' : 'alignLeft',
		      'iconClass' : 'aloha-button-align aloha-button-align-left',
		      'size' : 'small',
		      'onclick' : function () { that.align('left'); },
		      'tooltip' : i18n.t('button.alignleft.tooltip'),
		      'toggle' : true
		    });

		    // add it to the floating menu
		    FloatingMenu.addButton(
		      'Aloha.continuoustext',
		      this.alignLeftButton,
		      i18n.t('floatingmenu.tab.format'),
		      1
		    );

		    // create a new button
		    this.alignCenterButton = new Aloha.ui.Button({
		      'name' : 'alignCenter',
		      'iconClass' : 'aloha-button-align aloha-button-align-center',
		      'size' : 'small',
		      'onclick' : function () { that.align('center'); },
		      'tooltip' : i18n.t('button.aligncenter.tooltip'),
		      'toggle' : true
		    });

		    // add it to the floating menu
		    FloatingMenu.addButton(
		      'Aloha.continuoustext',
		      this.alignCenterButton,
		      i18n.t('floatingmenu.tab.format'),
		      1
		    );

		    // create a new button
		    this.alignRightButton = new Aloha.ui.Button({
		      'name' : 'alignRight',
		      'iconClass' : 'aloha-button-align aloha-button-align-right',
		      'size' : 'small',
		      'onclick' : function () { that.align('right'); },
		      'tooltip' : i18n.t('button.alignright.tooltip'),
		      'toggle' : true
		    });

		    // add it to the floating menu
		    FloatingMenu.addButton(
		      'Aloha.continuoustext',
		      this.alignRightButton,
		      i18n.t('floatingmenu.tab.format'),
		      1
		    );

		    // create a new button
		    this.alignJustifyButton = new Aloha.ui.Button({
		      'name' : 'alignJustify',
		      'iconClass' : 'aloha-button-align aloha-button-align-justify',
		      'size' : 'small',
		      'onclick' : function () { that.align('justify'); },
		      'tooltip' : i18n.t('button.alignjustify.tooltip'),
		      'toggle' : true
		    });

		    // add it to the floating menu
		    FloatingMenu.addButton(
		      'Aloha.continuoustext',
		      this.alignJustifyButton,
		      i18n.t('floatingmenu.tab.format'),
		      1
		    );

		},

		/**
		 * Check whether inside a align tag 
		 * @param {GENTICS.Utils.RangeObject} range range where to insert the object (at start or end)
		 * @return markup
		 * @hide
		 */
		findAlignMarkup: function ( range ) {

			var that = this;

			if ( typeof range === 'undefined' ) {
		        var range = Aloha.Selection.getRangeObject();   
		    }
			if ( Aloha.activeEditable ) {
				return range.findMarkup(function() {
					return jQuery(this).css('text-align') == that.alignment;
			    }, Aloha.activeEditable.obj);
			} else {
				return null;
			}
		},

		/**
		 * Align the selection or remove it
		 */
		align: function ( tempAlignment ) {

			var range = Aloha.Selection.getRangeObject();

			this.lastAlignment = this.alignment;
			this.alignment = tempAlignment;

		    if (Aloha.activeEditable) {
		        if ( this.findAlignMarkup( range ) ) {
		            this.removeAlign();
		        } else {
		        	this.insertAlign();
		        }
		    }
		},

		/**
		 * Align the selection
		 */
		insertAlign: function () {

			var that = this;

			// do not align the range
		    if ( this.findAlignMarkup( range ) ) {
		        return;
		    }
		    // current selection or cursor position
		    var range = Aloha.Selection.getRangeObject();

		    // Iterates the whole selectionTree and align
			jQuery.each(Aloha.Selection.getRangeObject().getSelectionTree(), function () {
				if(this.selection !== 'none' && this.domobj.nodeType !== 3) {
					jQuery(this.domobj).css('text-align', that.alignment);
				}
			});

			if(this.alignment != this.lastAlignment)
			{
				switch(this.lastAlignment)
				{
					case 'right':
						this.alignRightButton.setPressed(false);
						break;

					case 'left':
						this.alignLeftButton.setPressed(false);
						break;

					case 'center':
						this.alignCenterButton.setPressed(false);
						break;

					case 'justify':
						this.alignJustifyButton.setPressed(false);
						break;
				}
			}

		    // select the (possibly modified) range
		    range.select();
		},

		/**
		 * Remove the alignment
		 */
		removeAlign: function () {

		    var range = Aloha.Selection.getRangeObject();

		    if ( this.findAlignMarkup( range ) ) {

		    	// Remove the alignment
		    	range.findMarkup(function() {
		            jQuery(this).css('text-align', '');
		        }, Aloha.activeEditable.obj);

<<<<<<< HEAD
		        // reenable the editable plugin
		    	jQuery(Aloha.activeEditable.obj[0]).click();

=======
>>>>>>> a00379e8
		        // select the (possibly modified) range
		        range.select();
		    }
		}
		
	});
	
});<|MERGE_RESOLUTION|>--- conflicted
+++ resolved
@@ -335,12 +335,6 @@
 		            jQuery(this).css('text-align', '');
 		        }, Aloha.activeEditable.obj);
 
-<<<<<<< HEAD
-		        // reenable the editable plugin
-		    	jQuery(Aloha.activeEditable.obj[0]).click();
-
-=======
->>>>>>> a00379e8
 		        // select the (possibly modified) range
 		        range.select();
 		    }

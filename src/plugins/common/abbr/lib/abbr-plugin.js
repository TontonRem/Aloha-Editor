/*!
* Aloha Editor
* Author & Copyright (c) 2010 Gentics Software GmbH
* aloha-sales@gentics.com
* Licensed unter the terms of http://www.aloha-editor.com/license.html
*/
define([
	'aloha',
	'jquery',
	'aloha/plugin',
	'ui/component',
	'ui/toggleButton',
	'ui/button',
	'ui/toolbar',
	'ui/port-helper-attribute-field',
	'i18n!abbr/nls/i18n',
	'i18n!aloha/nls/i18n',
	'ui/port-helper-floatingmenu'
], function (Aloha,
             jQuery,
			 Plugin,
			 Component,
			 ToggleButton,
			 Button,
			 Toolbar,
			 AttributeField,
			 i18n,
			 i18nCore,
			 FloatingmenuPortHelper) {
	'use strict';

	var GENTICS = window.GENTICS;

	/**
	 * register the plugin with unique name
	 */
	return Plugin.create( 'abbr', {
		/**
		 * Configure the available languages
		 */
		languages: [ 'en', 'de' ],

		/**
		 * default button configuration
		 */
		config: [ 'abbr' ],

		/**
		 * Initialize the plugin and set initialize flag on true
		 */
		init: function () {
			this.createButtons();
		    this.subscribeEvents();
		    this.bindInteractions();
		},

		/**
		 * Initialize the buttons
		 */
		createButtons: function () {
		    var me = this;

			Component.define("formatAbbr", ToggleButton, {
				tooltip: i18n.t("button.abbr.tooltip"),
				icon: "aloha-icon aloha-icon-abbr",
				scope: 'Aloha.continuoustext',
				click: function(){
					me.formatAbbr();
				}
			});

		    //this.formatAbbrButton = Component.getGlobalInstance("formatAbbr");

			Component.define("insertAbbr", Button, {
				tooltip: i18n.t('button.addabbr.tooltip'),
				icon: 'aloha-icon aloha-icon-abbr',
				scope: 'Aloha.continuoustext',
				click: function(){
					me.insertAbbr( false );
				}
			});

		    //this.insertAbbrButton = Component.getGlobalInstance("insertAbbr");

		    Component.createScope('abbr', 'Aloha.continuoustext');

		    this.abbrField = new AttributeField({
		    	width: 320,
		    	name: 'abbrText',
		        scope: 'abbr'
		    });
		},

		/**
		 * Parse a all editables for abbreviations
		 * Add the abbr shortcut to all edtiables
		 */
		bindInteractions: function () {
			var me = this;
			
		    // on blur check if abbr title is empty. If so remove the a tag
		    this.abbrField.addListener( 'blur', function ( obj, event ) {
		        if ( this.getValue() == '' ) {
		            me.removeAbbr();
		        }
		    } );

		    // add to all editables the abbr shortcut
		    for ( var i = 0; i < Aloha.editables.length; i++ ) {
		        // CTRL+G
		        Aloha.editables[ i ].obj.keydown( function ( e ) {
		    		if ( e.metaKey && e.which == 71 ) {
				        if ( me.findAbbrMarkup() ) {
				        	Component.activateTabOfButton( 'abbrText' );
				            me.abbrField.focus();
				        } else {
				        	me.insertAbbr();
				        }
						
				        // prevent from further handling
			            // on a MAC Safari cursor would jump to location bar. Use ESC then META+L
				        e.stopPropagation();
				        e.preventDefault();
						
			            return false;
		    		}
		        } );
		    }
		},

		/**
		 * Subscribe for events
		 */
		subscribeEvents: function () {
			var me = this;

		    // add the event handler for selection change
			Aloha.bind( 'aloha-selection-changed', function ( event, rangeObject ) {
		        if ( Aloha.activeEditable ) {
		        	// show/hide the button according to the configuration
					// @todo this part should be done at aloha-editable-activated event
		        	var config = me.getEditableConfig( Aloha.activeEditable.obj );

		        	if ( jQuery.inArray( 'abbr', config ) != -1 ) {
		        		//me.formatAbbrButton.show();
		        		//me.insertAbbrButton.show();
						FloatingmenuPortHelper.showAll('formatAbbr');
						FloatingmenuPortHelper.showAll('insertAbbr');
		        	} else {
		        		//me.formatAbbrButton.hide();
		        		//me.insertAbbrButton.hide();
						FloatingmenuPortHelper.hideAll('formatAbbr');
						FloatingmenuPortHelper.hideAll('insertAbbr');
		        		// leave if a is not allowed
		        		return;
		        	}

		        	var foundMarkup = me.findAbbrMarkup( rangeObject );
		        	if ( foundMarkup ) {
		        		// abbr found
<<<<<<< HEAD
		        		//me.insertAbbrButton.hide();
		        		//me.formatAbbrButton.setState( true );
						FloatingmenuPortHelper.hideAll('insertAbbr');
						FloatingmenuPortHelper.setStateTrueAll('formatAbbrButton');

		        		Toolbar.setScope( 'abbr' );
=======
		        		me.insertAbbrButton.hide();
		        		me.formatAbbrButton.setState( true );
		        		Component.setScope( 'abbr' );
>>>>>>> e5edf077
		        		me.abbrField.setTargetObject( foundMarkup, 'title' );
		        	} else {
		        		// no abbr found
		        		//me.formatAbbrButton.setState( false );
		        		//me.abbrField.setTargetObject( null );
						FloatingmenuPortHelper.setStateFalseAll('formatAbbrButton');
		        	}
		        }
		    });
		},

		/**
		 * Check whether inside a abbr tag
		 * @param {GENTICS.Utils.RangeObject} range range where to insert the object (at start or end)
		 * @return markup
		 * @hide
		 */
		findAbbrMarkup: function ( range ) {
			if ( typeof range == 'undefined' ) {
		        var range = Aloha.Selection.getRangeObject();
		    }
			
			if ( Aloha.activeEditable ) {
			    return range.findMarkup( function() {
			        return this.nodeName.toLowerCase() == 'abbr';
			    }, Aloha.activeEditable.obj );
			} else {
				return null;
			}
		},

		/**
		 * Format the current selection or if collapsed the current word as abbr.
		 * If inside a abbr tag the abbr is removed.
		 */
		formatAbbr: function () {
			var range = Aloha.Selection.getRangeObject();

		    if ( Aloha.activeEditable ) {
		        if ( this.findAbbrMarkup( range ) ) {
		            this.removeAbbr();
		        } else {
		            this.insertAbbr();
		        }
		    }
		},

		/**
		 * Insert a new abbr at the current selection. When the selection is collapsed,
		 * the abbr will have a default abbr text, otherwise the selected text will be
		 * the abbr text.
		 */
		insertAbbr: function ( extendToWord ) {
		    // current selection or cursor position
		    var range = Aloha.Selection.getRangeObject();

		    // do not insert a abbr in a abbr
		    if ( this.findAbbrMarkup( range ) ) {
		        return;
		    }

		    // activate floating menu tab
		    Component.activateTabOfButton('abbrText');

		    // if selection is collapsed then extend to the word.
		    if ( range.isCollapsed() && extendToWord != false ) {
		        GENTICS.Utils.Dom.extendToWord( range );
		    }
			
		    if ( range.isCollapsed() ) {
		        // insert a abbr with text here
		        var abbrText = i18n.t( 'newabbr.defaulttext' );
		        var newAbbr = jQuery( '<abbr title="">' + abbrText + '</abbr>' );
		        GENTICS.Utils.Dom.insertIntoDOM( newAbbr, range, jQuery( Aloha.activeEditable.obj ) );
		        range.startContainer = range.endContainer = newAbbr.contents().get( 0 );
		        range.startOffset = 0;
		        range.endOffset = abbrText.length;
		    } else {
		        var newAbbr = jQuery( '<abbr title=""></abbr>' );
		        GENTICS.Utils.Dom.addMarkup( range, newAbbr, false );
		    }
			
		    range.select();
			
		    this.abbrField.focus();
		//	this.abbrChange();
		},

		/**
		 * Remove an a tag.
		 */
		removeAbbr: function () {
		    var range = Aloha.Selection.getRangeObject();
		    var foundMarkup = this.findAbbrMarkup();
		    if ( foundMarkup ) {
		        // remove the abbr
		        GENTICS.Utils.Dom.removeFromDOM( foundMarkup, range, true );
		        // select the (possibly modified) range
		        range.select();
		    }
		},

		/**
		 * Make the given jQuery object (representing an editable) clean for saving
		 * Find all abbrs and remove editing objects
		 * @param obj jQuery object to make clean
		 * @return void
		 */
		makeClean: function ( obj ) {
			// nothing to do...
		},

		/**
		* toString method
		* @return string
		*/
		toString: function () {
			return 'abbr';
		}

	} );
	
} );<|MERGE_RESOLUTION|>--- conflicted
+++ resolved
@@ -158,18 +158,11 @@
 		        	var foundMarkup = me.findAbbrMarkup( rangeObject );
 		        	if ( foundMarkup ) {
 		        		// abbr found
-<<<<<<< HEAD
 		        		//me.insertAbbrButton.hide();
 		        		//me.formatAbbrButton.setState( true );
 						FloatingmenuPortHelper.hideAll('insertAbbr');
 						FloatingmenuPortHelper.setStateTrueAll('formatAbbrButton');
-
-		        		Toolbar.setScope( 'abbr' );
-=======
-		        		me.insertAbbrButton.hide();
-		        		me.formatAbbrButton.setState( true );
 		        		Component.setScope( 'abbr' );
->>>>>>> e5edf077
 		        		me.abbrField.setTargetObject( foundMarkup, 'title' );
 		        	} else {
 		        		// no abbr found

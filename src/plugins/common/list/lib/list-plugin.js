/*!
* Aloha Editor
* Author & Copyright (c) 2010 Gentics Software GmbH
* aloha-sales@gentics.com
* Licensed unter the terms of http://www.aloha-editor.com/license.html
*/
<<<<<<< HEAD
=======

>>>>>>> b0e46e43
define([
	'aloha',
	'jquery',
	'aloha/plugin',
	'ui/component',
<<<<<<< HEAD
	'ui/toolbar',
=======
	'ui/scopes',
>>>>>>> b0e46e43
	'ui/button',
	'ui/toggleButton',
	'i18n!list/nls/i18n',
	'i18n!aloha/nls/i18n',
<<<<<<< HEAD
	'aloha/engine',
	'ui/port-helper-floatingmenu'
], function(Aloha,
            jQuery,
			Plugin,
			Component,
			Toolbar,
			Button,
			ToggleButton,
			i18n,
			i18nCore,
			Engine,
			FloatingmenuPortHelper) {
	'use strict';

	var GENTICS = window.GENTICS;
=======
	'aloha/engine'
], function(
	Aloha,
	jQuery,
	Plugin,
	Component,
	Scopes,
	Button,
	ToggleButton,
	i18n,
	i18nCore,
	Engine
){
	"use strict";

	var
		GENTICS = window.GENTICS;
>>>>>>> b0e46e43

	/**
	 * Register the ListPlugin as Aloha.Plugin
	 */
	var ListPlugin = Plugin.create('list', {
		/**
		 * Configure the available languages
		 */
		languages: ['en', 'de', 'fr', 'eo', 'fi', 'ru', 'it'],

		/**
		 * default button configuration
		 */
		config: [ 'ul', 'ol' ],

		/**
		 * List of transformable elements
		 */
		transformableElements: {'p' : true, 'h1' : true, 'h2' : true, 'h3' : true, 'h4' : true, 'h5' : true, 'h6' : true, 'ul' : true, 'ol' : true},

		/**
		 * Initialize the plugin, register the buttons
		 */
		init: function() {

			var that = this;

			Component.define("orderedList", ToggleButton, {
				tooltip: i18n.t("button.createolist.tooltip"),
				icon: "aloha-icon aloha-icon-orderedlist",
				scope: 'Aloha.continuoustext',
				click: function(){
					that.transformList(true);
				}
			});

			Component.define("unorderedList", ToggleButton, {
				tooltip: i18n.t("button.createulist.tooltip"),
				icon: "aloha-icon aloha-icon-unorderedlist",
				scope: 'Aloha.continuoustext',
				click: function(){
					that.transformList(false);
				}
			});

			Component.define("indentList", Button, {
				tooltip: i18n.t('button.indentlist.tooltip'),
				icon: 'aloha-icon aloha-icon-indent',
				scope: 'Aloha.continuoustext',
				click: function() {
					that.indentList();
				}
			});

			Component.define("outdentList", Button, {
				tooltip: i18n.t('button.outdentlist.tooltip'),
				icon: 'aloha-icon aloha-icon-outdent',
				scope: 'Aloha.continuoustext',
				click: function() {
					that.outdentList();
				}
			});

			//this.createUnorderedListButton = Component.getGlobalInstance("unorderedList");
			//this.createOrderedListButton = Component.getGlobalInstance("orderedList");

			Scopes.createScope('Aloha.List', 'Aloha.continuoustext');

			//this.indentListButton = Component.getGlobalInstance("indentList");
			//this.outdentListButton = Component.getGlobalInstance("outdentList");

			// add the event handler for selection change
			Aloha.bind('aloha-selection-changed', function ( event, rangeObject ) {
				var i, effectiveMarkup;
				
				// Hide all buttons in the list tab will make the list tab disappear
				//that.outdentListButton.hide();
				//that.indentListButton.hide();
				//that.createUnorderedListButton.setState(false);
				//that.createOrderedListButton.setState(false);

				FloatingmenuPortHelper.hideAll('outdentList');
				FloatingmenuPortHelper.hideAll('indentList');
				FloatingmenuPortHelper.setStateFalseAll('unorderedList');
				FloatingmenuPortHelper.setStateFalseAll('orderedList');
				
				for ( i = 0; i < rangeObject.markupEffectiveAtStart.length; i++) {
					effectiveMarkup = rangeObject.markupEffectiveAtStart[ i ];
					if (Aloha.Selection.standardTagNameComparator(effectiveMarkup, jQuery('<ul></ul>'))) {
						//that.createUnorderedListButton.setState(true);
						FloatingmenuPortHelper.setStateTrueAll('unorderedList');
						// Show all buttons in the list tab
						//that.outdentListButton.show();
						//that.indentListButton.show();
						FloatingmenuPortHelper.showAll('outdentList');
						FloatingmenuPortHelper.showAll('indentList');
						break;
					}
					if (Aloha.Selection.standardTagNameComparator(effectiveMarkup, jQuery('<ol></ol>'))) {
						//that.createOrderedListButton.setState(true);
						FloatingmenuPortHelper.setStateTrueAll('orderedList');
						// Show all buttons in the list tab
						//that.outdentListButton.show();
						//that.indentListButton.show();
						FloatingmenuPortHelper.showAll('outdentList');
						FloatingmenuPortHelper.showAll('indentList');
						break;
					}
				}

				if (Aloha.activeEditable) {
					that.applyButtonConfig(Aloha.activeEditable.obj);
				}
			});

			// add the key handler for Tab
			Aloha.Markup.addKeyHandler(9, function(event) {
				return that.processTab(event);
			});
		},

		/**
		 * Applys a configuration specific for an editable
		 * buttons not available in this configuration are hidden
		 * @param {jQuery} obj jQuery object of the activated editable
		 */
		applyButtonConfig: function (obj) {
			var config = this.getEditableConfig(obj);

			if (Aloha.Selection.rangeObject.unmodifiableMarkupAtStart[0]) {
				// show/hide them according to the config
				if (jQuery.inArray('ul', config) != -1 && Aloha.Selection.canTag1WrapTag2(Aloha.Selection.rangeObject.unmodifiableMarkupAtStart[0].nodeName, "ul") != -1) {
					//this.createUnorderedListButton.show();
					FloatingmenuPortHelper.showAll('unorderedList');
				} else {
					//this.createUnorderedListButton.hide();
					FloatingmenuPortHelper.hideAll('unorderedList');
				}

				if (jQuery.inArray('ol', config) != -1 && Aloha.Selection.canTag1WrapTag2(Aloha.Selection.rangeObject.unmodifiableMarkupAtStart[0].nodeName, "ol") != -1) {
					//this.createOrderedListButton.show();
					FloatingmenuPortHelper.showAll('orderedList');
				} else {
					//this.createOrderedListButton.hide();
					FloatingmenuPortHelper.hideAll('orderedList');
				}

			}
		},

		/**
		 * Process Tab and Shift-Tab pressed in lists
		 */
		processTab: function (event) {
			if (event.keyCode === 9/*tab*/ ) {
				if (event.shiftKey) {
					return this.outdentList();
				} else {
					return this.indentList();
				}
			}
			return true;
		},

		/**
		 * For the current selection, get the DOM object, which will be transformed to/from the list
		 * @return dom object or false
		 */
		getStartingDomObjectToTransform: function () {
			var rangeObject = Aloha.Selection.rangeObject,
				i, effectiveMarkup;

			for ( i = 0; i < rangeObject.markupEffectiveAtStart.length; i++) {
				effectiveMarkup = rangeObject.markupEffectiveAtStart[ i ];
				if (this.transformableElements[effectiveMarkup.nodeName.toLowerCase()]) {
					return effectiveMarkup;
				}
			}

			return false;
		},

		/**
		 * For the current selection, get the nearest list item as dom object
		 * @return dom object or false
		 */
		getNearestSelectedListItem: function () {
			var rangeObject = Aloha.Selection.rangeObject,
				i, effectiveMarkup;

			for ( i = 0; i < rangeObject.markupEffectiveAtStart.length; i++) {
				effectiveMarkup = rangeObject.markupEffectiveAtStart[ i ];
				if (GENTICS.Utils.Dom.isListElement(effectiveMarkup)) {
					return effectiveMarkup;
				}
			}

			return false;
		},

		/**
		 * Transform the current selection to/from a list
		 * @param ordered true when transforming to/from an ordered list, false for unordered lists
		 */
		transformList: function (ordered) {
			var domToTransform = this.getStartingDomObjectToTransform(),
				lastLi, i, jqNewLi, jqList, selectedSiblings, jqParentList,
				newPara, jqToTransform, nodeName;

			// visible is set to true, but the button is not visible
			//this.outdentListButton.show();
			//this.indentListButton.show();
			FloatingmenuPortHelper.showAll('outdentList');
			FloatingmenuPortHelper.showAll('indentList');

			if (!domToTransform) {
				// wrap a paragraph around the selection
				Aloha.Selection.changeMarkupOnSelection(jQuery('<p></p>'));
				domToTransform = this.getStartingDomObjectToTransform();

				if (!domToTransform) {
					if ( Aloha.Selection.rangeObject.startContainer.contentEditable ) {
						// create a new list with an empty item
						jqList = ordered ? jQuery('<ol></ol>') : jQuery('<ul></ul>');
						jqNewLi = jQuery('<li></li>');
						jqList.append(jqNewLi);
						
						var li = jqNewLi.get(0);
						var editable = Aloha.getActiveEditable().obj;
						//IE7 requires an (empty or non-empty) text node
						//inside the li for the selection to work.
						li.appendChild(document.createTextNode(""));
						/* if ( jQuery.browser.mozilla ) {
							li.appendChild(document.createElement("BR"));
						}*/

						editable.append(jqList);
						editable.focus();

						var range = Aloha.createRange();
						var selection = Aloha.getSelection();
						range.setStart( li.firstChild, 0 );
						range.setEnd( li.firstChild, 0 );
						selection.removeAllRanges();
						selection.addRange( range );
						Aloha.Selection.updateSelection();
						
						return;
					} else {
					Aloha.Log.error(this, 'Could not transform selection into a list');
					return;
				}
			}
			}

			// check the dom object
			nodeName = domToTransform.nodeName.toLowerCase();

			if (nodeName == 'ul' && !ordered) {
				// first check whether the list is nested into another list
				jqList = jQuery(domToTransform);

				jqParentList = jqList.parent();
				if (jqParentList.length > 0
						&& GENTICS.Utils.Dom.isListElement(jqParentList.get(0))) {
					// when the list is nested into another, our list items will be
					// added to the list items of the outer list

					// find the place where to put the children of the inner list
					if (jqParentList.get(0).nodeName.toLowerCase() === 'li') {
						// inner table is nested in a li (this conforms to the html5 spec)
						jqParentList.after(jqList.children());
						jqList.remove();
					} else {
						// inner table is nested in the outer list directly (this violates the html5 spec)
						jqList.children().unwrap();
					}
				} else {
					// we are in an unordered list and shall transform it to paragraphs

					// transform all li into p
					jqToTransform = jQuery(domToTransform);
					jQuery.each(jqToTransform.children('li'), function(index, li) {
						newPara = Aloha.Markup.transformDomObject(li, 'p', Aloha.Selection.rangeObject);
						// if any lists are in the paragraph, move the to after the paragraph
						newPara.after(newPara.children('ol,ul'));
					});

					// unwrap the li (remove the enclosing ul)
					jqToTransform.children().unwrap();
				}
			} else if (nodeName == 'ul' && ordered) {
				// we are in an unordered list and shall transform it to an ordered list

				// transform the ul into an ol
				Aloha.Markup.transformDomObject(domToTransform, 'ol', Aloha.Selection.rangeObject);

				// merge adjacent lists
				this.mergeAdjacentLists(jQuery(domToTransform));
			} else if (nodeName == 'ol' && !ordered) {
				// we are in an ordered list and shall transform it to an unordered list

				// transform the ol into an ul
				Aloha.Markup.transformDomObject(domToTransform, 'ul', Aloha.Selection.rangeObject);

				// merge adjacent lists
				this.mergeAdjacentLists(jQuery(domToTransform));
			} else if (nodeName == 'ol' && ordered) {
				// first check whether the list is nested into another list
				jqList = jQuery(domToTransform);

				jqParentList = jqList.parent();
				if (jqParentList.length > 0
						&& GENTICS.Utils.Dom.isListElement(jqParentList.get(0))) {
					// when the list is nested into another, our list items will be
					// added to the list items of the outer list

					// find the place where to put the children of the inner list
					if (jqParentList.get(0).nodeName.toLowerCase() === 'li') {
						// inner table is nested in a li (this conforms to the html5 spec)
						jqParentList.after(jqList.children());
						jqList.remove();
					} else {
						// inner table is nested in the outer list directly (this violates the html5 spec)
						jqList.children().unwrap();
					}
				} else {
					// we are in an unordered list and shall transform it to paragraphs

					// transform all li into p
					jqToTransform = jQuery(domToTransform);
					jQuery.each(jqToTransform.children('li'), function(index, li) {
						newPara = Aloha.Markup.transformDomObject(li, 'p', Aloha.Selection.rangeObject);
						// if any lists are in the paragraph, move the to after the paragraph
						newPara.after(newPara.children('ol,ul'));
					});

					// unwrap the li (remove the enclosing ul)
					jqToTransform.children().unwrap();
				}
			} else {
				// we are in something different from a list and shall transform it into a list

				// get the also selected siblings of the dom object
				selectedSiblings = Aloha.Selection.rangeObject.getSelectedSiblings(domToTransform);

				// create a new list
				jqList = ordered ? jQuery('<ol></ol>') : jQuery('<ul></ul>');
				// add a new list item
				jqNewLi = jQuery('<li></li>');
				// add the li into the list
				jqList.append(jqNewLi);
				// append the contents of the old dom element to the li
				jQuery(domToTransform).contents().appendTo(jqNewLi);
				// replace the old dom element with the new list
				jQuery(domToTransform).replaceWith(jqList);

				// update the selection range
				if (Aloha.Selection.rangeObject.startContainer == domToTransform) {
					Aloha.Selection.rangeObject.startContainer = jqNewLi.get(0);
				}
				if (Aloha.Selection.rangeObject.endContainer == domToTransform) {
					Aloha.Selection.rangeObject.endContainer = jqNewLi.get(0);
				}

				var lastAppendedLi = jqNewLi;

				// now also transform all siblings
				if (selectedSiblings) {
					lastLi = false;
					for ( i = 0; i < selectedSiblings.length; ++i) {
						if (GENTICS.Utils.Dom.isBlockLevelElement(selectedSiblings[i])) {
							if (lastLi) {
								lastLi = false;
							}

							// transform the block level element
							jqNewLi = Aloha.Markup.transformDomObject(selectedSiblings[i], 'li', Aloha.Selection.rangeObject);
							jqList.append(jqNewLi);
							lastAppendedLi = jqNewLi;
						} else {
							if (selectedSiblings[i].nodeType == 3
									&& jQuery.trim(selectedSiblings[i].data).length === 0) {
								continue;
							}
							if (!lastLi) {
								lastLi = jQuery('<li></li>');
								jqList.append(lastLi);
								lastAppendedLi = lastLi;
							}
							lastLi.append(selectedSiblings[i]);
						}
					}
				}

				// merge adjacent lists
				this.mergeAdjacentLists(jqList);

				//use rangy to change the selection to the contents of
				//the last li that was appended to the list
				var li = lastAppendedLi.get(0);
				if (GENTICS.Utils.Dom.isEmpty(li)) {
					var range = Aloha.createRange();
					var selection = Aloha.getSelection();
					//IE7 requires an (empty or non-empty) text node
					//inside the li for the selection to work.
					li.appendChild(document.createTextNode(""));
					range.selectNodeContents( li.lastChild );
					selection.removeAllRanges();
					selection.addRange( range );
					Aloha.Selection.updateSelection();
				}
			}

			// refresh the selection
			this.refreshSelection();
		},

		/**
		 * Indent the selected list items by moving them into a new created, nested list
		 */
		indentList: function () {
			var listItem = this.getNearestSelectedListItem(),
				i, jqNewList, selectedSiblings, jqOldList, jqItemBefore;

			if (listItem) {
				jqItemBefore = jQuery(listItem).prev('li');

				// when we are in the first li of a list, there is no indenting
				if (jqItemBefore.length === 0) {
					// but we handled the TAB keystroke
					return false;
				}
				jqOldList = jQuery(listItem).parent();

				// get the also selected siblings of the dom object
				selectedSiblings = Aloha.Selection.rangeObject.getSelectedSiblings(listItem);

				// create the new list element by cloning the selected list element's parent
				jqNewList = jQuery(listItem).parent().clone(false).empty();
				jqNewList.append(listItem);

				// we found a list item before the first selected one, so append the new list to it
				jqItemBefore.append(jqNewList);

				// check for multiple selected items
				if (selectedSiblings) {
					for ( i = 0; i < selectedSiblings.length; ++i) {
						jqNewList.append(jQuery(selectedSiblings[i]));
					}
				}

				// merge adjacent lists
				this.mergeAdjacentLists(jqNewList, true);

				// refresh the selection
				this.refreshSelection();

				return false;
			}

			return true;
		},

		/**
		 * Outdent nested list items by moving them into the outer list
		 */
		outdentList: function () {
			var
				listItem = this.getNearestSelectedListItem(),
				i, jqNewPostList,
				jqListItem, jqList, jqParentList, wrappingLi,
				selectedSiblings, lastSelected;

			if (listItem) {
				// check whether the list is nested into another list
				jqListItem = jQuery(listItem);
				jqList = jqListItem.parent();

				// get the parent list
				jqParentList = jqList.parents('ul,ol');

				// check whether the inner list is directly inserted into a li element
				wrappingLi = jqList.parent('li');

				if (jqParentList.length > 0
						&& GENTICS.Utils.Dom.isListElement(jqParentList.get(0))) {
					// the list is nested into another list

					// get the also selected siblings of the dom object
					selectedSiblings = Aloha.Selection.rangeObject.getSelectedSiblings(listItem);

					// check for multiple selected items
					if (selectedSiblings && selectedSiblings.length > 0) {
						lastSelected = jQuery(selectedSiblings[selectedSiblings.length - 1]);
					} else {
						lastSelected = jqListItem;
					}

					// check whether we found not selected li's after the selection
					if (lastSelected.nextAll('li').length > 0) {
						jqNewPostList = jqList.clone(false).empty();
						jqNewPostList.append(lastSelected.nextAll());
						lastSelected.append(jqNewPostList);
					}

					// now move all selected li's into the higher list
					if (wrappingLi.length > 0) {
						wrappingLi.after(jqListItem);
					} else {
						jqList.before(jqListItem);
					}

					// check for multiple selected items
					if (selectedSiblings && selectedSiblings.length > 0) {
						for ( i = selectedSiblings.length - 1; i >= 0; --i) {
							jqListItem.after(jQuery(selectedSiblings[i]));
						}
					}

					// finally check whether there are elements left in the list
					if (jqList.contents('li').length === 0) {
						// list is completely empty, so remove it
						jqList.remove();
					}

					// check whether the wrapping li is empty now
					if (wrappingLi.length > 0 && wrappingLi.contents().length === 0) {
						wrappingLi.remove();
					}

					// refresh the selection
					this.refreshSelection();
				}

				return false;
			}

			return true;
		},

		/**
		 * Refresh the current selection and set to focus to the current editable again
		 */
		refreshSelection: function () {
			Aloha.Selection.rangeObject.update();
			Aloha.Selection.rangeObject.select();
			Aloha.Selection.updateSelection();
		},

		/**
		 * Merge adjacent lists (of same type) into the first list
		 * @param jqList jQuery object of a list
		 * @param allTypes true if all types of lists may be merged, false if only same types may be merged
		 */
		mergeAdjacentLists: function (jqList, allTypes) {
			// first get the first previous sibling of same type
			var firstList = jqList.get(0), jqNextList;

			while (
				firstList.previousSibling
				&& firstList.previousSibling.nodeType === 1
				&& this.isMergable(firstList.previousSibling, firstList, allTypes)
			) {
				firstList = firstList.previousSibling;
			}

			jqList = jQuery(firstList);
			// now merge all adjacent lists into this one
			while (
				firstList.nextSibling
				&& (
					(
						firstList.nextSibling.nodeType === 1
						&& this.isMergable(firstList.nextSibling, firstList, allTypes)
					) || (
						firstList.nextSibling.nodeType === 3
						&& jQuery.trim(firstList.nextSibling.data).length === 0
					)
				)
			) {
				jqNextList = jQuery(firstList.nextSibling);
				if (firstList.nextSibling.nodeType == 1) {
					jqNextList.contents().appendTo(jqList);
				}
				jqNextList.remove();
			}
		},

		/**
		 * Check whether the given DOM element toCheck is mergeable into the DOM element mergeInto
		 * @param toCheck DOM element to check
		 * @param mergeInto DOM element into which toCheck shall be merged
		 * @param allTypes true if all types of lists may be merged, false if only same types may be merged
		 */
		isMergable: function (toCheck, mergeInto, allTypes) {
			if (allTypes) {
				return toCheck.nodeName.toLowerCase() == 'ul' || toCheck.nodeName.toLowerCase() == 'ol';
			} else {
				return toCheck.nodeName == mergeInto.nodeName;
			}
		}
	});

	/**
	 * 
	 */
	Engine.commands['insertorderedlist'] = {
		action: function(value, range) {
			ListPlugin.transformList(true);
			if (range && Aloha.Selection.rangeObject) {
				range.startContainer = Aloha.Selection.rangeObject.startContainer;
				range.startOffset = Aloha.Selection.rangeObject.startOffset;
				range.endContainer = Aloha.Selection.rangeObject.endContainer;
				range.endOffset = Aloha.Selection.rangeObject.endOffset;
			}
		},
		indeterm: function() {
			// TODO
		},
		state: function() {
			for ( i = 0; i < rangeObject.markupEffectiveAtStart.length; i++) {
				effectiveMarkup = rangeObject.markupEffectiveAtStart[ i ];
				if (Aloha.Selection.standardTagNameComparator(effectiveMarkup, jQuery('<ul></ul>'))) {
					return false;
				}
				if (Aloha.Selection.standardTagNameComparator(effectiveMarkup, jQuery('<ol></ol>'))) {
					return true;
				}
			}

			return false;
		}
	};

	Engine.commands['insertunorderedlist'] = {
		action: function(value, range) {
			ListPlugin.transformList(false);
			if (range && Aloha.Selection.rangeObject) {
				range.startContainer = Aloha.Selection.rangeObject.startContainer;
				range.startOffset = Aloha.Selection.rangeObject.startOffset;
				range.endContainer = Aloha.Selection.rangeObject.endContainer;
				range.endOffset = Aloha.Selection.rangeObject.endOffset;
			}
		},
		indeterm: function() {
			// TODO
		},
		state: function() {
			for ( i = 0; i < rangeObject.markupEffectiveAtStart.length; i++) {
				effectiveMarkup = rangeObject.markupEffectiveAtStart[ i ];
				if (Aloha.Selection.standardTagNameComparator(effectiveMarkup, jQuery('<ul></ul>'))) {
					return true;
				}
				if (Aloha.Selection.standardTagNameComparator(effectiveMarkup, jQuery('<ol></ol>'))) {
					return false;
				}
			}

			return false;
		}
	};

	Engine.commands['indent'] = {
		action: function(value, range) {
			ListPlugin.indentList();
			if (range && Aloha.Selection.rangeObject) {
				range.startContainer = Aloha.Selection.rangeObject.startContainer;
				range.startOffset = Aloha.Selection.rangeObject.startOffset;
				range.endContainer = Aloha.Selection.rangeObject.endContainer;
				range.endOffset = Aloha.Selection.rangeObject.endOffset;
			}
		},
		indeterm: function() {
			// TODO
		},
		state: function() {
			// TODO
			return false;
		}
	};

	Engine.commands['outdent'] = {
		action: function(value, range) {
			ListPlugin.outdentList();
			if (range && Aloha.Selection.rangeObject) {
				range.startContainer = Aloha.Selection.rangeObject.startContainer;
				range.startOffset = Aloha.Selection.rangeObject.startOffset;
				range.endContainer = Aloha.Selection.rangeObject.endContainer;
				range.endOffset = Aloha.Selection.rangeObject.endOffset;
			}
		},
		indeterm: function() {
			// TODO
		},
		state: function() {
			// TODO
			return false;
		}
	};

	/**
	 * A key handler that should be run as a keyup handler for the
	 * backspace and del keys. keyup fires after the browser has already
	 * performed the delete - this handler will perform a cleanup if
	 * necessary.
	 *
	 * Will work around an IE bug which breaks nested lists in the
	 * following situation, where [] is the selection, if backspace is
	 * pressed (same goes for the del key if the selection is at the end
	 * of the li that occurs before the selection):
	 *
	 * <ul>
	 *  <li>one</li>
	 *  <li><ul><li>two</li></ul></li>
	 * </ul>
	 * <p>[]</p>
	 *
	 * The browser behaviour, if one would presses backspace, results in
	 * the following:
	 *
	 * <ul>
	 *  <li>one</li>
	 *  <ul><li>two</li></ul>
	 * </ul>
	 *
	 * which is invalid HTML since the <ul>s are nested directly inside
	 * each other.
	 *
	 * Also, the following situation will cause the kind of invalid HTML
	 * as above.
	 * <ul>
	 *   <li>one</li>
	 *   <li><ul><li>two</li></ul></li>
	 *   <li>[]three</li>
	 * </ul>
	 *
	 * Also, the following situtation:
	 * <ul>
	 *   <li>one</li>
	 *   <li><ul><li>two</li></ul>
	 *       <p>[]three</p>
	 *       <li>four</li>
	 *   </li>
	 * </ul>
	 *
	 * And similar situations, some of which are not so easy to reproduce.
	 * 
	 * @param event a jQuery key event
	 * @return false if no action needed to be taken, true if cleanup has been performed
	 */
	function deleteWorkaroundHandler(event) {
		if (8/*backspace*/ != event.keyCode && 46/*del*/ != event.keyCode) {
			return false;
		}

		var rangeObj = Aloha.getSelection().getRangeAt(0);
		var startContainer = rangeObj.startContainer;

		//the hack is only relevant if after the deletion has been
		//performed we are inside a li of a nested list
		var $nestedList = jQuery(startContainer).closest('ul, ol');
		if ( ! $nestedList.length ) {
			return false;
		}
		var $parentList = $nestedList.parent().closest('ul, ol');
		if ( ! $parentList.length ) {
			return false;
		}

		var ranges = Aloha.getSelection().getAllRanges();

		var actionPerformed = false;
		$parentList.each(function(){
			actionPerformed = actionPerformed || fixListNesting(jQuery(this));
		});

		if (actionPerformed) {
			Aloha.getSelection().setRanges(ranges);
			for (var i = 0; i < ranges.length; i++) {
				ranges[i].detach();
			}
		}

		return actionPerformed;
	}

	/**
	 * If uls or ols are nested directly inside the given list (invalid
	 * HTML), they will be cleaned up by being appended to the preceding
	 * li.
	 */
	function fixListNesting($list) {
		var actionPerformed = false;
		$list.children('ul, ol').each(function(){
			Aloha.Log.debug("performing list-nesting cleanup");
			if ( ! jQuery(this).prev('li').append(this).length ) {
				//if there is no preceding li, create a new one and append to that
				jQuery(this).parent().prepend(document.createElement('li')).append(this);
			}
			actionPerformed = true;
		});
		return actionPerformed;
	}

	return ListPlugin;
});<|MERGE_RESOLUTION|>--- conflicted
+++ resolved
@@ -4,43 +4,18 @@
 * aloha-sales@gentics.com
 * Licensed unter the terms of http://www.aloha-editor.com/license.html
 */
-<<<<<<< HEAD
-=======
-
->>>>>>> b0e46e43
 define([
 	'aloha',
 	'jquery',
 	'aloha/plugin',
 	'ui/component',
-<<<<<<< HEAD
-	'ui/toolbar',
-=======
 	'ui/scopes',
->>>>>>> b0e46e43
 	'ui/button',
 	'ui/toggleButton',
 	'i18n!list/nls/i18n',
 	'i18n!aloha/nls/i18n',
-<<<<<<< HEAD
 	'aloha/engine',
 	'ui/port-helper-floatingmenu'
-], function(Aloha,
-            jQuery,
-			Plugin,
-			Component,
-			Toolbar,
-			Button,
-			ToggleButton,
-			i18n,
-			i18nCore,
-			Engine,
-			FloatingmenuPortHelper) {
-	'use strict';
-
-	var GENTICS = window.GENTICS;
-=======
-	'aloha/engine'
 ], function(
 	Aloha,
 	jQuery,
@@ -51,13 +26,12 @@
 	ToggleButton,
 	i18n,
 	i18nCore,
-	Engine
-){
-	"use strict";
-
-	var
-		GENTICS = window.GENTICS;
->>>>>>> b0e46e43
+	Engine,
+	FloatingmenuPortHelper
+) {
+	'use strict';
+
+	var GENTICS = window.GENTICS;
 
 	/**
 	 * Register the ListPlugin as Aloha.Plugin

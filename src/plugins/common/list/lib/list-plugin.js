/* list-plugin.js is part of Aloha Editor project http://aloha-editor.org
 *
 * Aloha Editor is a WYSIWYG HTML5 inline editing library and editor.
 * Copyright (c) 2010-2012 Gentics Software GmbH, Vienna, Austria.
 * Contributors http://aloha-editor.org/contribution.php
 *
 * Aloha Editor is free software; you can redistribute it and/or
 * modify it under the terms of the GNU General Public License
 * as published by the Free Software Foundation; either version 2
 * of the License, or any later version.
 *
 * Aloha Editor is distributed in the hope that it will be useful,
 * but WITHOUT ANY WARRANTY; without even the implied warranty of
 * MERCHANTABILITY or FITNESS FOR A PARTICULAR PURPOSE.  See the
 * GNU General Public License for more details.
 *
 * You should have received a copy of the GNU General Public License
 * along with this program; if not, write to the Free Software
 * Foundation, Inc., 51 Franklin Street, Fifth Floor, Boston, MA 02110-1301, USA.
 *
 * As an additional permission to the GNU GPL version 2, you may distribute
 * non-source (e.g., minimized or compacted) forms of the Aloha-Editor
 * source code without the copy of the GNU GPL normally required,
 * provided you include this license notice and a URL through which
 * recipients can access the Corresponding Source.
 */
define([
	'aloha',
	'jquery',
	'aloha/plugin',
	'util/dom',
	'ui/ui',
	'ui/scopes',
	'ui/button',
	'ui/toggleButton',
    'ui/menuButton',
	'i18n!list/nls/i18n',
	'i18n!aloha/nls/i18n',
	'aloha/engine',
	'PubSub'
], function (
	Aloha,
	jQuery,
	Plugin,
	Dom,
	Ui,
	Scopes,
	Button,
	ToggleButton,
	MenuButton,
	i18n,
	i18nCore,
	Engine,
	PubSub
) {
	'use strict';

<<<<<<< HEAD
	var GENTICS = window.GENTICS;
=======
	/**
	* Small JS template function
	* @param String str The template where substitution takes place
	* @param Object obj The object containing strings to insert into template
	* @return String
	*/
	function tmpl(str, obj) {
	    var replacer = function (wholeMatch, key) {
	            return obj[key] === undefined ? wholeMatch : obj[key];
	        },
	        regexp = /\${\s*([a-z0-9\-_]+)\s*}/ig;

	    do {
	        var beforeReplace = str;
	        str = str.replace(regexp, replacer);
	        var afterReplace = str !== beforeReplace;
	    } while (afterReplace);

	    return str;
	};

	/**
	* Shows or hides the ul, ol or dl buttons in Aloha floating menu
	* if they are configured.
	* @param Plugin plugin the list plugin 
	* @param String listtype the type of listbutton to toggle (ul, ol, dl)
	* @param Boolean show hide or show the button
	*/
	function toggleListOption(plugin, listtype, show) {
		switch (listtype) {
		case 'ul':
			if (plugin.templates.ul) {
				plugin._unorderedListFormatSelectorButton.show(show);
			}
			break;
		case 'ol':
			if (plugin.templates.ol) {
				plugin._orderedListFormatSelectorButton.show(show);
			}
			break;
		case 'dl':
			if (plugin.templates.dl) {
				plugin._definitionListFormatSelectorButton.show(show);
			}
			break;
		}
	}
>>>>>>> 00484d01

	/**
	 * Checks if the given needle is in the given treeElement or in one of its sub elements.
	 * @param treeElement - the tree element to be searched in
	 * @param needle - the searched element
	 */
<<<<<<< HEAD
	function checkSelectionTreeEntryForElement(treeElementArray, needle) {
		var found = false;
		jQuery.each(treeElementArray, function (index, element) {
			if ((element.domobj === needle && element.selection !== "none") || checkSelectionTreeEntryForElement(element.children, needle)) {
				found = true;
=======
	function transformExistingListAndSubLists (domToTransform, transformTo) {
		// find and transform sublists if they are in the selection
		jQuery(domToTransform).find(domToTransform.nodeName).each(function () {
			if (isListInSelection(this)) {
				Aloha.Markup.transformDomObject(this, transformTo, Aloha.Selection.rangeObject);
>>>>>>> 00484d01
			}
		});
		return found;
	}

	/**
	 * Checks if a dom element is in the given Slectiontree.
	 * @param needle - the searched element
	 * @return returns true if the needle is found in the current selection tree.
	 */
	function isListInSelection(needle) {
		var selectionTree = Aloha.Selection.getSelectionTree();
		return checkSelectionTreeEntryForElement(selectionTree, needle);
	}

	/**
	 * Transforms the given list element and its sub elements (if they are in the selection) into
	 * the given transformTo target.
	 * @param domToTransform - The list object that should be transformed
	 * @param transformTo - Transformationtarget e.g. 'ul' / 'ol'
	 */
<<<<<<< HEAD
	function transformExistingListAndSubLists(domToTransform, transformTo) {
		// find and transform sublists if they are in the selection
		jQuery(domToTransform).find(domToTransform.nodeName).each(function () {
			if (isListInSelection(this)) {
				Aloha.Markup.transformDomObject(this, transformTo, Aloha.Selection.rangeObject);
=======
	function checkSelectionTreeEntryForElement(treeElementArray, needle) {
		var found = false;
		jQuery.each(treeElementArray, function (index, element) {
			if ((element.domobj === needle && element.selection !== "none") || checkSelectionTreeEntryForElement(element.children, needle)) {
				found = true;
>>>>>>> 00484d01
			}
		});

		// the element itself
		Aloha.Markup.transformDomObject(domToTransform, transformTo, Aloha.Selection.rangeObject);
	}

	/**
	 * Register the ListPlugin as Aloha.Plugin
	 */
	var ListPlugin = Plugin.create('list', {
		/**
		 * default button configuration
		 */
		config: [ 'ul', 'ol', 'dl' ],

		/**
		 * List of transformable elements
		 */
		transformableElements: {'p' : true, 'h1' : true, 'h2' : true, 'h3' : true, 'h4' : true, 'h5' : true, 'h6' : true, 'ul' : true, 'ol' : true, 'dl': true},

		/**
		* Default list styles
		*/
		templates: {
			ul: {
				classes: ['aloha-list-disc', 'aloha-list-circle', 'aloha-list-square'],
				template: '<ul class="${cssClass}"><li>${first}<ul class="${cssClass}"><li>${second}<ul class="${cssClass}"><li>${third}</li></ul></li></ul></li></ul>',
				locale: {
					default: {first: 'first layer', second: 'second layer', third: 'third layer'},
					de: {first: 'erste Ebene', second: 'zweite Ebene', third: 'dritte Ebene'}
				}
			},
			ol: {
				classes: ['aloha-list-decimal', 'aloha-list-decimal-leading-zero',
					'aloha-list-lower-roman', 'aloha-list-upper-roman', 'aloha-list-lower-greek',
					'aloha-list-lower-latin', 'aloha-list-upper-latin' ],
				template: '<ol class="${cssClass}"><li>${first}<ol class="${cssClass}"><li>${second}<ol class="${cssClass}"><li>${third}</li></ol></li></ol></li></ol>',
				locale: {
					default: {first: 'first layer', second: 'second layer', third: 'third layer'},
					de: {first: 'erste Ebene', second: 'zweite Ebene', third: 'dritte Ebene'}
				}
			},
			dl: {
				classes: ['aloha-list-blue', 'aloha-list-green', 'aloha-list-red'],
				template: '<dl class="${cssClass}"><dt>${first}<dt><dd>${second}</dd></dl>',
				locale: {
					default: {first: 'first item', second: 'second item'},
					de: {first: 'erstes Element', second: 'zweites Element'}
				}
			},
		},

		/**
		 * Toggle selected CSS class on current list elemnet
		 * @param String listtype: ol, ul or dl
		 * @param String style: selected CSS class
		 * @return void
		 */
<<<<<<< HEAD
		init: function () {
=======
		toggleListStyle: function (listtype, style) {
			var domObject = this.getStartingDomObjectToTransform();
			var nodeName = domObject.nodeName.toLowerCase();
			var listToStyle =  jQuery(domObject);
			var remove = false;

			if (nodeName !== 'ul' && nodeName !== 'ol' && nodeName !== 'dl') {
				// we don't have a list yet, so transform selection to list
				this.transformList(listtype);
				domObject = this.getStartingDomObjectToTransform();
				nodeName = domObject.nodeName.toLowerCase();
				listToStyle = jQuery(this.getStartingDomObjectToTransform());
			}
>>>>>>> 00484d01

			if (listtype === nodeName) {
				// remove all classes
				jQuery.each(this.templates[nodeName].classes, function () {
					if (listToStyle.hasClass(this.cssClass) && this.cssClass === style) {
						remove = true;
					}
					listToStyle.removeClass(this.cssClass);
				});

<<<<<<< HEAD
			this._orderedListButton = Ui.adopt("orderedList", ToggleButton, {
				tooltip: i18n.t("button.createolist.tooltip"),
				icon: "aloha-icon aloha-icon-orderedlist",
				scope: 'Aloha.continuoustext',
				click: function () {
					that.transformList(true);
=======
				if (!remove) {
					listToStyle.addClass(style);
>>>>>>> 00484d01
				}
			}
		},

		/**
		* Array for ordered list style buttons
		*/
		orderedListStyleButtons: [],

		/**
		* Array for unordered list style buttons
		*/
		unorderedListStyleButtons: [],

		/**
		* Array for unordered definition style buttons
		*/
		definitionListStyleButtons: [],

		/**
		 * Construct button for list styles (CSS classes).
		 *
		 * @param  {String} listtype ol, ul or dl
		 * @param  {String} cssClass selected list style
		 * @return {Object} MenuButton menu property
		 */
		makeListStyleButton: function (listtype, cssClass) {
			var that = this;

			var template = that.templates[listtype];

			var locale = template.locale[Aloha.settings.locale]
			          || template.locale['default'];

			var html = tmpl(template.template, {
				cssClass : cssClass,
				first    : locale.first,
				second   : locale.second,
				third    : locale.third
			});

<<<<<<< HEAD
			this._unorderedListButton = Ui.adopt("unorderedList", ToggleButton, {
				tooltip: i18n.t("button.createulist.tooltip"),
				icon: "aloha-icon aloha-icon-unorderedlist",
				scope: 'Aloha.continuoustext',
				click: function () {
					that.transformList(false);
=======
			return {
				html: '<div class="aloha-list-templates">' + html + '</div>',
				click: function () {
					that.toggleListStyle(listtype, cssClass);
>>>>>>> 00484d01
				}
			};
		},

		/**
		 * Initialize the plugin, register the buttons
		 */
		init: function () {

			var that = this;

			// List formats can be overwritten via Aloha.settings.plugins.list.templates
			if (Aloha.settings.plugins.list && Aloha.settings.plugins.list.templates) {
				that.templates = Aloha.settings.plugins.list.templates;
			}
			
			if (that.templates.dl) {
				jQuery.each(that.templates.dl.classes, function (i, cssClass) {
					that.definitionListStyleButtons.push(that.makeListStyleButton('dl', cssClass));
				});

				this._definitionListFormatSelectorButton = Ui.adopt("definitionListFormatSelector", MenuButton, {
					click: function () {
						that.transformList('dl');
					},
					html: '<span class="ui-button-icon-primary ui-icon aloha-icon aloha-icon-definitionlist"></span>',
					menu: (that.definitionListStyleButtons.length) ? that.definitionListStyleButtons : null
				});				
			}

			if (that.templates.ol) {
				jQuery.each(that.templates.ol.classes, function (i, cssClass) {
					that.orderedListStyleButtons.push(that.makeListStyleButton('ol', cssClass));
				});

				this._orderedListFormatSelectorButton = Ui.adopt("orderedListFormatSelector", MenuButton, {
					click: function () {
						that.transformList('ol');
					},
					html: '<span class="ui-button-icon-primary ui-icon aloha-icon aloha-icon-orderedlist"></span>',
					menu: (that.orderedListStyleButtons.length) ? that.orderedListStyleButtons : null
				});				
			}

			if (that.templates.ul) {
				jQuery.each(that.templates.ul.classes, function (i, cssClass) {
					that.unorderedListStyleButtons.push(that.makeListStyleButton('ul', cssClass));
				});

				this._unorderedListFormatSelectorButton = Ui.adopt("unorderedListFormatSelector", MenuButton, {
					click: function () {
						that.transformList('ul');
					},
					html: '<span class="ui-button-icon-primary ui-icon aloha-icon aloha-icon-unorderedlist"></span>',
					menu: (that.unorderedListStyleButtons.length) ? that.unorderedListStyleButtons : null
				});				
			}

			this._indentListButton = Ui.adopt("indentList", Button, {
				tooltip: i18n.t('button.indentlist.tooltip'),
				icon: 'aloha-icon aloha-icon-indent',
				scope: 'Aloha.continuoustext',
				click: function () {
					that.indentList();
				}
			});

			this._outdentListButton = Ui.adopt("outdentList", Button, {
				tooltip: i18n.t('button.outdentlist.tooltip'),
				icon: 'aloha-icon aloha-icon-outdent',
				scope: 'Aloha.continuoustext',
				click: function () {
					that.outdentList();
				}
			});

			Scopes.createScope('Aloha.List', 'Aloha.continuoustext');

			// add the event handler for context selection change
			PubSub.sub('aloha.selection.context-change', function (message) {
				var i,
					effectiveMarkup,
					rangeObject = message.range;

<<<<<<< HEAD
				// Hide all buttons in the list tab will make the list tab disappear
				that._outdentListButton.show(false);
				that._indentListButton.show(false);
				that._unorderedListButton.setState(false);
				that._orderedListButton.setState(false);

				for (i = 0; i < rangeObject.markupEffectiveAtStart.length; i++) {
					effectiveMarkup = rangeObject.markupEffectiveAtStart[i];
=======
				// un-press all menubuttons buttons
				jQuery('.aloha-icon-unorderedlist').parents('.aloha-ui-menubutton-container').removeClass('aloha-button-active');
				jQuery('.aloha-icon-orderedlist').parents('.aloha-ui-menubutton-container').removeClass('aloha-button-active');
				jQuery('.aloha-icon-definitionlist').parents('.aloha-ui-menubutton-container').removeClass('aloha-button-active');

				// Hide all buttons in the list tab will make the list tab disappear
				that._outdentListButton.show(false);
				that._indentListButton.show(false);
				toggleListOption(that, 'ul', false);
				toggleListOption(that, 'ol', false);
				toggleListOption(that, 'dl', false);

				for ( i = 0; i < rangeObject.markupEffectiveAtStart.length; i++) {
					effectiveMarkup = rangeObject.markupEffectiveAtStart[ i ];

>>>>>>> 00484d01
					if (Aloha.Selection.standardTagNameComparator(effectiveMarkup, jQuery('<ul></ul>'))) {
						toggleListOption(that, 'ul', true);
						// Show all buttons in the list tab
						that._outdentListButton.show(true);
						that._indentListButton.show(true);
						jQuery('.aloha-icon-unorderedlist').parents('.aloha-ui-menubutton-container').addClass('aloha-button-active');
						break;
					}
					if (Aloha.Selection.standardTagNameComparator(effectiveMarkup, jQuery('<ol></ol>'))) {
						toggleListOption(that, 'ol', true);
						// Show all buttons in the list tab
						that._outdentListButton.show(true);
						that._indentListButton.show(true);
						jQuery('.aloha-icon-orderedlist').parents('.aloha-ui-menubutton-container').addClass('aloha-button-active');
						break;
					}
					if (Aloha.Selection.standardTagNameComparator(effectiveMarkup, jQuery('<dl></dl>'))) {
						toggleListOption(that, 'dl', true);
						jQuery(effectiveMarkup).addClass('alohafocus');
						jQuery('.aloha-icon-definitionlist').parents('.aloha-ui-menubutton-container').addClass('aloha-button-active');
						break;
					}
				}

				if (Aloha.activeEditable) {
					that.applyButtonConfig(Aloha.activeEditable.obj);
				}

				// Remove jQuery UI menu classes/attributes
				// from list-templates in submenus.
			    jQuery('div.aloha-list-templates ul')
					.removeClass( "ui-menu ui-widget ui-widget-content ui-corner-all")
					.attr('role', '')
					.attr('aria-hidden', '')
					.attr('aria-expanded', '')
					.css('display', 'block');
			});

			// add the key handler for Tab
			Aloha.Markup.addKeyHandler(9, function (event) {
				return that.processTab(event);
			});
		},

		/**
		 * Applys a configuration specific for an editable
		 * buttons not available in this configuration are hidden
		 * @param {jQuery} obj jQuery object of the activated editable
		 */
		applyButtonConfig: function (obj) {
			var config = this.getEditableConfig(obj);

			if (Aloha.Selection.rangeObject.unmodifiableMarkupAtStart[0]) {
				// show/hide them according to the config
				if (jQuery.inArray('ul', config) != -1 && Aloha.Selection.canTag1WrapTag2(Aloha.Selection.rangeObject.unmodifiableMarkupAtStart[0].nodeName, "ul") != -1) {
					toggleListOption(this, 'ul', true);
				} else {
					toggleListOption(this, 'ul', false);
				}

				if (jQuery.inArray('ol', config) != -1 && Aloha.Selection.canTag1WrapTag2(Aloha.Selection.rangeObject.unmodifiableMarkupAtStart[0].nodeName, "ol") != -1) {
					toggleListOption(this, 'ol', true);
				} else {
					toggleListOption(this, 'ol', false);
				}

				if (jQuery.inArray('dl', config) != -1 && Aloha.Selection.canTag1WrapTag2(Aloha.Selection.rangeObject.unmodifiableMarkupAtStart[0].nodeName, "dl") != -1) {
					toggleListOption(this, 'dl', true);
				} else {
					toggleListOption(this, 'dl', false);
				}
			}
		},

		/**
		 * Process Tab and Shift-Tab pressed in lists
		 */
		processTab: function (event) {
			/* 9: tab keycode*/
			if (event.keyCode === 9) {
				if (event.shiftKey) {
					return this.outdentList();
				} else {
					return this.indentList();
				}
			}
			return true;
		},

		/**
		 * For the current selection, get the DOM object, which will be transformed to/from the list
		 * @return dom object or false
		 */
		getStartingDomObjectToTransform: function () {
			var rangeObject = Aloha.Selection.rangeObject,
				i, 
				effectiveMarkup;

			for (i = 0; i < rangeObject.markupEffectiveAtStart.length; i++) {
				effectiveMarkup = rangeObject.markupEffectiveAtStart[i];
				if (this.transformableElements[effectiveMarkup.nodeName.toLowerCase()]) {
					return effectiveMarkup;
				}
			}

			return false;
		},

		/**
		 * For the current selection, get the nearest list item as dom object
		 * @return dom object or false
		 */
		getNearestSelectedListItem: function () {
			var rangeObject = Aloha.Selection.rangeObject,
				i, effectiveMarkup;

<<<<<<< HEAD
			for (i = 0; i < rangeObject.markupEffectiveAtStart.length; i++) {
				effectiveMarkup = rangeObject.markupEffectiveAtStart[i];
				if (GENTICS.Utils.Dom.isListElement(effectiveMarkup)) {
=======
			for ( i = 0; i < rangeObject.markupEffectiveAtStart.length; i++) {
				effectiveMarkup = rangeObject.markupEffectiveAtStart[ i ];
				if (Dom.isListElement(effectiveMarkup)) {
>>>>>>> 00484d01
					return effectiveMarkup;
				}
			}

			return false;
		},

		/**
		* Transforms a list into paragraphs
		* @param Dom domToTransform element to transform
		* @param String listElement the list element to transform (li, dt, dd)
		*/
		transformListToParagraph: function (domToTransform, listElement) {
			var newPara;
			var jqToTransform = jQuery(domToTransform);
			jQuery.each(jqToTransform.children(listElement), function (index, el) {
				newPara = Aloha.Markup.transformDomObject(el, 'p', Aloha.Selection.rangeObject);
				// if any lists are in the paragraph, move the to after the paragraph
				newPara.after(newPara.children('ol,ul,dl'));
				Engine.ensureContainerEditable(newPara.get(0));
			});

			// unwrap the elements (remove the enclosing list)
			jqToTransform.children().unwrap();
		},

<<<<<<< HEAD
			if (!domToTransform) {
				// wrap a paragraph around the selection
				Aloha.Selection.changeMarkupOnSelection(jQuery('<p></p>'));
				domToTransform = this.getStartingDomObjectToTransform();

				if (!domToTransform) {
					if (Aloha.Selection.rangeObject.startContainer.contentEditable) {
						// create a new list with an empty item
						jqList = ordered ? jQuery('<ol></ol>') : jQuery('<ul></ul>');
						jqNewLi = jQuery('<li></li>');
						jqList.append(jqNewLi);
						
						var li = jqNewLi.get(0);
						var editable = Aloha.getActiveEditable().obj;
						//IE7 requires an (empty or non-empty) text node
						//inside the li for the selection to work.
						li.appendChild(document.createTextNode(""));

						editable.append(jqList);
						editable.focus();

						var range = Aloha.createRange();
						var selection = Aloha.getSelection();
						range.setStart(li.firstChild, 0);
						range.setEnd(li.firstChild, 0);
						selection.removeAllRanges();
						selection.addRange(range);
						Aloha.Selection.updateSelection();
						
						return;
					} else {
						Aloha.Log.error(this, 'Could not transform selection into a list');
						return;
					}
				}
=======
		/**
		* When the list is nested into another, our list items will be
		* added to the list items of the outer list.
		* @param Dom List Dom element
		*/
		fixupNestedLists: function (jqParentList) {
				// find the place where to put the children of the inner list
				if (jqParentList.get(0).nodeName.toLowerCase() === 'li') {
					// inner list is nested in a li (this conforms to the html5 spec)
					jqParentList.after(jqList.children());
					jqList.remove();
				} else {
					// inner list is nested in the outer list directly (this violates the html5 spec)
					jqList.children().unwrap();
				}
		},

		/**
		* Creates a list out of allowed elements
		* @param String listtype type of list we want to create (ul, ol, dl)
		* @param Dom domToTransform DOM object to transform
		*/
		createList: function (listtype, domToTransform) {
			var selectedSiblings = Aloha.Selection.rangeObject.getSelectedSiblings(domToTransform);
			var jqList;
			var jqNewEl;
			var lastAppendedEl;
			var el;
			var listElement;

			// create a new list
			switch (listtype) {
				case 'ol':
					jqList = jQuery('<ol></ol>');
					jqNewEl = jQuery('<li></li>');
					break;
				case 'ul':
					jqList = jQuery('<ul></ul>');
					jqNewEl = jQuery('<li></li>');
					break;
				case 'dl':
					jqList = jQuery('<dl></dl>');
					jqNewEl = jQuery('<dt></dt>');
					break;
>>>>>>> 00484d01
			}

			// add the li into the list
			jqList.append(jqNewEl);
			// append the contents of the old dom element to the li
			jQuery(domToTransform).contents().appendTo(jqNewEl);
			// replace the old dom element with the new list
			jQuery(domToTransform).replaceWith(jqList);

			// update the selection range
			if (Aloha.Selection.rangeObject.startContainer == domToTransform) {
				Aloha.Selection.rangeObject.startContainer = jqNewEl.get(0);
			}
			if (Aloha.Selection.rangeObject.endContainer == domToTransform) {
				Aloha.Selection.rangeObject.endContainer = jqNewEl.get(0);
			}

<<<<<<< HEAD
				jqParentList = jqList.parent();
				if (jqParentList.length > 0 &&
						GENTICS.Utils.Dom.isListElement(jqParentList.get(0))) {
					// when the list is nested into another, our list items will be
					// added to the list items of the outer list

					// find the place where to put the children of the inner list
					if (jqParentList.get(0).nodeName.toLowerCase() === 'li') {
						// inner table is nested in a li (this conforms to the html5 spec)
						jqParentList.after(jqList.children());
						jqList.remove();
=======
			lastAppendedEl = jqNewEl;

			// now also transform all siblings
			if (selectedSiblings) {
				var o = true;
				var lastEl = false;
				for (var i = 0; i < selectedSiblings.length; ++i) {
					if (Dom.isBlockLevelElement(selectedSiblings[i])) {
						if (lastEl) {
							lastEl = false;
						}
						// transform the block level element
						if (listtype === 'dl') {
							if (!o) {
								jqNewEl = Aloha.Markup.transformDomObject(selectedSiblings[i], 'dt', Aloha.Selection.rangeObject);
							} else {
								jqNewEl = Aloha.Markup.transformDomObject(selectedSiblings[i], 'dd', Aloha.Selection.rangeObject);
							}
							o = !o;
						} else {
							jqNewEl = Aloha.Markup.transformDomObject(selectedSiblings[i], 'li', Aloha.Selection.rangeObject);
						}
						jqList.append(jqNewEl);
						lastAppendedEl = jqNewEl;
>>>>>>> 00484d01
					} else {
						if (selectedSiblings[i].nodeType == 3 && jQuery.trim(selectedSiblings[i].data).length === 0) {
							continue;
						}
						if (!lastEl) {
							lastEl = jqNewEl;
							jqList.append(lastEl);
							lastAppendedEl = lastEl;
						}
						lastEl.append(selectedSiblings[i]);
					}
<<<<<<< HEAD
				} else {
					// we are in an unordered list and shall transform it to paragraphs

					// transform all li into p
					jqToTransform = jQuery(domToTransform);
					jQuery.each(jqToTransform.children('li'), function (index, li) {
						newPara = Aloha.Markup.transformDomObject(li, 'p', Aloha.Selection.rangeObject);
						// if any lists are in the paragraph, move the to after the paragraph
						newPara.after(newPara.children('ol,ul'));
						Engine.ensureContainerEditable(newPara.get(0));
					});

					// unwrap the li (remove the enclosing ul)
					jqToTransform.children().unwrap();
=======
>>>>>>> 00484d01
				}
			}

			// merge adjacent lists
			this.mergeAdjacentLists(jqList);

			//use rangy to change the selection to the contents of
			//the last li that was appended to the list
			el = lastAppendedEl.get(0);
			if (Dom.isEmpty(el)) {
				var range = Aloha.createRange();
				var selection = Aloha.getSelection();
				//IE7 requires an (empty or non-empty) text node
				//inside the li for the selection to work.
				el.appendChild(document.createTextNode(""));
				range.selectNodeContents( el.lastChild );
				selection.removeAllRanges();
				selection.addRange( range );
				Aloha.Selection.updateSelection();
			}
		},

		/**
		* Set up a new empty list
		* @param String listtype type of list we want to create (ul, ol, dl)
		* @return Dom domToTransform DOM object to transform
		*/
		prepareNewList: function (listtype) {
			var jqList;
			var jqNewEl;
			var el;
			var editable;
			var range;
			var selection;
			// wrap a paragraph around the selection
			Aloha.Selection.changeMarkupOnSelection(jQuery('<p></p>'));
			var domToTransform = this.getStartingDomObjectToTransform();

<<<<<<< HEAD
				jqParentList = jqList.parent();
				if (jqParentList.length > 0 &&
						GENTICS.Utils.Dom.isListElement(jqParentList.get(0))) {
					// when the list is nested into another, our list items will be
					// added to the list items of the outer list

					// find the place where to put the children of the inner list
					if (jqParentList.get(0).nodeName.toLowerCase() === 'li') {
						// inner table is nested in a li (this conforms to the html5 spec)
						jqParentList.after(jqList.children());
						jqList.remove();
					} else {
						// inner table is nested in the outer list directly (this violates the html5 spec)
						jqList.children().unwrap();
					}
				} else {
					// we are in an unordered list and shall transform it to paragraphs

					// transform all li into p
					jqToTransform = jQuery(domToTransform);
					jQuery.each(jqToTransform.children('li'), function (index, li) {
						newPara = Aloha.Markup.transformDomObject(li, 'p', Aloha.Selection.rangeObject);
						// if any lists are in the paragraph, move the to after the paragraph
						newPara.after(newPara.children('ol,ul'));
						Engine.ensureContainerEditable(newPara.get(0));
					});
=======
			if (!domToTransform) {
				if ( Aloha.Selection.rangeObject.startContainer.contentEditable ) {
					// create a new list with an empty item
					switch (listtype) {
						case 'ol':
							jqList = jQuery('<ol></ol>');
							jqNewEl = jQuery('<li></li>');
							break;
						case 'ul':
							jqList = jQuery('<ul></ul>');
							jqNewEl = jQuery('<li></li>');
							break;
						case 'dl':
							jqList = jQuery('<dl></dl>');
							jqNewEl = jQuery('<dt></dt>');
							break;
					}
>>>>>>> 00484d01

					jqList.append(jqNewEl);

					el = jqNewEl.get(0);
					editable = Aloha.getActiveEditable().obj;
					//IE7 requires an (empty or non-empty) text node
					//inside the li for the selection to work.
					el.appendChild(document.createTextNode(""));

					editable.append(jqList);
					editable.focus();

					range = Aloha.createRange();
					selection = Aloha.getSelection();
					range.setStart( el.firstChild, 0 );
					range.setEnd( el.firstChild, 0 );
					selection.removeAllRanges();
					selection.addRange( range );
					Aloha.Selection.updateSelection();
				} else {
					Aloha.Log.error(this, 'Could not transform selection into a list');
				}
			}
			return domToTransform;
		},

		/**
		 * Transform the current selection to/from a list
		 * @param String listtype type of list we want to transform to (ul, ol, dl)
		 */
		transformList: function (listtype) {
			var domToTransform = this.getStartingDomObjectToTransform();
			var jqList;
			var jqParentList;
			var	nodeName;

<<<<<<< HEAD
				// now also transform all siblings
				if (selectedSiblings) {
					lastLi = false;
					for (i = 0; i < selectedSiblings.length; ++i) {
						if (GENTICS.Utils.Dom.isBlockLevelElement(selectedSiblings[i])) {
							if (lastLi) {
								lastLi = false;
							}

							// transform the block level element
							jqNewLi = Aloha.Markup.transformDomObject(selectedSiblings[i], 'li', Aloha.Selection.rangeObject);
							jqList.append(jqNewLi);
							lastAppendedLi = jqNewLi;
						} else {
							if (selectedSiblings[i].nodeType == 3 &&
									jQuery.trim(selectedSiblings[i].data).length === 0) {
								continue;
							}
							if (!lastLi) {
								lastLi = jQuery('<li></li>');
								jqList.append(lastLi);
								lastAppendedLi = lastLi;
							}
							lastLi.append(selectedSiblings[i]);
						}
					}
				}

				// merge adjacent lists
				this.mergeAdjacentLists(jqList);

				//use rangy to change the selection to the contents of
				//the last li that was appended to the list
				var li = lastAppendedLi.get(0);
				if (GENTICS.Utils.Dom.isEmpty(li)) {
					var range = Aloha.createRange();
					var selection = Aloha.getSelection();
					//IE7 requires an (empty or non-empty) text node
					//inside the li for the selection to work.
					li.appendChild(document.createTextNode(""));
					range.selectNodeContents(li.lastChild);
					selection.removeAllRanges();
					selection.addRange(range);
					Aloha.Selection.updateSelection();
				}
=======
			// visible is set to true, but the button is not visible
			this._outdentListButton.show(true);
			this._indentListButton.show(true);

			if (!domToTransform) {
				domToTransform = this.prepareNewList(listtype);
			}

			// check the dom object
			nodeName = domToTransform.nodeName.toLowerCase();

			if (nodeName === listtype) {
				jqList = jQuery(domToTransform);
				jqParentList = jqList.parent();
				if (jqParentList.length > 0 && Dom.isListElement(jqParentList.get(0))) {
					// we are in a nested list
					this.fixupNestedLists(jqParentList);
				} else {
					// we are in an list and shall transform it to paragraphs
					if (listtype === 'dl') {
						this.transformListToParagraph(domToTransform, 'dd, dt');
					} else {
						this.transformListToParagraph(domToTransform, 'li');
					}
				}

			} else if (nodeName == 'ul' && listtype === 'ol') {
				transformExistingListAndSubLists(domToTransform, 'ol');
				this.mergeAdjacentLists(jQuery(domToTransform));
			} else if (nodeName == 'ol' && listtype === 'ul') {
				transformExistingListAndSubLists(domToTransform, 'ul');
				this.mergeAdjacentLists(jQuery(domToTransform));
			} else if (nodeName === 'ul' && listtype === 'dl') {
				this.transformListToParagraph(domToTransform, 'li');
				domToTransform = this.prepareNewList(listtype);
				this.createList(listtype, domToTransform);
			} else if (nodeName === 'ol' && listtype === 'dl') {
				this.transformListToParagraph(domToTransform, 'li');
				domToTransform = this.prepareNewList(listtype);
				this.createList(listtype, domToTransform);
			} else if (nodeName === 'dl' && listtype === 'ol' ) {
				this.transformListToParagraph(domToTransform, 'dd, dt');
				domToTransform = this.prepareNewList(listtype);
				this.createList(listtype, domToTransform);
			} else if (nodeName === 'dl' && listtype === 'ul' ) {
				this.transformListToParagraph(domToTransform, 'dd, dt');
				domToTransform = this.prepareNewList(listtype);
				this.createList(listtype, domToTransform);
			} else {
				this.createList(listtype, domToTransform);
>>>>>>> 00484d01
			}

			this.refreshSelection();
		},


		/**
		 * Indent the selected list items by moving them into a new created, nested list
		 */
		indentList: function () {
			var listItem = this.getNearestSelectedListItem(),
				i, jqNewList, selectedSiblings, jqOldList, jqItemBefore;

			if (listItem) {
				jqItemBefore = jQuery(listItem).prev('li');

				// when we are in the first li of a list, there is no indenting
				if (jqItemBefore.length === 0) {
					// but we handled the TAB keystroke
					return false;
				}
				jqOldList = jQuery(listItem).parent();

				// get the also selected siblings of the dom object
				selectedSiblings = Aloha.Selection.rangeObject.getSelectedSiblings(listItem);

				// create the new list element by cloning the selected list element's parent
				jqNewList = jQuery(listItem).parent().clone(false).empty();
				jqNewList.append(listItem);

				// we found a list item before the first selected one, so append the new list to it
				jqItemBefore.append(jqNewList);

				// check for multiple selected items
				if (selectedSiblings) {
					for (i = 0; i < selectedSiblings.length; ++i) {
						jqNewList.append(jQuery(selectedSiblings[i]));
					}
				}

				// merge adjacent lists
				this.mergeAdjacentLists(jqNewList, true);

				// refresh the selection
				this.refreshSelection();

				return false;
			}

			return true;
		},

		/**
		 * Outdent nested list items by moving them into the outer list
		 */
		outdentList: function () {
			var
				listItem = this.getNearestSelectedListItem(),
				i, jqNewPostList,
				jqListItem, jqList, jqParentList, wrappingLi,
				selectedSiblings, lastSelected;

			if (listItem) {
				// check whether the list is nested into another list
				jqListItem = jQuery(listItem);
				jqList = jqListItem.parent();

				// get the parent list
				jqParentList = jqList.parents('ul,ol');

				// check whether the inner list is directly inserted into a li element
				wrappingLi = jqList.parent('li');

<<<<<<< HEAD
				if (jqParentList.length > 0 &&
						GENTICS.Utils.Dom.isListElement(jqParentList.get(0))) {
=======
				if (jqParentList.length > 0
						&& Dom.isListElement(jqParentList.get(0))) {
>>>>>>> 00484d01
					// the list is nested into another list

					// get the also selected siblings of the dom object
					selectedSiblings = Aloha.Selection.rangeObject.getSelectedSiblings(listItem);

					// check for multiple selected items
					if (selectedSiblings && selectedSiblings.length > 0) {
						lastSelected = jQuery(selectedSiblings[selectedSiblings.length - 1]);
					} else {
						lastSelected = jqListItem;
					}

					// check whether we found not selected li's after the selection
					if (lastSelected.nextAll('li').length > 0) {
						jqNewPostList = jqList.clone(false).empty();
						jqNewPostList.append(lastSelected.nextAll());
						lastSelected.append(jqNewPostList);
					}

					// now move all selected li's into the higher list
					if (wrappingLi.length > 0) {
						wrappingLi.after(jqListItem);
					} else {
						jqList.before(jqListItem);
					}

					// check for multiple selected items
					if (selectedSiblings && selectedSiblings.length > 0) {
						for (i = selectedSiblings.length - 1; i >= 0; --i) {
							jqListItem.after(jQuery(selectedSiblings[i]));
						}
					}

					// finally check whether there are elements left in the list
					if (jqList.contents('li').length === 0) {
						// list is completely empty, so remove it
						jqList.remove();
					}

					// check whether the wrapping li is empty now
					if (wrappingLi.length > 0 && wrappingLi.contents().length === 0) {
						wrappingLi.remove();
					}

					// refresh the selection
					this.refreshSelection();
				}

				return false;
			}

			return true;
		},

		/**
		 * Refresh the current selection and set to focus to the current editable again
		 */
		refreshSelection: function () {
			Aloha.Selection.rangeObject.update();
			Aloha.Selection.rangeObject.select();
			Aloha.Selection.updateSelection();
		},

		/**
		 * Merge adjacent lists (of same type) into the first list
		 * @param jqList jQuery object of a list
		 * @param allTypes true if all types of lists may be merged, false if only same types may be merged
		 */
		mergeAdjacentLists: function (jqList, allTypes) {
			// first get the first previous sibling of same type
			var firstList = jqList.get(0), jqNextList;

			while (
				firstList.previousSibling &&
				firstList.previousSibling.nodeType === 1 &&
				this.isMergable(firstList.previousSibling, firstList, allTypes)
			) {
				firstList = firstList.previousSibling;
			}

			jqList = jQuery(firstList);
			// now merge all adjacent lists into this one
			while (
				firstList.nextSibling &&
				(
					(
						firstList.nextSibling.nodeType === 1 &&
						this.isMergable(firstList.nextSibling, firstList, allTypes)
					) || (
						firstList.nextSibling.nodeType === 3 &&
						jQuery.trim(firstList.nextSibling.data).length === 0
					)
				)
			) {
				jqNextList = jQuery(firstList.nextSibling);
				if (firstList.nextSibling.nodeType == 1) {
					jqNextList.contents().appendTo(jqList);
				}
				jqNextList.remove();
			}
		},

		/**
		 * Check whether the given DOM element toCheck is mergeable into the DOM element mergeInto
		 * @param toCheck DOM element to check
		 * @param mergeInto DOM element into which toCheck shall be merged
		 * @param allTypes true if all types of lists may be merged, false if only same types may be merged
		 */
		isMergable: function (toCheck, mergeInto, allTypes) {
			if (allTypes) {
				return toCheck.nodeName.toLowerCase() == 'ul' || toCheck.nodeName.toLowerCase() == 'ol';
			} else {
				return toCheck.nodeName == mergeInto.nodeName;
			}
		}
	});

<<<<<<< HEAD
	/**
	 * 
	 */
	Engine.commands.insertorderedlist = {
		action: function (value, range) {
			ListPlugin.transformList(true);
=======
	Engine.commands['insertdefinitionlist'] = {
		action: function (value, range) {
			ListPlugin.transformList('dl');
			if (range && Aloha.Selection.rangeObject) {
				range.startContainer = Aloha.Selection.rangeObject.startContainer;
				range.startOffset = Aloha.Selection.rangeObject.startOffset;
				range.endContainer = Aloha.Selection.rangeObject.endContainer;
				range.endOffset = Aloha.Selection.rangeObject.endOffset;
			}
		},
		indeterm: function () {
			// TODO
		},
		state: function () {
			for ( i = 0; i < rangeObject.markupEffectiveAtStart.length; i++) {
				effectiveMarkup = rangeObject.markupEffectiveAtStart[ i ];
				if (Aloha.Selection.standardTagNameComparator(effectiveMarkup, jQuery('<ul></ul>'))) {
					return false;
				}
				if (Aloha.Selection.standardTagNameComparator(effectiveMarkup, jQuery('<ol></ol>'))) {
					return false;
				}
				if (Aloha.Selection.standardTagNameComparator(effectiveMarkup, jQuery('<dl></dl>'))) {
					return true;
				}
			}

			return false;
		}
	};


	Engine.commands['insertorderedlist'] = {
		action: function (value, range) {
			ListPlugin.transformList('ol');
>>>>>>> 00484d01
			if (range && Aloha.Selection.rangeObject) {
				range.startContainer = Aloha.Selection.rangeObject.startContainer;
				range.startOffset = Aloha.Selection.rangeObject.startOffset;
				range.endContainer = Aloha.Selection.rangeObject.endContainer;
				range.endOffset = Aloha.Selection.rangeObject.endOffset;
			}
		},
		indeterm: function () {
			// TODO
		},
		state: function () {
<<<<<<< HEAD
			for (var i = 0; i < rangeObject.markupEffectiveAtStart.length; i++) {
				effectiveMarkup = rangeObject.markupEffectiveAtStart[i];
=======
			for ( i = 0; i < rangeObject.markupEffectiveAtStart.length; i++) {
				effectiveMarkup = rangeObject.markupEffectiveAtStart[ i ];
>>>>>>> 00484d01
				if (Aloha.Selection.standardTagNameComparator(effectiveMarkup, jQuery('<ul></ul>'))) {
					return false;
				}
				if (Aloha.Selection.standardTagNameComparator(effectiveMarkup, jQuery('<ol></ol>'))) {
					return true;
				}
				if (Aloha.Selection.standardTagNameComparator(effectiveMarkup, jQuery('<dl></dl>'))) {
					return false;
				}
			}

			return false;
		}
	};

<<<<<<< HEAD
	Engine.commands.insertunorderedlist = {
		action: function (value, range) {
			ListPlugin.transformList(false);
=======
	Engine.commands['insertunorderedlist'] = {
		action: function (value, range) {
			ListPlugin.transformList('ul');
>>>>>>> 00484d01
			if (range && Aloha.Selection.rangeObject) {
				range.startContainer = Aloha.Selection.rangeObject.startContainer;
				range.startOffset = Aloha.Selection.rangeObject.startOffset;
				range.endContainer = Aloha.Selection.rangeObject.endContainer;
				range.endOffset = Aloha.Selection.rangeObject.endOffset;
			}
		},
		indeterm: function () {
			// TODO
		},
		state: function () {
<<<<<<< HEAD
			for (var i = 0; i < rangeObject.markupEffectiveAtStart.length; i++) {
				effectiveMarkup = rangeObject.markupEffectiveAtStart[i];
=======
			for ( i = 0; i < rangeObject.markupEffectiveAtStart.length; i++) {
				effectiveMarkup = rangeObject.markupEffectiveAtStart[ i ];
>>>>>>> 00484d01
				if (Aloha.Selection.standardTagNameComparator(effectiveMarkup, jQuery('<ul></ul>'))) {
					return true;
				}
				if (Aloha.Selection.standardTagNameComparator(effectiveMarkup, jQuery('<ol></ol>'))) {
					return false;
				}
				if (Aloha.Selection.standardTagNameComparator(effectiveMarkup, jQuery('<dl></dl>'))) {
					return false;
				}
			}

			return false;
		}
	};

<<<<<<< HEAD
	Engine.commands.indent = {
=======
	Engine.commands['indent'] = {
>>>>>>> 00484d01
		action: function (value, range) {
			ListPlugin.indentList();
			if (range && Aloha.Selection.rangeObject) {
				range.startContainer = Aloha.Selection.rangeObject.startContainer;
				range.startOffset = Aloha.Selection.rangeObject.startOffset;
				range.endContainer = Aloha.Selection.rangeObject.endContainer;
				range.endOffset = Aloha.Selection.rangeObject.endOffset;
			}
		},
		indeterm: function () {
			// TODO
		},
		state: function () {
			// TODO
			return false;
		}
	};

<<<<<<< HEAD
	Engine.commands.outdent = {
=======
	Engine.commands['outdent'] = {
>>>>>>> 00484d01
		action: function (value, range) {
			ListPlugin.outdentList();
			if (range && Aloha.Selection.rangeObject) {
				range.startContainer = Aloha.Selection.rangeObject.startContainer;
				range.startOffset = Aloha.Selection.rangeObject.startOffset;
				range.endContainer = Aloha.Selection.rangeObject.endContainer;
				range.endOffset = Aloha.Selection.rangeObject.endOffset;
			}
		},
		indeterm: function () {
			// TODO
		},
		state: function () {
			// TODO
			return false;
		}
	};

	/**
	 * If uls or ols are nested directly inside the given list (invalid
	 * HTML), they will be cleaned up by being appended to the preceding
	 * li.
	 */
	function fixListNesting($list) {
		var actionPerformed = false;
		$list.children('ul, ol').each(function () {
			Aloha.Log.debug("performing list-nesting cleanup");
			if (!jQuery(this).prev('li').append(this).length) {
				//if there is no preceding li, create a new one and append to that
				jQuery(this).parent().prepend(document.createElement('li')).append(this);
			}
			actionPerformed = true;
		});
		return actionPerformed;
	}

	/**
	 * A key handler that should be run as a keyup handler for the
	 * backspace and del keys. keyup fires after the browser has already
	 * performed the delete - this handler will perform a cleanup if
	 * necessary.
	 *
	 * Will work around an IE bug which breaks nested lists in the
	 * following situation, where [] is the selection, if backspace is
	 * pressed (same goes for the del key if the selection is at the end
	 * of the li that occurs before the selection):
	 *
	 * <ul>
	 *  <li>one</li>
	 *  <li><ul><li>two</li></ul></li>
	 * </ul>
	 * <p>[]</p>
	 *
	 * The browser behaviour, if one would presses backspace, results in
	 * the following:
	 *
	 * <ul>
	 *  <li>one</li>
	 *  <ul><li>two</li></ul>
	 * </ul>
	 *
	 * which is invalid HTML since the <ul>s are nested directly inside
	 * each other.
	 *
	 * Also, the following situation will cause the kind of invalid HTML
	 * as above.
	 * <ul>
	 *   <li>one</li>
	 *   <li><ul><li>two</li></ul></li>
	 *   <li>[]three</li>
	 * </ul>
	 *
	 * Also, the following situtation:
	 * <ul>
	 *   <li>one</li>
	 *   <li><ul><li>two</li></ul>
	 *       <p>[]three</p>
	 *       <li>four</li>
	 *   </li>
	 * </ul>
	 *
	 * And similar situations, some of which are not so easy to reproduce.
	 *
	 * @param event a jQuery key event
	 * @return false if no action needed to be taken, true if cleanup has been performed
	 */
	function deleteWorkaroundHandler(event) {
		if (8/*backspace*/ != event.keyCode && 46/*del*/ != event.keyCode) {
			return false;
		}

		var rangeObj = Aloha.getSelection().getRangeAt(0);
		var startContainer = rangeObj.startContainer;

		//the hack is only relevant if after the deletion has been
		//performed we are inside a li of a nested list
<<<<<<< HEAD
		var $nestedList = jQuery(startContainer).closest('ul, ol');
		if (!$nestedList.length) {
			return false;
		}
		var $parentList = $nestedList.parent().closest('ul, ol');
		if (!$parentList.length) {
=======
		var $nestedList = jQuery(startContainer).closest('ul, ol, dl');
		if ( ! $nestedList.length ) {
			return false;
		}
		var $parentList = $nestedList.parent().closest('ul, ol, dl');
		if ( ! $parentList.length ) {
>>>>>>> 00484d01
			return false;
		}

		var ranges = Aloha.getSelection().getAllRanges();

		var actionPerformed = false;
		$parentList.each(function () {
			actionPerformed = actionPerformed || fixListNesting(jQuery(this));
		});

		if (actionPerformed) {
			Aloha.getSelection().setRanges(ranges);
			for (var i = 0; i < ranges.length; i++) {
				ranges[i].detach();
			}
		}

		return actionPerformed;
	}

<<<<<<< HEAD
=======
	/**
	 * If dls, uls or ols are nested directly inside the given list (invalid
	 * HTML), they will be cleaned up by being appended to the preceding
	 * element.
	 */
	function fixListNesting($list) {
		var actionPerformed = false;
		$list.children('ul, ol').each(function () {
			Aloha.Log.debug("performing list-nesting cleanup");
			if ( ! jQuery(this).prev('li').append(this).length ) {
				//if there is no preceding li, create a new one and append to that
				jQuery(this).parent().prepend(document.createElement('li')).append(this);
			}
			actionPerformed = true;
		});
		$list.children('dl').each(function () {
			Aloha.Log.debug("performing list-nesting cleanup");
			if ( ! jQuery(this).prev('dt').append(this).length ) {
				//if there is no preceding dt, create a new one and append to that
				jQuery(this).parent().prepend(document.createElement('dt')).append(this);
			}
			actionPerformed = true;
		});
		return actionPerformed;
	}

>>>>>>> 00484d01
	return ListPlugin;
});<|MERGE_RESOLUTION|>--- conflicted
+++ resolved
@@ -55,9 +55,6 @@
 ) {
 	'use strict';
 
-<<<<<<< HEAD
-	var GENTICS = window.GENTICS;
-=======
 	/**
 	* Small JS template function
 	* @param String str The template where substitution takes place
@@ -105,29 +102,23 @@
 			break;
 		}
 	}
->>>>>>> 00484d01
 
 	/**
-	 * Checks if the given needle is in the given treeElement or in one of its sub elements.
-	 * @param treeElement - the tree element to be searched in
-	 * @param needle - the searched element
+	 * Transforms the given list element and its sub elements (if they are in the selection) into
+	 * the given transformTo target.
+	 * @param domToTransform - The list object that should be transformed
+	 * @param transformTo - Transformationtarget e.g. 'ul' / 'ol'
 	 */
-<<<<<<< HEAD
-	function checkSelectionTreeEntryForElement(treeElementArray, needle) {
-		var found = false;
-		jQuery.each(treeElementArray, function (index, element) {
-			if ((element.domobj === needle && element.selection !== "none") || checkSelectionTreeEntryForElement(element.children, needle)) {
-				found = true;
-=======
 	function transformExistingListAndSubLists (domToTransform, transformTo) {
 		// find and transform sublists if they are in the selection
 		jQuery(domToTransform).find(domToTransform.nodeName).each(function () {
 			if (isListInSelection(this)) {
 				Aloha.Markup.transformDomObject(this, transformTo, Aloha.Selection.rangeObject);
->>>>>>> 00484d01
 			}
 		});
-		return found;
+
+		// the element itself
+		Aloha.Markup.transformDomObject(domToTransform, transformTo, Aloha.Selection.rangeObject);
 	}
 
 	/**
@@ -141,29 +132,18 @@
 	}
 
 	/**
-	 * Transforms the given list element and its sub elements (if they are in the selection) into
-	 * the given transformTo target.
-	 * @param domToTransform - The list object that should be transformed
-	 * @param transformTo - Transformationtarget e.g. 'ul' / 'ol'
+	 * Checks if the given needle is in the given treeElement or in one of its sub elements.
+	 * @param treeElement - the tree element to be searched in
+	 * @param needle - the searched element
 	 */
-<<<<<<< HEAD
-	function transformExistingListAndSubLists(domToTransform, transformTo) {
-		// find and transform sublists if they are in the selection
-		jQuery(domToTransform).find(domToTransform.nodeName).each(function () {
-			if (isListInSelection(this)) {
-				Aloha.Markup.transformDomObject(this, transformTo, Aloha.Selection.rangeObject);
-=======
 	function checkSelectionTreeEntryForElement(treeElementArray, needle) {
 		var found = false;
 		jQuery.each(treeElementArray, function (index, element) {
 			if ((element.domobj === needle && element.selection !== "none") || checkSelectionTreeEntryForElement(element.children, needle)) {
 				found = true;
->>>>>>> 00484d01
 			}
 		});
-
-		// the element itself
-		Aloha.Markup.transformDomObject(domToTransform, transformTo, Aloha.Selection.rangeObject);
+		return found;
 	}
 
 	/**
@@ -218,9 +198,6 @@
 		 * @param String style: selected CSS class
 		 * @return void
 		 */
-<<<<<<< HEAD
-		init: function () {
-=======
 		toggleListStyle: function (listtype, style) {
 			var domObject = this.getStartingDomObjectToTransform();
 			var nodeName = domObject.nodeName.toLowerCase();
@@ -234,7 +211,6 @@
 				nodeName = domObject.nodeName.toLowerCase();
 				listToStyle = jQuery(this.getStartingDomObjectToTransform());
 			}
->>>>>>> 00484d01
 
 			if (listtype === nodeName) {
 				// remove all classes
@@ -245,17 +221,8 @@
 					listToStyle.removeClass(this.cssClass);
 				});
 
-<<<<<<< HEAD
-			this._orderedListButton = Ui.adopt("orderedList", ToggleButton, {
-				tooltip: i18n.t("button.createolist.tooltip"),
-				icon: "aloha-icon aloha-icon-orderedlist",
-				scope: 'Aloha.continuoustext',
-				click: function () {
-					that.transformList(true);
-=======
 				if (!remove) {
 					listToStyle.addClass(style);
->>>>>>> 00484d01
 				}
 			}
 		},
@@ -297,19 +264,10 @@
 				third    : locale.third
 			});
 
-<<<<<<< HEAD
-			this._unorderedListButton = Ui.adopt("unorderedList", ToggleButton, {
-				tooltip: i18n.t("button.createulist.tooltip"),
-				icon: "aloha-icon aloha-icon-unorderedlist",
-				scope: 'Aloha.continuoustext',
-				click: function () {
-					that.transformList(false);
-=======
 			return {
 				html: '<div class="aloha-list-templates">' + html + '</div>',
 				click: function () {
 					that.toggleListStyle(listtype, cssClass);
->>>>>>> 00484d01
 				}
 			};
 		},
@@ -394,16 +352,6 @@
 					effectiveMarkup,
 					rangeObject = message.range;
 
-<<<<<<< HEAD
-				// Hide all buttons in the list tab will make the list tab disappear
-				that._outdentListButton.show(false);
-				that._indentListButton.show(false);
-				that._unorderedListButton.setState(false);
-				that._orderedListButton.setState(false);
-
-				for (i = 0; i < rangeObject.markupEffectiveAtStart.length; i++) {
-					effectiveMarkup = rangeObject.markupEffectiveAtStart[i];
-=======
 				// un-press all menubuttons buttons
 				jQuery('.aloha-icon-unorderedlist').parents('.aloha-ui-menubutton-container').removeClass('aloha-button-active');
 				jQuery('.aloha-icon-orderedlist').parents('.aloha-ui-menubutton-container').removeClass('aloha-button-active');
@@ -419,7 +367,6 @@
 				for ( i = 0; i < rangeObject.markupEffectiveAtStart.length; i++) {
 					effectiveMarkup = rangeObject.markupEffectiveAtStart[ i ];
 
->>>>>>> 00484d01
 					if (Aloha.Selection.standardTagNameComparator(effectiveMarkup, jQuery('<ul></ul>'))) {
 						toggleListOption(that, 'ul', true);
 						// Show all buttons in the list tab
@@ -498,8 +445,7 @@
 		 * Process Tab and Shift-Tab pressed in lists
 		 */
 		processTab: function (event) {
-			/* 9: tab keycode*/
-			if (event.keyCode === 9) {
+			if (event.keyCode === 9/*tab*/ ) {
 				if (event.shiftKey) {
 					return this.outdentList();
 				} else {
@@ -515,11 +461,10 @@
 		 */
 		getStartingDomObjectToTransform: function () {
 			var rangeObject = Aloha.Selection.rangeObject,
-				i, 
-				effectiveMarkup;
-
-			for (i = 0; i < rangeObject.markupEffectiveAtStart.length; i++) {
-				effectiveMarkup = rangeObject.markupEffectiveAtStart[i];
+				i, effectiveMarkup;
+
+			for ( i = 0; i < rangeObject.markupEffectiveAtStart.length; i++) {
+				effectiveMarkup = rangeObject.markupEffectiveAtStart[ i ];
 				if (this.transformableElements[effectiveMarkup.nodeName.toLowerCase()]) {
 					return effectiveMarkup;
 				}
@@ -536,15 +481,9 @@
 			var rangeObject = Aloha.Selection.rangeObject,
 				i, effectiveMarkup;
 
-<<<<<<< HEAD
-			for (i = 0; i < rangeObject.markupEffectiveAtStart.length; i++) {
-				effectiveMarkup = rangeObject.markupEffectiveAtStart[i];
-				if (GENTICS.Utils.Dom.isListElement(effectiveMarkup)) {
-=======
 			for ( i = 0; i < rangeObject.markupEffectiveAtStart.length; i++) {
 				effectiveMarkup = rangeObject.markupEffectiveAtStart[ i ];
 				if (Dom.isListElement(effectiveMarkup)) {
->>>>>>> 00484d01
 					return effectiveMarkup;
 				}
 			}
@@ -571,43 +510,6 @@
 			jqToTransform.children().unwrap();
 		},
 
-<<<<<<< HEAD
-			if (!domToTransform) {
-				// wrap a paragraph around the selection
-				Aloha.Selection.changeMarkupOnSelection(jQuery('<p></p>'));
-				domToTransform = this.getStartingDomObjectToTransform();
-
-				if (!domToTransform) {
-					if (Aloha.Selection.rangeObject.startContainer.contentEditable) {
-						// create a new list with an empty item
-						jqList = ordered ? jQuery('<ol></ol>') : jQuery('<ul></ul>');
-						jqNewLi = jQuery('<li></li>');
-						jqList.append(jqNewLi);
-						
-						var li = jqNewLi.get(0);
-						var editable = Aloha.getActiveEditable().obj;
-						//IE7 requires an (empty or non-empty) text node
-						//inside the li for the selection to work.
-						li.appendChild(document.createTextNode(""));
-
-						editable.append(jqList);
-						editable.focus();
-
-						var range = Aloha.createRange();
-						var selection = Aloha.getSelection();
-						range.setStart(li.firstChild, 0);
-						range.setEnd(li.firstChild, 0);
-						selection.removeAllRanges();
-						selection.addRange(range);
-						Aloha.Selection.updateSelection();
-						
-						return;
-					} else {
-						Aloha.Log.error(this, 'Could not transform selection into a list');
-						return;
-					}
-				}
-=======
 		/**
 		* When the list is nested into another, our list items will be
 		* added to the list items of the outer list.
@@ -652,7 +554,6 @@
 					jqList = jQuery('<dl></dl>');
 					jqNewEl = jQuery('<dt></dt>');
 					break;
->>>>>>> 00484d01
 			}
 
 			// add the li into the list
@@ -670,19 +571,6 @@
 				Aloha.Selection.rangeObject.endContainer = jqNewEl.get(0);
 			}
 
-<<<<<<< HEAD
-				jqParentList = jqList.parent();
-				if (jqParentList.length > 0 &&
-						GENTICS.Utils.Dom.isListElement(jqParentList.get(0))) {
-					// when the list is nested into another, our list items will be
-					// added to the list items of the outer list
-
-					// find the place where to put the children of the inner list
-					if (jqParentList.get(0).nodeName.toLowerCase() === 'li') {
-						// inner table is nested in a li (this conforms to the html5 spec)
-						jqParentList.after(jqList.children());
-						jqList.remove();
-=======
 			lastAppendedEl = jqNewEl;
 
 			// now also transform all siblings
@@ -707,7 +595,6 @@
 						}
 						jqList.append(jqNewEl);
 						lastAppendedEl = jqNewEl;
->>>>>>> 00484d01
 					} else {
 						if (selectedSiblings[i].nodeType == 3 && jQuery.trim(selectedSiblings[i].data).length === 0) {
 							continue;
@@ -719,23 +606,6 @@
 						}
 						lastEl.append(selectedSiblings[i]);
 					}
-<<<<<<< HEAD
-				} else {
-					// we are in an unordered list and shall transform it to paragraphs
-
-					// transform all li into p
-					jqToTransform = jQuery(domToTransform);
-					jQuery.each(jqToTransform.children('li'), function (index, li) {
-						newPara = Aloha.Markup.transformDomObject(li, 'p', Aloha.Selection.rangeObject);
-						// if any lists are in the paragraph, move the to after the paragraph
-						newPara.after(newPara.children('ol,ul'));
-						Engine.ensureContainerEditable(newPara.get(0));
-					});
-
-					// unwrap the li (remove the enclosing ul)
-					jqToTransform.children().unwrap();
-=======
->>>>>>> 00484d01
 				}
 			}
 
@@ -774,34 +644,6 @@
 			Aloha.Selection.changeMarkupOnSelection(jQuery('<p></p>'));
 			var domToTransform = this.getStartingDomObjectToTransform();
 
-<<<<<<< HEAD
-				jqParentList = jqList.parent();
-				if (jqParentList.length > 0 &&
-						GENTICS.Utils.Dom.isListElement(jqParentList.get(0))) {
-					// when the list is nested into another, our list items will be
-					// added to the list items of the outer list
-
-					// find the place where to put the children of the inner list
-					if (jqParentList.get(0).nodeName.toLowerCase() === 'li') {
-						// inner table is nested in a li (this conforms to the html5 spec)
-						jqParentList.after(jqList.children());
-						jqList.remove();
-					} else {
-						// inner table is nested in the outer list directly (this violates the html5 spec)
-						jqList.children().unwrap();
-					}
-				} else {
-					// we are in an unordered list and shall transform it to paragraphs
-
-					// transform all li into p
-					jqToTransform = jQuery(domToTransform);
-					jQuery.each(jqToTransform.children('li'), function (index, li) {
-						newPara = Aloha.Markup.transformDomObject(li, 'p', Aloha.Selection.rangeObject);
-						// if any lists are in the paragraph, move the to after the paragraph
-						newPara.after(newPara.children('ol,ul'));
-						Engine.ensureContainerEditable(newPara.get(0));
-					});
-=======
 			if (!domToTransform) {
 				if ( Aloha.Selection.rangeObject.startContainer.contentEditable ) {
 					// create a new list with an empty item
@@ -819,7 +661,6 @@
 							jqNewEl = jQuery('<dt></dt>');
 							break;
 					}
->>>>>>> 00484d01
 
 					jqList.append(jqNewEl);
 
@@ -856,53 +697,6 @@
 			var jqParentList;
 			var	nodeName;
 
-<<<<<<< HEAD
-				// now also transform all siblings
-				if (selectedSiblings) {
-					lastLi = false;
-					for (i = 0; i < selectedSiblings.length; ++i) {
-						if (GENTICS.Utils.Dom.isBlockLevelElement(selectedSiblings[i])) {
-							if (lastLi) {
-								lastLi = false;
-							}
-
-							// transform the block level element
-							jqNewLi = Aloha.Markup.transformDomObject(selectedSiblings[i], 'li', Aloha.Selection.rangeObject);
-							jqList.append(jqNewLi);
-							lastAppendedLi = jqNewLi;
-						} else {
-							if (selectedSiblings[i].nodeType == 3 &&
-									jQuery.trim(selectedSiblings[i].data).length === 0) {
-								continue;
-							}
-							if (!lastLi) {
-								lastLi = jQuery('<li></li>');
-								jqList.append(lastLi);
-								lastAppendedLi = lastLi;
-							}
-							lastLi.append(selectedSiblings[i]);
-						}
-					}
-				}
-
-				// merge adjacent lists
-				this.mergeAdjacentLists(jqList);
-
-				//use rangy to change the selection to the contents of
-				//the last li that was appended to the list
-				var li = lastAppendedLi.get(0);
-				if (GENTICS.Utils.Dom.isEmpty(li)) {
-					var range = Aloha.createRange();
-					var selection = Aloha.getSelection();
-					//IE7 requires an (empty or non-empty) text node
-					//inside the li for the selection to work.
-					li.appendChild(document.createTextNode(""));
-					range.selectNodeContents(li.lastChild);
-					selection.removeAllRanges();
-					selection.addRange(range);
-					Aloha.Selection.updateSelection();
-				}
-=======
 			// visible is set to true, but the button is not visible
 			this._outdentListButton.show(true);
 			this._indentListButton.show(true);
@@ -953,7 +747,6 @@
 				this.createList(listtype, domToTransform);
 			} else {
 				this.createList(listtype, domToTransform);
->>>>>>> 00484d01
 			}
 
 			this.refreshSelection();
@@ -989,7 +782,7 @@
 
 				// check for multiple selected items
 				if (selectedSiblings) {
-					for (i = 0; i < selectedSiblings.length; ++i) {
+					for ( i = 0; i < selectedSiblings.length; ++i) {
 						jqNewList.append(jQuery(selectedSiblings[i]));
 					}
 				}
@@ -1027,13 +820,8 @@
 				// check whether the inner list is directly inserted into a li element
 				wrappingLi = jqList.parent('li');
 
-<<<<<<< HEAD
-				if (jqParentList.length > 0 &&
-						GENTICS.Utils.Dom.isListElement(jqParentList.get(0))) {
-=======
 				if (jqParentList.length > 0
 						&& Dom.isListElement(jqParentList.get(0))) {
->>>>>>> 00484d01
 					// the list is nested into another list
 
 					// get the also selected siblings of the dom object
@@ -1062,7 +850,7 @@
 
 					// check for multiple selected items
 					if (selectedSiblings && selectedSiblings.length > 0) {
-						for (i = selectedSiblings.length - 1; i >= 0; --i) {
+						for ( i = selectedSiblings.length - 1; i >= 0; --i) {
 							jqListItem.after(jQuery(selectedSiblings[i]));
 						}
 					}
@@ -1107,9 +895,9 @@
 			var firstList = jqList.get(0), jqNextList;
 
 			while (
-				firstList.previousSibling &&
-				firstList.previousSibling.nodeType === 1 &&
-				this.isMergable(firstList.previousSibling, firstList, allTypes)
+				firstList.previousSibling
+				&& firstList.previousSibling.nodeType === 1
+				&& this.isMergable(firstList.previousSibling, firstList, allTypes)
 			) {
 				firstList = firstList.previousSibling;
 			}
@@ -1117,14 +905,14 @@
 			jqList = jQuery(firstList);
 			// now merge all adjacent lists into this one
 			while (
-				firstList.nextSibling &&
-				(
+				firstList.nextSibling
+				&& (
 					(
-						firstList.nextSibling.nodeType === 1 &&
-						this.isMergable(firstList.nextSibling, firstList, allTypes)
+						firstList.nextSibling.nodeType === 1
+						&& this.isMergable(firstList.nextSibling, firstList, allTypes)
 					) || (
-						firstList.nextSibling.nodeType === 3 &&
-						jQuery.trim(firstList.nextSibling.data).length === 0
+						firstList.nextSibling.nodeType === 3
+						&& jQuery.trim(firstList.nextSibling.data).length === 0
 					)
 				)
 			) {
@@ -1151,14 +939,6 @@
 		}
 	});
 
-<<<<<<< HEAD
-	/**
-	 * 
-	 */
-	Engine.commands.insertorderedlist = {
-		action: function (value, range) {
-			ListPlugin.transformList(true);
-=======
 	Engine.commands['insertdefinitionlist'] = {
 		action: function (value, range) {
 			ListPlugin.transformList('dl');
@@ -1194,7 +974,6 @@
 	Engine.commands['insertorderedlist'] = {
 		action: function (value, range) {
 			ListPlugin.transformList('ol');
->>>>>>> 00484d01
 			if (range && Aloha.Selection.rangeObject) {
 				range.startContainer = Aloha.Selection.rangeObject.startContainer;
 				range.startOffset = Aloha.Selection.rangeObject.startOffset;
@@ -1206,13 +985,8 @@
 			// TODO
 		},
 		state: function () {
-<<<<<<< HEAD
-			for (var i = 0; i < rangeObject.markupEffectiveAtStart.length; i++) {
-				effectiveMarkup = rangeObject.markupEffectiveAtStart[i];
-=======
 			for ( i = 0; i < rangeObject.markupEffectiveAtStart.length; i++) {
 				effectiveMarkup = rangeObject.markupEffectiveAtStart[ i ];
->>>>>>> 00484d01
 				if (Aloha.Selection.standardTagNameComparator(effectiveMarkup, jQuery('<ul></ul>'))) {
 					return false;
 				}
@@ -1228,15 +1002,9 @@
 		}
 	};
 
-<<<<<<< HEAD
-	Engine.commands.insertunorderedlist = {
-		action: function (value, range) {
-			ListPlugin.transformList(false);
-=======
 	Engine.commands['insertunorderedlist'] = {
 		action: function (value, range) {
 			ListPlugin.transformList('ul');
->>>>>>> 00484d01
 			if (range && Aloha.Selection.rangeObject) {
 				range.startContainer = Aloha.Selection.rangeObject.startContainer;
 				range.startOffset = Aloha.Selection.rangeObject.startOffset;
@@ -1248,13 +1016,8 @@
 			// TODO
 		},
 		state: function () {
-<<<<<<< HEAD
-			for (var i = 0; i < rangeObject.markupEffectiveAtStart.length; i++) {
-				effectiveMarkup = rangeObject.markupEffectiveAtStart[i];
-=======
 			for ( i = 0; i < rangeObject.markupEffectiveAtStart.length; i++) {
 				effectiveMarkup = rangeObject.markupEffectiveAtStart[ i ];
->>>>>>> 00484d01
 				if (Aloha.Selection.standardTagNameComparator(effectiveMarkup, jQuery('<ul></ul>'))) {
 					return true;
 				}
@@ -1270,11 +1033,7 @@
 		}
 	};
 
-<<<<<<< HEAD
-	Engine.commands.indent = {
-=======
 	Engine.commands['indent'] = {
->>>>>>> 00484d01
 		action: function (value, range) {
 			ListPlugin.indentList();
 			if (range && Aloha.Selection.rangeObject) {
@@ -1293,11 +1052,7 @@
 		}
 	};
 
-<<<<<<< HEAD
-	Engine.commands.outdent = {
-=======
 	Engine.commands['outdent'] = {
->>>>>>> 00484d01
 		action: function (value, range) {
 			ListPlugin.outdentList();
 			if (range && Aloha.Selection.rangeObject) {
@@ -1315,24 +1070,6 @@
 			return false;
 		}
 	};
-
-	/**
-	 * If uls or ols are nested directly inside the given list (invalid
-	 * HTML), they will be cleaned up by being appended to the preceding
-	 * li.
-	 */
-	function fixListNesting($list) {
-		var actionPerformed = false;
-		$list.children('ul, ol').each(function () {
-			Aloha.Log.debug("performing list-nesting cleanup");
-			if (!jQuery(this).prev('li').append(this).length) {
-				//if there is no preceding li, create a new one and append to that
-				jQuery(this).parent().prepend(document.createElement('li')).append(this);
-			}
-			actionPerformed = true;
-		});
-		return actionPerformed;
-	}
 
 	/**
 	 * A key handler that should be run as a keyup handler for the
@@ -1394,21 +1131,12 @@
 
 		//the hack is only relevant if after the deletion has been
 		//performed we are inside a li of a nested list
-<<<<<<< HEAD
-		var $nestedList = jQuery(startContainer).closest('ul, ol');
-		if (!$nestedList.length) {
-			return false;
-		}
-		var $parentList = $nestedList.parent().closest('ul, ol');
-		if (!$parentList.length) {
-=======
 		var $nestedList = jQuery(startContainer).closest('ul, ol, dl');
 		if ( ! $nestedList.length ) {
 			return false;
 		}
 		var $parentList = $nestedList.parent().closest('ul, ol, dl');
 		if ( ! $parentList.length ) {
->>>>>>> 00484d01
 			return false;
 		}
 
@@ -1429,8 +1157,6 @@
 		return actionPerformed;
 	}
 
-<<<<<<< HEAD
-=======
 	/**
 	 * If dls, uls or ols are nested directly inside the given list (invalid
 	 * HTML), they will be cleaned up by being appended to the preceding
@@ -1457,6 +1183,5 @@
 		return actionPerformed;
 	}
 
->>>>>>> 00484d01
 	return ListPlugin;
 });
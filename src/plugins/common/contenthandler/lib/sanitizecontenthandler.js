--- conflicted
+++ resolved
@@ -119,15 +119,6 @@
 		 * @param content
 		 */
 		handleContent: function( content )  {
-<<<<<<< HEAD
-			// sanitize does not work in IE7. It tries to set the style attribute via setAttributeNode() and this is know to not work in IE7
-			// (see http://www.it-blogger.com/2007-06-22/microsofts-internetexplorer-und-mitglied-nicht-gefunden/ as a reference)
-			var isNativeIE7 = (jQuery.browser.msie && jQuery.browser.version < 8 && (typeof document.documentMode === 'undefined'));
-			if (isNativeIE7) {
-				return content;
-			}
-=======
->>>>>>> dcaaf147
 			if ( typeof sanitize === 'undefined' ) {
 			   initSanitize();
 			}

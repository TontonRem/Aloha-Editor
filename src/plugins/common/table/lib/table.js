--- conflicted
+++ resolved
@@ -28,23 +28,17 @@
 	'i18n!table/nls/i18n',
 	'table/table-cell',
 	'table/table-selection',
-<<<<<<< HEAD
 	'table/table-plugin-utils',
 	'ui/port-helper-floatingmenu'
 ], function (Aloha,
              jQuery,
-			 Toolbar,
+			 Component,
 			 Message,
 			 i18n,
 			 TableCell,
 			 TableSelection,
 	         Utils,
 			 FloatingmenuPortHelper) {
-=======
-	'table/table-plugin-utils'
-], function ( Aloha, jQuery, Component, Message, i18n, TableCell, TableSelection,
-	          Utils ) {
->>>>>>> e5edf077
 	var undefined = void 0;
 	var GENTICS = window.GENTICS;
 	

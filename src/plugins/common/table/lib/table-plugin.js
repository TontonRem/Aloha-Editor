/*!
* Aloha Editor
* Author & Copyright (c) 2010 Gentics Software GmbH
* aloha-sales@gentics.com - way to over-lawyer it up Andrew :/
* Licensed unter the terms of http://www.aloha-editor.com/license.html
*/
define([
	'aloha',
	'jquery',
	'aloha/plugin',
	'aloha/pluginmanager',
	'ui/ui',
	'ui/scopes',
	'ui/button',
	'ui/toggleButton',
	'ui/dialog',
	'ui/port-helper-attribute-field',
	'ui/port-helper-multi-split',
	'i18n!table/nls/i18n',
	'i18n!aloha/nls/i18n',
	'table/table-create-layer',
	'table/table',
	'table/table-plugin-utils'
], function(
	Aloha,
	jQuery,
	Plugin,
	PluginManager,
	Ui,
	Scopes,
	Button,
	ToggleButton,
	Dialog,
	AttributeField,
	MultiSplitButton,
	i18n,
	i18nCore,
	CreateLayer,
	Table,
	Utils
) {
	var GENTICS = window.GENTICS;
	
	/**
	 * Register the TablePlugin as Aloha.Plugin
	 */
	var TablePlugin = new Plugin('table');

	/**
	 * The Create-Layer Object of the TablePlugin
	 *
	 * @see Table.CreateLayer
	 */
	TablePlugin.createLayer = undefined;

	/**
	 * Configure the available languages
	 */
	TablePlugin.languages = ['en', 'de', 'fr', 'eo', 'fi', 'ru', 'it', 'pl'];

	/**
	 * default button configuration
	 */
	TablePlugin.config = [ 'table' ];

	/**
	 * An Array which holds all newly created tables contains DOM-Nodes of
	 * table-objects
	 */
	TablePlugin.TableRegistry = new Array();

	/**
	 * Holds the active table-object
	 */
	TablePlugin.activeTable = undefined;

	/**
	 * parameters-objects for tables
	 *
	 * @param className
	 *            The class of activated tables
	 */
	TablePlugin.parameters = {
		className            : 'aloha-table',                 // class of editable tables
		classSelectionRow    : 'aloha-table-selectcolumn',    // class for the upper table-row to select columns
		classSelectionColumn : 'aloha-table-selectrow',       // class for the left bound table-cells to select rows
		classLeftUpperCorner : 'aloha-table-leftuppercorner', // class for the left upper corner cell
		classTableWrapper    : 'aloha-table-wrapper',         // class of the outest table-wrapping div
		classCellSelected    : 'aloha-cell-selected',         // class of cell which are selected (row/column selection)
		waiRed               : 'aloha-wai-red',               // class that shows wai of div
		waiGreen             : 'aloha-wai-green',             // class that shows wai of div
		selectionArea        : 10                             // width/height of the selection rows (in pixel)
	};

  /**
   * @hide
   * {name:'green', text:'Green',tooltip:'Green',iconClass:'GENTICS_table GENTICS_button_green',cssClass:'green'}
  */
  TablePlugin.checkConfig = function (c){
        
    if (typeof c == 'object' && c.length) {
      var newC = [];
      
      for (var i = 0; i < c.length; i++) {
        if (c[i]) {
          newC.push({
            text	  : c[i].text	   ? c[i].text		: c[i].name,
            tooltip	  : c[i].tooltip   ? c[i].tooltip	: c[i].text,
            iconClass : c[i].iconClass ? c[i].iconClass	: 'aloha-icon-' + c[i].name,
            cssClass  : c[i].cssClass  ? c[i].cssClass	: c[i].name
          });
        }
      }
      
      c = newC;
    } else {
      c = [];
    }
    
    return c;
  };
  
	/**
	 * Init method of the Table-plugin transforms all tables in the document
	 *
	 * @return void
	 */
	TablePlugin.init = function() {
		var that = this,
		    isEnabled = {};

		// apply settings
		this.tableConfig = this.checkConfig(this.tableConfig||this.settings.tableConfig);
		this.columnConfig = this.checkConfig(this.columnConfig||this.settings.columnConfig);
		this.rowConfig = this.checkConfig(this.rowConfig||this.settings.rowConfig);
		
		// add reference to the create layer object
		this.createLayer = new CreateLayer( this );

		// subscribe for the 'editableActivated' event to activate all tables in the editable
		Aloha.bind( 'aloha-editable-created', function (event, editable) {
			var config = that.getEditableConfig(editable.obj);
			isEnabled[editable.getId()] = (-1 !== jQuery.inArray('table', config));

			// add a mousedown event to all created editables to check if focus leaves a table
			editable.obj.bind( 'mousedown', function ( jqEvent ) {
				TablePlugin.setFocusedTable( undefined );
			} );

			editable.obj.find( 'table' ).each( function () {
				// only convert tables which are editable
				if ( that.isEditableTable( this ) &&
						!TablePlugin.isWithinTable( this ) ) {
					var table = new Table( this, TablePlugin );
					table.parentEditable = editable;
					// table.activate();
					TablePlugin.TableRegistry.push( table );
				}
				
				TablePlugin.checkForNestedTables( editable.obj );
			} );
		} );

		// initialize the table buttons
		this.initTableButtons();

		Aloha.bind( 'aloha-table-selection-changed', function () {
			if ( null != TablePlugin.activeTable &&
					0 !== TablePlugin.activeTable.selection.selectedCells.length ) {
				TablePlugin.updateFloatingMenuScope();
			}

			// check if selected cells are split/merge able and set button status
			if ( typeof TablePlugin.activeTable !== 'undefined' &&
				TablePlugin.activeTable.selection ) {

				if ( TablePlugin.activeTable.selection.cellsAreSplitable() ) {
					that._splitcellsButton.enable(true);
					that._splitcellsRowButton.enable(true);
					that._splitcellsColumnButton.enable(true);
				} else {
					that._splitcellsButton.enable(false);
					that._splitcellsRowButton.enable(false);
					that._splitcellsColumnButton.enable(false);
				}

				if ( TablePlugin.activeTable.selection.cellsAreMergeable() ) {
					that._mergecellsButton.enable(true);
					that._mergecellsRowButton.enable(true);
					that._mergecellsColumnButton.enable(true);
				} else {
					that._mergecellsButton.enable(false);
					that._mergecellsRowButton.enable(false);
					that._mergecellsColumnButton.enable(false);
				}
			}

		});

		Aloha.bind( 'aloha-selection-changed', function (event, rangeObject) {
			// this case probably occurs when the selection is empty?
			if (!rangeObject.startContainer || !Aloha.activeEditable) {
				return;
			}

			// show hide buttons regarding configuration and DOM position
			if (isEnabled[Aloha.activeEditable.getId()] && Aloha.Selection.mayInsertTag('table') ) {
<<<<<<< HEAD
				that._createTableButton.show();
			} else {
				that._createTableButton.hide();
=======
				that.createTableButton.show();
			} else {
				that.createTableButton.hide();
>>>>>>> 4a01fb38
			}

			if (!that.activeTable) {
				return;
			}

			// check wheater we are inside a table
			var table = rangeObject.findMarkup(function() {
				return this.nodeName === 'TABLE';
			}, Aloha.activeEditable.obj);
			if (table) {
				TablePlugin.updateFloatingMenuScope();
			} else {
				that.activeTable.selection.cellSelectionMode = false; 
				that.activeTable.selection.baseCellPosition = null;
				that.activeTable.selection.lastSelectionRange = null; 
				that.activeTable.focusOut();
			}
		});

		// subscribe for the 'editableActivated' event to activate all tables in the editable
		Aloha.bind( 'aloha-editable-activated', function (event, props) {
			// disable all split / merge buttons

			that._splitcellsButton.enable(false);
			that._mergecellsButton.enable(false);
			that._splitcellsRowButton.enable(false);
			that._mergecellsRowButton.enable(false);
			that._splitcellsColumnButton.enable(false);
			that._mergecellsColumnButton.enable(false);

			props.editable.obj.find('table').each(function () {
				// shortcut for TableRegistry
				var tr = TablePlugin.TableRegistry;
				for (var i = 0; i < tr.length; i++) {
					if (tr[i].obj.attr('id') == jQuery(this).attr('id')) {
						// activate the table
						tr[i].activate();
						// and continue with the next table tag
						return true;
					}
				}

				// if we come here, we did not find the table in our registry, so we need to create a new one
				// only convert tables which are editable
				if ( that.isEditableTable( this ) &&
						!TablePlugin.isWithinTable( this ) ) {
					var table = new Table( this, TablePlugin );
					table.parentEditable = props.editable;
					table.activate();
					TablePlugin.TableRegistry.push( table );
				}
				
				TablePlugin.checkForNestedTables( props.editable.obj );
			});
		});

		// subscribe for the 'editableDeactivated' event to deactivate all tables in the editable
		Aloha.bind( 'aloha-editable-deactivated', function (event, properties) {
			if (TablePlugin.activeTable) {
				TablePlugin.activeTable.selection.unselectCells();
			}
			TablePlugin.setFocusedTable(undefined);

			// shortcut for TableRegistry
			var tr = TablePlugin.TableRegistry;
			for (var i = 0; i < tr.length; i++) {
				// activate the table
				tr[i].deactivate();
			}
		});
		
		Aloha.bind( 'aloha-smart-content-changed', function ( event ) {
			if ( Aloha.activeEditable ) {
				Aloha.activeEditable.obj.find( 'table' ).each( function () {
					if ( TablePlugin.indexOfTableInRegistry( this ) == -1 &&
							!TablePlugin.isWithinTable( this ) ) {
						this.id = GENTICS.Utils.guid();
						
						var table = new Table( this, TablePlugin );
						table.parentEditable = Aloha.activeEditable;
						TablePlugin.TableRegistry.push( table );
						table.activate();
					}
					
					TablePlugin.checkForNestedTables( Aloha.activeEditable.obj );
				} );
			}
		} );

		if ( this.settings.summaryinsidebar ) {
			Aloha.ready( function () { 
				that.initSidebar( Aloha.Sidebar.right.show() );  
			} );
		}
	};

	//namespace prefix for this plugin
	var tableNamespace = 'aloha-table';

	function nsSel () {
		var stringBuilder = [], prefix = tableNamespace;
		jQuery.each(arguments, function () { stringBuilder.push('.' + (this == '' ? prefix : prefix + '-' + this)); });
		return jQuery.trim(stringBuilder.join(' '));
	};

	//Creates string with this component's namepsace prefixed the each classname
	function nsClass () {
		var stringBuilder = [], prefix = tableNamespace;
		jQuery.each(arguments, function () { stringBuilder.push(this == '' ? prefix : prefix + '-' + this); });
		return jQuery.trim(stringBuilder.join(' '));
	};

	TablePlugin.initSidebar = function(sidebar) {
		var pl = this;
		pl.sidebar = sidebar;
		sidebar.addPanel({
            
            id       : nsClass('sidebar-panel'),
            title    : i18n.t('table.sidebar.title'),
            content  : '',
            expanded : true,
            activeOn : 'table',
            
            onInit   : function () {
            	var that = this,
	            content = this.setContent(
	                '<label class="' + nsClass('label') + '" for="' + nsClass('textarea') + '" >' + i18n.t('table.label.target') + '</label>' +
	                	'<textarea id="' + nsClass('textarea') + '" class="' + nsClass('textarea') + '" />').content;
	            
            	jQuery(nsSel('textarea')).live('keyup', function() { 
					//The original developer thought that escaping the
					//quote characters of the textarea value are
					//necessary to work around a bug in IE. I could not
					//reproduce the bug, so I commented the following
					//out.
					//.replace("\"", '&quot;').replace("'", "&#39;")
 					jQuery(that.effective).attr('summary', jQuery(nsSel('textarea')).val());
 					var waiDiv = jQuery('div[class*="wai"]', 'table#' + jQuery(that.effective).attr('id'));
 					waiDiv.removeClass(pl.get('waiGreen'));
 					waiDiv.removeClass(pl.get('waiRed'));
 				    
 					if (jQuery(nsSel('textarea')).val().trim() != '') {
 						waiDiv.addClass(pl.get('waiGreen'));
				    } else {
				    	waiDiv.addClass(pl.get('waiRed'));
				    }
 				});
            },
            
            onActivate: function (effective) {
            	var that = this;
				that.effective = effective;
				jQuery(nsSel('textarea')).val(jQuery(that.effective).attr('summary'));
            }
            
        });
		sidebar.show();
	};

	/**
	 * test if the table is editable
	 * @return boolean true if the table's parent element is contentEditable, false otherwise
	 */
	TablePlugin.isEditableTable = function (table) {
		return GENTICS.Utils.Dom.isEditable( table );
	};
	
	/**
	 * @param {DOMElement} table
	 * @return {Number}
	 */
	TablePlugin.indexOfTableInRegistry = function ( table ) {
		var registry = this.TableRegistry;
		
		for ( var i = 0; i < registry.length; i++ ) {
			// We need to find exactly the same object from the 
			// registry since we could also deal with cloned objects
			if ( registry[ i ].obj[ 0 ].id == table.id ) {
				return i;
			}
		}
		
		return -1;
	};
	
	/**
	 * @param {DOMElement} table
	 * @return {Table}
	 */
	TablePlugin.getTableFromRegistry = function ( table ) {
		var i = this.indexOfTableInRegistry( table );
		if ( i > -1 ) {
			return this.TableRegistry[ i ];
		}
		return null;
	};
	
	/**
	 * Checks whether the current selection is inside a table within an
	 * editable
	 *
	 * @return {Boolean} true if we are inside a table
	 */
	TablePlugin.isSelectionInTable = function () {
		var range = Aloha.Selection.getRangeObject();
		var container = jQuery( range.commonAncestorContainer );
		
		if ( container.length == 0 ) {
			return  false;
		}
		
		if ( container.parents( '.aloha-editable table' ).length ) {
			return true;
		}
		
		return false;
	};
	
	TablePlugin.preventNestedTables = function () {
		if ( this.isSelectionInTable() ) {
			Dialog.alert({
				title : i18n.t( 'Table' ),
				text  : i18n.t( 'table.createTable.nestedTablesNoSupported' )
			});
			
			return true;
		}
		
		return false;
	};
	
	/**
	 * Checks if the given element is within a table.
	 *
	 * @param {DOMElment} elem
	 * @return {Boolean} true if elem is nested within a table
	 */
	TablePlugin.isWithinTable = function ( elem ) {
		return ( jQuery( elem )
					.parents( '.aloha-editable table' )
						.length > 0 );
	};
	
	/**
	 * Checks for the presence of nested tables in the given editable.
	 * @todo complete
	 *		if ( editable.find( 'table table' ).length ) {
	 *			// show warning
	 *		} else {
	 *			// hide warning
	 *		}
	 * @param {jQuery} editable
	 */
<<<<<<< HEAD
	TablePlugin.checkForNestedTables = function ( editable ) {
		if ( editable.find( 'table table' ).length ) {
			// show warning
		} else {
			// hide warning
		}
	};

	TablePlugin.initMergeSplitCellsBtns = function(){
		// TODO current it is not possible to add the same buttons to
		//      multiple tabs. To work around this limitation we are
		//      defining the mergecells and splitcells components
		//      multiple times, once for each tab.

		this._mergecellsButton = Ui.adopt("mergecells", Button, {
			tooltip: i18n.t("button.mergecells.tooltip"),
			icon: "aloha-icon aloha-icon-mergecells",
			scope: this.name + '.cell',
			click: function() {
				if (TablePlugin.activeTable) {
					TablePlugin.activeTable.selection.mergeCells();
				}
			}
		});

		this._splitcellsButton = Ui.adopt("splitcells", Button, {
			tooltip: i18n.t("button.splitcells.tooltip"),
			icon: "aloha-icon aloha-icon-splitcells",
			scope: this.name + '.cell',
			click: function() {
				if (TablePlugin.activeTable) {
					TablePlugin.activeTable.selection.splitCells();
				}
			}
		});

		this._mergecellsRowButton = Ui.adopt("mergecellsRow", Button, {
			tooltip: i18n.t("button.mergecells.tooltip"),
			icon: "aloha-icon aloha-icon-mergecells",
			scope: this.name + '.row',
			click: function() {
				if (TablePlugin.activeTable) {
					TablePlugin.activeTable.selection.mergeCells();
				}
			}
		});

		this._splitcellsRowButton = Ui.adopt("splitcellsRow", Button, {
			tooltip: i18n.t("button.splitcells.tooltip"),
			icon: "aloha-icon aloha-icon-splitcells",
			scope: this.name + '.row',
			click: function() {
				if (TablePlugin.activeTable) {
					TablePlugin.activeTable.selection.splitCells();
				}
			}
		});

		this._mergecellsColumnButton = Ui.adopt("mergecellsColumn", Button, {
			tooltip: i18n.t("button.mergecells.tooltip"),
			icon: "aloha-icon aloha-icon-mergecells",
			scope: this.name + '.column',
			click: function() {
				if (TablePlugin.activeTable) {
					TablePlugin.activeTable.selection.mergeCells();
				}
			}
		});

		this._splitcellsColumnButton = Ui.adopt("splitcellsColumn", Button, {
			tooltip: i18n.t("button.splitcells.tooltip"),
			icon: "aloha-icon aloha-icon-splitcells",
			scope: this.name + '.column',
			click: function() {
				if (TablePlugin.activeTable) {
					TablePlugin.activeTable.selection.splitCells();
				}
			}
		});
	};
=======
	TablePlugin.checkForNestedTables = function ($editable) {};
>>>>>>> 4a01fb38
	
	/**
	 * Adds default row buttons, and custom formatting buttons to floating menu
	 */
	TablePlugin.initRowsBtns = function () {
		var that = this;

		this._addrowbeforeButton = Ui.adopt("addrowbefore", Button, {
			tooltip: i18n.t( "button.addrowbefore.tooltip"),
			icon: "aloha-icon aloha-icon-addrowbefore",
			scope: this.name + '.row',
			click: function() {
				if (that.activeTable) {
					that.activeTable.addRowBeforeSelection();
				}
			}
		});

		this._addrowafterButton = Ui.adopt("addrowafter", Button, {
			tooltip: i18n.t("button.addrowafter.tooltip"),
			icon: "aloha-icon aloha-icon-addrowafter",
			scope: this.name + '.row',
			click: function() {
				if (that.activeTable) {
					that.activeTable.addRowAfterSelection();
				}
			}
		});

		this._deleterowsButton = Ui.adopt("deleterows", Button, {
			tooltip: i18n.t("button.delrows.tooltip"),
			icon: "aloha-icon aloha-icon-deleterows",
			scope: this.name + '.row',
			click: function() {
				if (that.activeTable) {
					var aTable = that.activeTable;
					Dialog.confirm({
						title: i18n.t('Table'),
						text: i18n.t('deleterows.confirm'),
						yes: function(){
							aTable.deleteRows();
						}
					});
				}
			}
		});

		this._rowheaderButton = Ui.adopt("rowheader", ToggleButton, {
			tooltip: i18n.t("button.rowheader.tooltip"),
			icon: "aloha-icon aloha-icon-rowheader",
			scope: this.name + '.row',
			click: function() {
				// table header
				if (that.activeTable) {
					var sc = that.activeTable.selection.selectedCells;
					that.rowsToSelect = [];
					var makeHeader = ( 
        				sc[0] && sc[0].nodeName.toLowerCase() == 'td' && sc.length == 1 ||
        					sc[0] && sc[0].nodeName.toLowerCase() == 'td' && 
        					sc[1].nodeName.toLowerCase() == 'td' );

					// if a selection was made, transform the selected cells
					for (var i = 0; i < sc.length; i++) {
						if (i == 0) {
							that.rowsToSelect.push(sc[i].rowIndex);
						}
						
						if ( makeHeader ) {
            				sc[i] = Aloha.Markup.transformDomObject(sc[i], 'th').attr('scope', 'col')[0];
						} else { 
            				sc[i] = Aloha.Markup.transformDomObject(sc[i], 'td').removeAttr('scope')[0];
						}
						
						jQuery(sc[i]).bind('mousedown', function (jqEvent) {
							var wrapper = jQuery(this).children('div').eq(0);
							window.setTimeout(function () {
								wrapper.trigger('focus');
							}, 1);
							// unselect cells
							if (that.activeTable) {
								that.activeTable.selection.unselectCells();
							}
						});
					}
					
					// selection could have changed.
					if (that.activeTable) {
						that.activeTable.refresh();
						that.activeTable.selectRows();
					}
				}
			}
		});
		
		// generate formatting buttons
		this.rowMSItems = [];
		jQuery.each(this.rowConfig, function (j, itemConf) {
			that.rowMSItems.push({
				name: itemConf.name,
				text: i18n.t(itemConf.text),
				tooltip: i18n.t(itemConf.tooltip),
				iconClass: 'aloha-icon aloha-row-layout ' + itemConf.iconClass,
				click: function () {
					if (that.activeTable) {
						var sc = that.activeTable.selection.selectedCells;
						// if a selection was made, transform the selected cells
						for (var i = 0; i < sc.length; i++) {
							if ( jQuery(sc[i]).attr('class').indexOf(itemConf.cssClass) > -1 ) {
								jQuery(sc[i]).removeClass(itemConf.cssClass);
							} else {
								jQuery(sc[i]).addClass(itemConf.cssClass);
								// remove all row formattings
								for (var f = 0; f < that.rowConfig.length; f++) {
									if (that.rowConfig[f].cssClass != itemConf.cssClass) {
										jQuery(sc[i]).removeClass(that.rowConfig[f].cssClass);
									}
								}
								
							}
						}
						// selection could have changed.
						that.activeTable.selectRows();
					}
				}
			});
		});
		
		if (this.rowMSItems.length > 0) {
			this.rowMSItems.push({
				name    : 'removeFormat',
				text    : i18n.t('button.removeFormat.text'),
				tooltip : i18n.t('button.removeFormat.tooltip'),
				'cls'   : 'aloha-ui-multisplit-fullwidth',
				wide    : true,
				click   : function () {
					if (that.activeTable) {
						var sc = that.activeTable.selection.selectedCells;
						// if a selection was made, transform the selected cells
						for (var i = 0; i < sc.length; i++) {
							for (var f = 0; f < that.rowConfig.length; f++) {
								jQuery(sc[i]).removeClass(that.rowConfig[f].cssClass);
							}
						}
						// selection could have changed.
						that.activeTable.selectRows();
					}
 				}
			});
		}
		
		this.rowMSButton = MultiSplitButton({
			items: this.rowMSItems,
			name: 'formatRow',
			hideIfEmpty: true,
			scope: this.name + '.row'
		});
	};

	/**
	 * Adds default column buttons, and custom formatting buttons to floating menu
	 */
	TablePlugin.initColumnBtns = function () {
		var that = this;

		this._addcolumnleftButton = Ui.adopt("addcolumnleft", Button, {
			tooltip: i18n.t("button.addcolleft.tooltip"),
			icon: "aloha-icon aloha-icon-addcolumnleft",
			scope: this.name + '.column',
			click: function() {
				if (that.activeTable) {
					that.activeTable.addColumnsLeft();
				}
			}
		});

		this._addcolumnrightButton = Ui.adopt("addcolumnright", Button, {
			tooltip: i18n.t("button.addcolright.tooltip"),
			icon: "aloha-icon aloha-icon-addcolumnright",
			scope: this.name + '.column',
			click: function() {
				if (that.activeTable) {
					that.activeTable.addColumnsRight();
				}
			}
		});

		this._deletecolumnsButton = Ui.adopt("deletecolumns", Button, {
			tooltip: i18n.t("button.delcols.tooltip"),
			icon: "aloha-icon aloha-icon-deletecolumns",
			scope: this.name + '.column',
			click: function() {
				if (that.activeTable) {
					var aTable = that.activeTable;
					Dialog.confirm({
						title: i18n.t('Table'),
						text: i18n.t('deletecolumns.confirm'),
						yes: function(){
							aTable.deleteColumns();
						}
					});
				}
			}
		});

	    this._columnheaderButton = Ui.adopt("columnheader", ToggleButton, {
			tooltip: i18n.t("button.columnheader.tooltip"),
			icon: "aloha-icon aloha-icon-columnheader",
			scope: this.name + '.column',
			click: function() {
				if (that.activeTable) {
    				var 
    	  			selectedColumnIdxs = that.activeTable.selection.selectedColumnIdxs,
    	  			cell,
    	  			isHeader = that.activeTable.selection.isHeader();

					for (var j = 0; j < that.activeTable.selection.selectedCells.length; j++) {
			    		cell = that.activeTable.selection.selectedCells[j];
						if ( isHeader ) {
			        		cell = Aloha.Markup.transformDomObject( cell, 'td' ).removeAttr( 'scope' ).get(0);
						} else { 
			        		cell = Aloha.Markup.transformDomObject( cell, 'th' ).attr( 'scope', 'row' ).get(0);
						}
						
						jQuery( that.activeTable.selection.selectedCells[j] ).bind( 'mousedown', function ( jqEvent ) {
							var wrapper = jQuery(this).children('div').eq(0);
							// lovely IE ;-)
							window.setTimeout(function () {
			            		wrapper.trigger( 'focus' );
							}, 1);
							// unselect cells
						});
						
					}
					// selection the column.
					that.activeTable.refresh();
					that.activeTable.selection.unselectCells();
					that.activeTable.selection.selectColumns( selectedColumnIdxs );
				}
			}
		});
		
		// generate formatting buttons
		this.columnMSItems = [];
		jQuery.each(this.columnConfig, function (j, itemConf) {
			var item = {
				name	  : itemConf.name,
				text	  : i18n.t(itemConf.text),
				tooltip	  : i18n.t(itemConf.tooltip),
				iconClass : 'aloha-icon aloha-column-layout ' + itemConf.iconClass,
				click	  : function (x,y,z) {
					if (that.activeTable) {
						var sc = that.activeTable.selection.selectedCells;
						// if a selection was made, transform the selected cells
						for (var i = 0; i < sc.length; i++) {
							if ( jQuery(sc[i]).attr('class').indexOf(itemConf.cssClass) > -1 ) {
								jQuery(sc[i]).removeClass(itemConf.cssClass);
							} else {
								jQuery(sc[i]).addClass(itemConf.cssClass);
								// remove all column formattings
								for (var f = 0; f < that.columnConfig.length; f++) {
									if (that.columnConfig[f].cssClass != itemConf.cssClass) {
										jQuery(sc[i]).removeClass(that.columnConfig[f].cssClass);
									}
								}
							}
						}
						// selection could have changed.
						that.activeTable.selectColumns();
					}
				}
			};
			
			that.columnMSItems.push(item);
		});
		
		if (this.columnMSItems.length > 0) {
			this.columnMSItems.push({
				name	: 'removeFormat',
				text	: i18n.t('button.removeFormat.text'),
				tooltip	: i18n.t('button.removeFormat.tooltip'),
				'cls'   : 'aloha-ui-multisplit-fullwidth',
				wide	: true,
				click	: function () {
					if (that.activeTable) {
						var sc = that.activeTable.selection.selectedCells;
						// if a selection was made, transform the selected cells
						for (var i = 0; i < sc.length; i++) {
							for (var f = 0; f < that.columnConfig.length; f++) {
								jQuery(sc[i]).removeClass(that.columnConfig[f].cssClass);
							}
						}
						// selection could have changed.
						that.activeTable.selectColumns();
					}
				}
			});
		}
		
		this.columnMSButton = MultiSplitButton({
			items: this.columnMSItems,
			name: 'formatColumn',
			hideIfEmpty: true,
			scope: this.name + '.column'
		});
	};

	/**
	 * initialize the buttons and register them on floating menu
	 */
	TablePlugin.initTableButtons = function () {
		var that = this;

		// generate the new scopes
		Scopes.createScope(this.name + '.row', 'Aloha.continuoustext');
		Scopes.createScope(this.name + '.column', 'Aloha.continuoustext');
		Scopes.createScope(this.name + '.cell', 'Aloha.continuoustext');

		this._createTableButton = Ui.adopt("createTable", Button, {
			tooltip: i18n.t("button.createtable.tooltip"),
			icon: "aloha-icon aloha-icon-createTable",
			scope: 'Aloha.continuoustext',
			click: function() {
				TablePlugin.createDialog(this.element);
			}
		});

		// now the specific table buttons

		// generate formatting buttons for columns
		this.initColumnBtns();

		// generate formatting buttons for rows
		this.initRowsBtns();

		this.initMergeSplitCellsBtns();

		// generate formatting buttons for tables
		this.tableMSItems = [];
		
		var tableConfig = this.tableConfig;
		
		jQuery.each(tableConfig, function(j, itemConf){
			that.tableMSItems.push({
				name: itemConf.name,
				text: i18n.t(itemConf.text),
				tooltip: i18n.t(itemConf.tooltip),
				iconClass: 'aloha-icon aloha-table-layout ' + itemConf.iconClass,
				click: function(){
					// set table css class
					if (that.activeTable) {
						for (var f = 0; f < tableConfig.length; f++) {
							that.activeTable.obj.removeClass(tableConfig[f].cssClass);
						}
						that.activeTable.obj.addClass(itemConf.cssClass);
					}
				}
			});
		});
		
		if(this.tableMSItems.length > 0) {
			this.tableMSItems.push({
				name    : 'removeFormat',
				text    : i18n.t('button.removeFormat.text'),
				tooltip : i18n.t('button.removeFormat.tooltip'),
				'cls'   : 'aloha-ui-multisplit-fullwidth',
				wide    : true,
				click   : function () {
					// remove all table classes
					if (that.activeTable) {
						for (var f = 0; f < tableConfig.length; f++) {
							that.activeTable.obj.removeClass(that.tableConfig[f].cssClass);
						}
					}
				}
			});
		}
		
		this.tableMSButton = MultiSplitButton({
			items : this.tableMSItems,
			name : 'formatTable',
			hideIfEmpty: true,
			scope: this.name + '.cell'
		});

		this._tableCaptionButton = Ui.adopt("tableCaption", ToggleButton, {
			tooltip: i18n.t("button.caption.tooltip"),
			icon: "aloha-icon aloha-icon-table-caption",
			scope: this.name + '.cell',
			click: function() {
				if (that.activeTable) {
					// look if table object has a child caption
					if ( that.activeTable.obj.children("caption").is('caption') ) {
						that.activeTable.obj.children("caption").remove();
					} else {
						var captionText = i18n.t('empty.caption');
						var c = jQuery('<caption></caption>');
						that.activeTable.obj.prepend(c);
						that.makeCaptionEditable(c, captionText);

						// get the editable span within the caption and select it
						var cDiv = c.find('div').eq(0);
						var captionContent = cDiv.contents().eq(0);
						if (captionContent.length > 0) {
							var newRange = new GENTICS.Utils.RangeObject();
							newRange.startContainer = newRange.endContainer = captionContent.get(0);
							newRange.startOffset = 0;
							newRange.endOffset = captionContent.text().length;

							// blur all editables within the table
							that.activeTable.obj.find('div.aloha-table-cell-editable').blur();

							cDiv.focus();
							newRange.select();
							Aloha.Selection.updateSelection();
						}
					}
				}
			}
		});

		this.summary = AttributeField( {
			width : 275,
			name  : 'tableSummary',
			noTargetHighlight: true,
			scope: this.name + '.cell'
		} );
		
		this.summary.addListener( 'keyup', function( event ) {
			that.activeTable.checkWai();
		} );
	};

	/**
	 * Helper method to make the caption editable
	 * @param caption caption as jQuery object
	 * @param captionText default text for the caption
	 */
	TablePlugin.makeCaptionEditable = function(caption, captionText) {
		var that = this;
		var cSpan = caption.children('div');
		if (cSpan.length === 0) {
			// generate a new div
			cSpan = jQuery('<div></div>');
			jQuery(cSpan).addClass('aloha-ui');
			jQuery(cSpan).addClass('aloha-editable-caption');
			if (caption.contents().length > 0) {
				// when the caption has content, we wrap it with the new div
				cSpan.append(caption.contents());
				caption.append(cSpan);
			} else {
				// caption has no content, so insert the default caption text
				if (captionText) {
					cSpan.text(captionText);
				}
				// and append the div into the caption
				caption.append(cSpan);
			}
		} else if (cSpan.length > 1) {
			// merge multiple divs (they are probably created by IE)
			caption.children('div:not(:first-child)').each(function () {
				$this = jQuery(this);
				cSpan.eq(0).append($this.contents());
				$this.remove();
			});
			cSpan = cSpan.eq(0);
		}
		// make the div editable
		cSpan.contentEditable(true);
	};

	/**
	 * This function adds the createDialog to the calling element
	 *
	 * @param callingElement
	 *            The element, which was clicked. It's needed to set the right
	 *            position to the create-table-dialog.
	 */
	TablePlugin.createDialog = function(callingElement) {
		// set the calling element to the layer the calling element mostly will be
		// the element which was clicked on it is used to position the createLayer
		this.createLayer.set('target', callingElement);

		// show the createLayer
		this.createLayer.show();
	};

	/**
	 * Creates a normal html-table, "activates" this table and inserts it into the
	 * active Editable
	 *
	 * @param cols
	 *            number of colums for the created table
	 * @param cols
	 *            number of rows for the created table
	 * @return void
	 */
	TablePlugin.createTable = function(cols, rows) {
		if ( this.preventNestedTables() ) {
			return;
		}
		
		// Check if there is an active Editable and that it contains an element (= .obj)
		if ( Aloha.activeEditable && typeof Aloha.activeEditable.obj !== 'undefined' ) {
			// create a dom-table object
			var table = document.createElement( 'table' );
			var tableId = table.id = GENTICS.Utils.guid();
			var tbody = document.createElement( 'tbody' );

			// create "rows"-number of rows
			for ( var i = 0; i < rows; i++ ) {
				var tr = document.createElement( 'tr' );
				// create "cols"-number of columns
				for ( var j = 0; j < cols; j++ ) {
					var text = document.createTextNode( '\u00a0' );
					var td = document.createElement( 'td' );
					td.appendChild( text );
					tr.appendChild( td );
				}
				tbody.appendChild( tr );
			}
			table.appendChild( tbody );
			
			prepareRangeContainersForInsertion(
				Aloha.Selection.getRangeObject(), table );
			
			// insert the table at the current selection
			GENTICS.Utils.Dom.insertIntoDOM(
				jQuery( table ),
				Aloha.Selection.getRangeObject(),
				Aloha.activeEditable.obj
			);
			
			cleanupAfterInsertion();
			
			var tableReloadedFromDOM = document.getElementById( tableId );

			if ( !TablePlugin.isWithinTable( tableReloadedFromDOM ) ) {
				var tableObj = new Table( tableReloadedFromDOM, TablePlugin );
				tableObj.parentEditable = Aloha.activeEditable;
				// transform the table to be editable
				tableObj.activate();

				// after creating the table, trigger a click into the first cell to
				// focus the content
				// for IE set a timeout of 10ms to focus the first cell, other wise it
				// won't work
				if ( jQuery.browser.msie ) {
					window.setTimeout( function () {
						tableObj.cells[ 0 ].wrapper.get( 0 ).focus();
					}, 20 );
				} else {
					tableObj.cells[ 0 ].wrapper.get( 0 ).focus();
				}

				TablePlugin.TableRegistry.push( tableObj );
			}
			
			TablePlugin.checkForNestedTables( Aloha.activeEditable.obj );

			// The selection starts out in the first cell of the new
			// table. The table tab/scope has to be activated
			// accordingly.
			tableObj.focus();
			TablePlugin.activeTable.selection.selectionType = 'cell';
			TablePlugin.updateFloatingMenuScope();

		} else {
			this.error( 'There is no active Editable where the table can be\
				inserted!' );
		}
	};
	
	TablePlugin.setFocusedTable = function(focusTable) {
		var that = this;

		// clicking outside the table unselects the cells of the table
		if ( null == focusTable && null != this.activeTable ) {
			this.activeTable.selection.unselectCells();
		}

		for (var i = 0; i < TablePlugin.TableRegistry.length; i++) {
			TablePlugin.TableRegistry[i].hasFocus = false;
		}
		if (typeof focusTable != 'undefined') {
			this.summary.setTargetObject(focusTable.obj, 'summary');
			if ( focusTable.obj.children("caption").is('caption') ) {
				// set caption button
				this._tableCaptionButton.setState(true);
				var c = focusTable.obj.children("caption");
				that.makeCaptionEditable(c);
			}
			focusTable.hasFocus = true;
		}
		TablePlugin.activeTable = focusTable;

		// show configured formatting classes
		for (var i = 0; i < this.tableMSItems.length; i++) {
			this.tableMSButton.showItem(this.tableMSItems[i].name);
		}
		this.tableMSButton.setActiveItem();
		
		if (this.activeTable) {
			for (var i = 0; i < this.tableConfig.length; i++) {
				if (this.activeTable.obj.hasClass(this.tableConfig[i].cssClass)) {
					this.tableMSButton.setActiveItem(this.tableConfig[i].name);
				}
			}
		}
	};

	/**
	 * Calls the Aloha.log function with 'error' level
	 *
	 * @see Aloha.log
	 * @param msg
	 *            The message to display
	 * @return void
	 */
	TablePlugin.error = function(msg) {
		Aloha.Log.error(this, msg);
	};

	/**
	 * Calls the Aloha.log function with 'debug' level
	 *
	 * @see Aloha.log
	 * @param msg
	 *            The message to display
	 * @return void
	 */
	TablePlugin.debug = function(msg) {
		Aloha.Log.debug(this, msg);
	};

	/**
	 * Calls the Aloha.log function with 'info' level
	 *
	 * @see Aloha.log
	 * @param msg
	 *            The message to display
	 * @return void
	 */
	TablePlugin.info = function(msg) {
		Aloha.Log.info(this, msg);
	};

	/**
	 * Calls the Aloha.log function with 'info' level
	 *
	 * @see Aloha.log
	 * @param msg
	 *            The message to display
	 * @return void
	 */
	TablePlugin.log = function(msg) {
		Aloha.log('log', this, msg);
	};

	/**
	 * The "get"-method returns the value of the given key.
	 * First it searches in the config for the property.
	 * If there is no property with the given name in the
	 * "config"-object it returns the entry associated with
	 * in the parameters-object
	 *
	 * @param property
	 * @return void
	 *
	 */
	TablePlugin.get = function (property) {
		if (this.config[property]) {
			return this.config[property];
		}
		if (this.parameters[property]) {
			return this.parameters[property];
		}
		return undefined;
	};

	/**
	 * The "set"-method takes a key and a value. It checks if there is a
	 * key-value pair in the config-object. If so it saves the data in the
	 * config-object. If not it saves the data in the parameters-object.
	 *
	 * @param key the key which should be set
	 * @param value the value which should be set for the associated key
	 */
	TablePlugin.set = function (key, value) {
		if (this.config[key]) {
			this.config[key] = value;
		}else{
			this.parameters[key] = value;
		}
	};

	/**
	 * Make the given jQuery object (representing an editable) clean for saving
	 * Find all tables and deactivate them
	 * @param obj jQuery object to make clean
	 * @return void
	 */
	TablePlugin.makeClean = function ( obj ) {
		var that = this;
		obj.find( 'table' ).each( function () {
			// Make sure that we only deactivate tables in obj which have the
			// same id as tables which have been activated and registered
			if ( that.getTableFromRegistry( this ) ) {
				( new Table( this, that ) ).deactivate();
				// remove the id attribute
				jQuery(this).attr('id', null);
			}
		} );
	};
	
	/**
	 * String representation of the Table-object
	 *
	 * @return The plugins namespace (string)
	 */
	TablePlugin.toString = function() {
		return this.prefix;
	};

	TablePlugin.updateFloatingMenuScope = function () {
		if ( null != TablePlugin.activeTable && null != TablePlugin.activeTable.selection.selectionType ) {
			Scopes.setScope(TablePlugin.name + '.' + TablePlugin.activeTable.selection.selectionType);
		}
	};
	
	PluginManager.register(TablePlugin);
	
	/**
	 * Detects a situation where we are about to insert content into a
	 * selection that looks like this: <p> [</p>...
	 * We will assume that the nbsp inside the <p> node was placed there to
	 * "prop-up" the empty paragraph--that is--to make the empty paragraph
	 * visible in HTML5 conformant rendering engines, like WebKit. Without the
	 * white space, such browsers would correctly render an empty <p> as
	 * invisible.
	 *
	 * If we detect this situation, we remove the white space so that when we
	 * paste new content into the paragraph, it is not be split and leaving an
	 * empty paragraph on top of the pasted content.
	 *
	 * Note that we do not use <br />'s to prop up the paragraphs, as WebKit
	 * does, because IE, will break from the HTML5 specification and will
	 * display empty paragraphs if they are content-editable. So a <br />
	 * inside an empty content-editable paragraph will result in 2 lines to be
	 * shown instead of 1 in IE.
	 * 
	 * @param {Object} range
	 * @param {DOMElement} table
	 */
	function prepareRangeContainersForInsertion ( range, table ) {
		var	eNode = range.endContainer,
			sNode = range.startContainer,
			eNodeLength = ( eNode.nodeType == 3 )
				? eNode.length
				: eNode.childNodes.length;		
		
		
		if ( sNode.nodeType == 3 &&
				sNode.parentNode.tagName == 'P' &&
					sNode.parentNode.childNodes.length == 1 &&
						/^(\s|%A0)$/.test( escape( sNode.data ) ) ) {
			sNode.data = '';
			range.startOffset = 0;
			
			// In case ... <p> []</p>
			if ( eNode == sNode ) {
				range.endOffset = 0;
			}
		}
		
		// If the table is not allowed to be nested inside the startContainer,
		// then it will have to be split in order to insert the table.
		// We will therefore check if the selection touches the start and/or
		// end of their container nodes.
		// If they do, we will mark their container so that after they are
		// split we can check whether or not they should be removed
		if ( !GENTICS.Utils.Dom.allowsNesting(
				sNode.nodeType == 3 ? sNode.parentNode : sNode, table ) ) {
			
			if ( range.startOffset == 0 ) {
				jQuery( sNode.nodeType == 3 ? sNode.parentNode : sNode )
					.addClass( 'aloha-table-cleanme' );
			}
			
			if ( range.endOffset == eNodeLength ) {
				jQuery( eNode.nodeType == 3 ? eNode.parentNode : eNode )
					.addClass( 'aloha-table-cleanme' );
			}
		}
	};
	
	/**
	 * Looks for elements marked with "aloha-table-cleanme", and removes them
	 * if they are absolutely empty.
	 * Note that this will leave paragraphs which contain empty nested elements
	 * even though they are also invisible.
	 * We can consider removing these as well at a later stage, if needed.
	 */
	function cleanupAfterInsertion () {
		var dirty = jQuery( '.aloha-table-cleanme' ).removeClass(
						'aloha-table-cleanme' );
		
		for ( var i = 0; i < dirty.length; i++ ) {
			if ( jQuery.trim( jQuery( dirty[ i ] ).html() ) == '' &&
					!GENTICS.Utils.Dom.isEditingHost( dirty[ i ] ) ) {
				jQuery( dirty[ i ] ).remove();
				
				/*
				// For debugging: to see what we are deleting
				jQuery( dirty[ i ] ).css({
					border: '3px solid red',
					display: 'block'
				});
				*/
			}
		}
	};
	
	return TablePlugin;
});<|MERGE_RESOLUTION|>--- conflicted
+++ resolved
@@ -205,15 +205,9 @@
 
 			// show hide buttons regarding configuration and DOM position
 			if (isEnabled[Aloha.activeEditable.getId()] && Aloha.Selection.mayInsertTag('table') ) {
-<<<<<<< HEAD
 				that._createTableButton.show();
 			} else {
 				that._createTableButton.hide();
-=======
-				that.createTableButton.show();
-			} else {
-				that.createTableButton.hide();
->>>>>>> 4a01fb38
 			}
 
 			if (!that.activeTable) {
@@ -468,7 +462,6 @@
 	 *		}
 	 * @param {jQuery} editable
 	 */
-<<<<<<< HEAD
 	TablePlugin.checkForNestedTables = function ( editable ) {
 		if ( editable.find( 'table table' ).length ) {
 			// show warning
@@ -549,9 +542,6 @@
 			}
 		});
 	};
-=======
-	TablePlugin.checkForNestedTables = function ($editable) {};
->>>>>>> 4a01fb38
 	
 	/**
 	 * Adds default row buttons, and custom formatting buttons to floating menu

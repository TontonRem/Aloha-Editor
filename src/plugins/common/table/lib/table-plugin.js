--- conflicted
+++ resolved
@@ -230,7 +230,6 @@
 	}
 
 	/**
-<<<<<<< HEAD
 	 * Sets the currently selected elements as headers of the table, or removes header-status
 	 * if the whole selection is already used as a header
 	 *
@@ -283,7 +282,7 @@
 					wrapper.trigger( 'focus' );
 				}, 1);
 			});
-=======
+	/**
 	 * If the specified style is not already active in all selected cells, it is applied;
 	 * otherwise, it is removed from the cells
 	 *
@@ -314,7 +313,6 @@
 			for (var i = 0; i < sc.length; i++) {
 				jQuery(sc[i]).removeClass(cssClass);
 			}
->>>>>>> bcb1558e
 		}
 	}
 

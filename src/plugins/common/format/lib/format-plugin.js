/*!
* Aloha Editor
* Author & Copyright (c) 2010 Gentics Software GmbH
* aloha-sales@gentics.com
* Licensed unter the terms of http://www.aloha-editor.com/license.html
*/

define(
['aloha', 'aloha/plugin', 'aloha/jquery', 'aloha/floatingmenu', 'i18n!format/nls/i18n', 'i18n!aloha/nls/i18n', 'aloha/console',
 		'css!format/css/format.css'],
function(Aloha, Plugin, jQuery, FloatingMenu, i18n, i18nCore) {
	"use strict";
	var
		GENTICS = window.GENTICS,
	    pluginNamespace = 'aloha-format';

	/**
	 * register the plugin with unique name
	 */
	return Plugin.create('format', {
		/**
		 * Configure the available languages
		 */
		languages: ['en', 'de', 'fr', 'eo', 'fi', 'ru', 'it', 'pl'],

		/**
		 * default button configuration
		 */
<<<<<<< HEAD
		//config: [ 'strong', 'em', 'b', 'i','del','sub','sup', 'p', 'h1', 'h2', 'h3', 'h4', 'h5', 'h6', 'pre', 'removeFormat'],
		//*
		config: { 
					'em': {
						'class': {
							'warn': 'Warning',
							'ok': 'Success',
							'error': 'Error',
						},
						'aloha-data': {}
					},
					'strong': 'big-bold',
					'b': ['big','small'], 
					'i': false,
					'p': [], 
					'h1': {}, 
					'h2': null, 
					'h3': 'subheadline', 
					'removeFormat': true
				},
		
		formatOptions: [],
		//*/
=======
		config: [ 'strong', 'em', 'b', 'i','s','sub','sup', 'p', 'h1', 'h2', 'h3', 'h4', 'h5', 'h6', 'pre', 'removeFormat'],
>>>>>>> 29919e36

		/**
		 * Initialize the plugin and set initialize flag on true
		 */
		init: function () {
			// Prepare
			var me = this;

			this.initButtons();

			// apply specific configuration if an editable has been activated
			Aloha.bind('aloha-editable-activated',function (e, params) {
				me.applyButtonConfig(params.editable.obj);
			});

			Aloha.ready( function () { 
				me.initSidebar( Aloha.Sidebar.right ); 
			} );

			/*
			Aloha.defaults.supports = jQuery.merge(Aloha.defaults.supports, {
					elements: [ 'strong', 'em', 'b', 'i','del','sub','sup', 'p', 'h1', 'h2', 'h3', 'h4', 'h5', 'h6', 'pre' ]
			});
			*/
		},

		/**
		 * applys a configuration specific for an editable
		 * buttons not available in this configuration are hidden
		 * @param {Object} id of the activated editable
		 * @return void
		 */
		applyButtonConfig: function (obj) {

			var config = this.getEditableConfig(obj),
				button, i, len;
<<<<<<< HEAD

			/*if ( typeof this.config === 'object' ) {
			//window.console.log(config);
			var config_full = config
			config = [];
			jQuery.each(config_full, function(j, button) {
				//window.console.log(j);
				//if ( typeof button === 'object' ) {
					config.push(j);
				//}
			});
			//window.console.log(config);
			}*/
			if ( typeof config === 'object' ) {
				var config_old = [];
				jQuery.each(config, function(j, button) {
					//window.console.log('zzz check', j, button);
					if ( typeof j === 'number' && typeof button === 'string' ) {
						//config_old.push(j);
					} else {
						config_old.push(j);
					}
				});
				
				if ( config_old.length > 0 ) {
					config = config_old;
				}
			}
			this.formatOptions = config;

			//window.console.log('config', config);
			//window.console.log('this.config', this.config);
			//window.console.log('buttons', this.buttons);

=======
>>>>>>> 29919e36
			// now iterate all buttons and show/hide them according to the config
			for ( button in this.buttons) {
				if (jQuery.inArray(button, config) != -1) {
					this.buttons[button].button.show();
				} else {
					this.buttons[button].button.hide();
				}
			}

			// and the same for multisplit items
			len = this.multiSplitItems.length;
			for (i = 0; i < len; i++) {
				if (jQuery.inArray(this.multiSplitItems[i].name, config) != -1) {
					this.multiSplitButton.showItem(this.multiSplitItems[i].name);
				} else {
					this.multiSplitButton.hideItem(this.multiSplitItems[i].name);
				}
			}
		},

		/**
		 * initialize the buttons and register them on floating menu
		 * @param event event object
		 * @param editable current editable object
		 */
		initButtons: function () {
			var
				scope = 'Aloha.continuoustext',
				that = this;

			// reset
			this.buttons = {};

			// collect the multisplit items here
			this.multiSplitItems = [];
			//this.multiSplitButton;

			//iterate configuration array an push buttons to buttons array
			jQuery.each(this.config, function(j, button) {
				var button_config = false;

				if ( typeof j !== 'number' && typeof button !== 'string' ) {
					var button_config = button;
					button = j;
				}
//				window.console.log('button', button);
//				window.console.log('b-config', button_config);

				switch( button ) {
					// text level semantics:
					case 'u':
					case 'em':
					case 'strong':
					case 'b':
					case 'i':
					case 'cite':
					case 'q':
					case 'code':
					case 'abbr':
					case 'del':
					case 's':
					case 'sub':
					case 'sup':
						that.buttons[button] = {'button' : new Aloha.ui.Button({
							'name' : button,
							'iconClass' : 'aloha-button aloha-button-' + button,
							'size' : 'small',
							'onclick' : function () {
								var
									markup = jQuery('<'+button+'></'+button+'>'),
									rangeObject = Aloha.Selection.rangeObject,
									foundMarkup,
									selectedCells = jQuery('.aloha-cell-selected');

									if ( typeof button_config === 'string' ) {
										markup.attr('class', button_config);
									} else if ( typeof button_config === 'object' ) {
									//} else if ( typeof button_config === 'object' ) { // check for class and other html-attr
										markup.attr('class', button_config[0]);
									}

								// formating workaround for table plugin
								if ( selectedCells.length > 0 ) {
									var cellMarkupCounter = 0;
									selectedCells.each( function () {
										var cellContent = jQuery(this).find('div'),
											cellMarkup = cellContent.find(button);
										
										if ( cellMarkup.length > 0 ) {
											// unwrap all found markup text
											// <td><b>text</b> foo <b>bar</b></td>
											// and wrap the whole contents of the <td> into <b> tags
											// <td><b>text foo bar</b></td>
											cellMarkup.contents().unwrap();
											cellMarkupCounter++;
										}
										cellContent.contents().wrap('<'+button+'></'+button+'>');
									});

									// remove all markup if all cells have markup
									if ( cellMarkupCounter == selectedCells.length ) {
										selectedCells.find(button).contents().unwrap();
									}
									return false;
								}
								// formating workaround for table plugin

								// check whether the markup is found in the range (at the start of the range)
								foundMarkup = rangeObject.findMarkup(function() {
									return this.nodeName.toLowerCase() == markup.get(0).nodeName.toLowerCase();
								}, Aloha.activeEditable.obj);
<<<<<<< HEAD
								
/*
								window.console.log('markup.attr(css)', markup.attr('class'));
								window.console.log('markup.get(0).getAttribute(class)', markup.get(0).getAttribute('class').toLowerCase());
								window.console.log('found markup', foundMarkup);
*/
								if (foundMarkup) {
=======

								if ( foundMarkup ) {
>>>>>>> 29919e36
									// remove the markup
									if (rangeObject.isCollapsed()) {
										// when the range is collapsed, we remove exactly the one DOM element
										GENTICS.Utils.Dom.removeFromDOM(foundMarkup, rangeObject, true);
									} else {
										// the range is not collapsed, so we remove the markup from the range
										GENTICS.Utils.Dom.removeMarkup(rangeObject, markup, Aloha.activeEditable.obj);
									}
								} else {
									// when the range is collapsed, extend it to a word
									if (rangeObject.isCollapsed()) {
										GENTICS.Utils.Dom.extendToWord(rangeObject);
									}

									// add the markup
									GENTICS.Utils.Dom.addMarkup(rangeObject, markup);
								}
								// select the modified range
								rangeObject.select();
								return false;
							},
							'tooltip' : i18n.t('button.' + button + '.tooltip'),
							'toggle' : true
						}), 'markup' : jQuery('<'+button+'></'+button+'>').attr('class', button_config)};

						FloatingMenu.addButton(
							scope,
							that.buttons[button].button,
							i18nCore.t('floatingmenu.tab.format'),
							1
						);
						break;

					case 'p':
					case 'h1':
					case 'h2':
					case 'h3':
					case 'h4':
					case 'h5':
					case 'h6':
					case 'pre':
						that.multiSplitItems.push({
							'name' : button,
							'tooltip' : i18n.t('button.' + button + '.tooltip'),
							'iconClass' : 'aloha-button ' + i18n.t('aloha-button-' + button),
							'markup' : jQuery('<'+button+'></'+button+'>'),
							'click' : function() {
								var selectedCells = jQuery('.aloha-cell-selected');
								// formating workaround for table plugin
								if ( selectedCells.length > 0 ) {
									var cellMarkupCounter = 0;
									selectedCells.each( function () {
										var cellContent = jQuery(this).find('div'),
											cellMarkup = cellContent.find(button);
										
										if ( cellMarkup.length > 0 ) {
											// unwrap all found markup text
											// <td><b>text</b> foo <b>bar</b></td>
											// and wrap the whole contents of the <td> into <b> tags
											// <td><b>text foo bar</b></td>
											cellMarkup.contents().unwrap();
											cellMarkupCounter++;
										}
										cellContent.contents().wrap('<'+button+'></'+button+'>');
									});

									// remove all markup if all cells have markup
									if ( cellMarkupCounter == selectedCells.length ) {
										selectedCells.find(button).contents().unwrap();
									}
									return false;
								}
								// formating workaround for table plugin

								Aloha.Selection.changeMarkupOnSelection(jQuery('<' + button + '></' + button + '>'));
							}
						});
						break;

					// wide multisplit buttons
					case 'removeFormat':
						that.multiSplitItems.push({
							'name' : button,
							'text' : i18n.t('button.' + button + '.text'),
							'tooltip' : i18n.t('button.' + button + '.tooltip'),
							'iconClass' : 'aloha-button aloha-button-' + button,
							'wide' : true,
							'click' : function() {
								that.removeFormat();
							}
						});
						break;
					//no button defined
					default:
						Aloha.log('warn', this, 'Button "' + button + '" is not defined');
						break;
				}
			});

			if (this.multiSplitItems.length > 0) {
				this.multiSplitButton = new Aloha.ui.MultiSplitButton({
					'name' : 'phrasing',
					'items' : this.multiSplitItems
				});
				FloatingMenu.addButton(
					scope,
					this.multiSplitButton,
					i18nCore.t('floatingmenu.tab.format'),
					3
				);
			}

			// add the event handler for selection change
			Aloha.bind('aloha-selection-changed',function(event,rangeObject){
				// iterate over all buttons
				var
					statusWasSet = false, effectiveMarkup,
					foundMultiSplit, i, j, multiSplitItem;

				jQuery.each(that.buttons, function(index, button) {
					statusWasSet = false;
					for ( i = 0; i < rangeObject.markupEffectiveAtStart.length; i++) {
						effectiveMarkup = rangeObject.markupEffectiveAtStart[ i ];
						if (Aloha.Selection.standardTextLevelSemanticsComparator(effectiveMarkup, button.markup)) {
							button.button.setPressed(true);
							statusWasSet = true;
						}
					}
					if (!statusWasSet) {
						button.button.setPressed(false);
					}
				});

				if (that.multiSplitItems.length > 0) {
					foundMultiSplit = false;

					// iterate over the markup elements
					for ( i = 0; i < rangeObject.markupEffectiveAtStart.length && !foundMultiSplit; i++) {
						effectiveMarkup = rangeObject.markupEffectiveAtStart[ i ];

						for ( j = 0; j < that.multiSplitItems.length && !foundMultiSplit; j++) {
							multiSplitItem = that.multiSplitItems[j];

							if (!multiSplitItem.markup) {
								continue;
							}

							// now check whether one of the multiSplitItems fits to the effective markup
							if (Aloha.Selection.standardTextLevelSemanticsComparator(effectiveMarkup, multiSplitItem.markup)) {
								that.multiSplitButton.setActiveItem(multiSplitItem.name);
								foundMultiSplit = true;
							}
						}
					}

					if (!foundMultiSplit) {
						that.multiSplitButton.setActiveItem(null);
					}
				}
			});

		},


		initSidebar: function ( sidebar ) {
			var pl = this;
			pl.sidebar = sidebar;
			sidebar.addPanel( {

				id       : pl.nsClass( 'sidebar-panel-class' ),
				title    : i18n.t( 'floatingmenu.tab.format' ),
				content  : '',
				expanded : true,
				activeOn : this.formatOptions,

				onInit: function () {
				},

				onActivate: function ( effective ) {
					var that = this;
					that.effective = effective,
					that.format = effective[0].nodeName.toLowerCase();

					//window.console.log(effective[0].nodeName.toLowerCase());
					/*
					if ( jQuery( that.effective ).attr( 'target' ) != null ) {
						var isFramename = true;
						jQuery( pl.nsSel( 'framename' ) ).hide().val( '' );
						jQuery( pl.nsSel( 'radioTarget' ) ).each( function () {
							jQuery( this ).removeAttr('checked');
							if ( jQuery( this ).val() === jQuery( that.effective ).attr( 'target' ) ) {
								isFramename = false;
								jQuery( this ).attr( 'checked', 'checked' );
							}
						} );
						if ( isFramename ) {
							jQuery( pl.nsSel( 'radioTarget[value="framename"]' ) ).attr( 'checked', 'checked' );
							jQuery( pl.nsSel( 'framename' ) )
								.val( jQuery( that.effective ).attr( 'target' ) )
								.show();
						}
					} else {
						jQuery( pl.nsSel( 'radioTarget' ) ).first().attr( 'checked', 'checked' );
						jQuery( that.effective ).attr( 'target', jQuery( pl.nsSel( 'radioTarget' ) ).first().val() );
					}
					*/
					
					var dom = jQuery('<div>').attr('class', pl.nsClass( 'target-container' ));
					var fieldset = jQuery('<fieldset>');
					fieldset.append(jQuery('<legend>' + that.format + ' ' + i18n.t( 'format.class.legend' )).append(jQuery('<select>')));
					
					dom.append(fieldset);
					window.console.log(dom);
					
					var html = 
						'<div class="' + pl.nsClass( 'target-container' ) + '"><fieldset><legend>' + i18n.t( 'format.class.legend' ) + '</legend><select name="targetGroup" class="' + pl.nsClass( 'radioTarget' ) + '">' + 
						'<option value="">' + i18n.t( 'format.class.none' ) + '</option>';
						
						//window.console.log('css classes', pl.config[that.format].class);
						jQuery.each(pl.config[that.format].class, function(i ,v) {
							html += '<option value="' + i + '" >' + v + '</option>';
						});
						
						html += '</select></fieldset></div>'
					
					 var that = this,
						 content = this.setContent(html).content; 

					 jQuery( pl.nsSel( 'framename' ) ).live( 'keyup', function () {
						jQuery( that.effective ).attr( 'target', jQuery( this ).val().replace( '\"', '&quot;' ).replace( "'", "&#39;" ) );
					 } );
					

					var that = this;
					that.effective = effective;
					jQuery( pl.nsSel( 'linkTitle' ) ).val( jQuery( that.effective ).attr( 'title' ) );
				}

			} );

			sidebar.show();
		},

		// duplicated code from link-plugin
		//Creates string with this component's namepsace prefixed the each classname
		nsClass: function () {
			var stringBuilder = [], prefix = pluginNamespace;
			jQuery.each( arguments, function () {
				stringBuilder.push( this == '' ? prefix : prefix + '-' + this );
			} );
			return stringBuilder.join( ' ' ).trim();
		},

		// duplicated code from link-plugin
		nsSel: function () {
			var stringBuilder = [], prefix = pluginNamespace;
			jQuery.each( arguments, function () {
				stringBuilder.push( '.' + ( this == '' ? prefix : prefix + '-' + this ) );
			} );
			return stringBuilder.join( ' ' ).trim();
		},




		/**
		 * Removes all formatting from the current selection.
		 */
		removeFormat: function() {
			var formats = [ 'strong', 'em', 'b', 'i', 'cite', 'q', 'code', 'abbr', 'del', 'sub', 'sup'],
				rangeObject = Aloha.Selection.rangeObject,
				i;
			
			// formats to be removed by the removeFormat button may now be configured using Aloha.settings.plugins.format.removeFormats = ['b', 'strong', ...]
			if (this.settings.removeFormats) {
				formats = this.settings.removeFormats;
			}

			if (rangeObject.isCollapsed()) {
				return;
			}

			for (i = 0; i < formats.length; i++) {
				GENTICS.Utils.Dom.removeMarkup(rangeObject, jQuery('<' + formats[i] + '></' + formats[i] + '>'), Aloha.activeEditable.obj);
			}

			// select the modified range
			rangeObject.select();
			// TODO: trigger event - removed Format

		},

		/**
		* toString method
		* @return string
		*/
		toString: function () {
			return 'format';
		}
	});
});<|MERGE_RESOLUTION|>--- conflicted
+++ resolved
@@ -26,8 +26,7 @@
 		/**
 		 * default button configuration
 		 */
-<<<<<<< HEAD
-		//config: [ 'strong', 'em', 'b', 'i','del','sub','sup', 'p', 'h1', 'h2', 'h3', 'h4', 'h5', 'h6', 'pre', 'removeFormat'],
+		//config: [ 'strong', 'em', 'b', 'i','s','sub','sup', 'p', 'h1', 'h2', 'h3', 'h4', 'h5', 'h6', 'pre', 'removeFormat'],
 		//*
 		config: { 
 					'em': {
@@ -50,9 +49,6 @@
 		
 		formatOptions: [],
 		//*/
-=======
-		config: [ 'strong', 'em', 'b', 'i','s','sub','sup', 'p', 'h1', 'h2', 'h3', 'h4', 'h5', 'h6', 'pre', 'removeFormat'],
->>>>>>> 29919e36
 
 		/**
 		 * Initialize the plugin and set initialize flag on true
@@ -89,7 +85,6 @@
 
 			var config = this.getEditableConfig(obj),
 				button, i, len;
-<<<<<<< HEAD
 
 			/*if ( typeof this.config === 'object' ) {
 			//window.console.log(config);
@@ -124,8 +119,6 @@
 			//window.console.log('this.config', this.config);
 			//window.console.log('buttons', this.buttons);
 
-=======
->>>>>>> 29919e36
 			// now iterate all buttons and show/hide them according to the config
 			for ( button in this.buttons) {
 				if (jQuery.inArray(button, config) != -1) {
@@ -237,18 +230,8 @@
 								foundMarkup = rangeObject.findMarkup(function() {
 									return this.nodeName.toLowerCase() == markup.get(0).nodeName.toLowerCase();
 								}, Aloha.activeEditable.obj);
-<<<<<<< HEAD
-								
-/*
-								window.console.log('markup.attr(css)', markup.attr('class'));
-								window.console.log('markup.get(0).getAttribute(class)', markup.get(0).getAttribute('class').toLowerCase());
-								window.console.log('found markup', foundMarkup);
-*/
+
 								if (foundMarkup) {
-=======
-
-								if ( foundMarkup ) {
->>>>>>> 29919e36
 									// remove the markup
 									if (rangeObject.isCollapsed()) {
 										// when the range is collapsed, we remove exactly the one DOM element

--- conflicted
+++ resolved
@@ -30,13 +30,12 @@
 		var GENTICS = window.GENTICS,
 			pluginNamespace = 'aloha-format';
 
-<<<<<<< HEAD
 		var commandsByElement = {
 			'b': 'bold',
 			'strong': 'bold',
 			'i': 'italic',
 			'em': 'italic',
-			's': 'strikethrough',
+			'del': 'strikethrough',
 			'sub': 'subscript',
 			'sup': 'superscript'
 		};
@@ -46,65 +45,23 @@
 			'em': 'emphasis'
 		};
 
-=======
 	/**
 	 * register the plugin with unique name
 	 */
 	return Plugin.create('format', {
->>>>>>> b1da8147
 		/**
 		 * Configure the available languages
 		 */
 		languages: ['en', 'de', 'fr', 'eo', 'fi', 'ru', 'it', 'pl'],
 
-<<<<<<< HEAD
-			/**
-			 * default button configuration
-			 */
-			config: [ 'strong', 'em', 'b', 'i', 's', 'sub', 'sup', 'p', 'h1', 'h2', 'h3', 'h4', 'h5', 'h6', 'pre', 'removeFormat'],
-
-			/*
-			config: { 
-						'em': {
-							'class': {
-								'warn': 'Warning',
-								'ok': 'Success',
-								'error': 'Error',
-							},
-							'aloha-data': {}
-=======
 		/**
 		 * default button configuration
 		 */
 		config: [ 'strong', 'em', 'b', 'i', 'del', 'sub', 'sup', 'p', 'h1', 'h2', 'h3', 'h4', 'h5', 'h6', 'pre', 'removeFormat'],
 
-		/*
-		config: { 
-					'em': {
-						'class': {
-							'warn': 'Warning',
-							'ok': 'Success',
-							'error': 'Error',
->>>>>>> b1da8147
-						},
-						'aloha-data': {}
-					},
-					'strong': 'big-bold',
-					'b': ['big','small'], 
-					'i': false,
-					'p': [], 
-					'h1': {}, 
-					'h2': null, 
-					'h3': 'subheadline', 
-					'removeFormat': true
-				},
-	
-		formatOptions: [],
-		//*/
-		
 		/**
 		 * HotKeys used for special actions
-		*/
+		 */
 		hotKey: { 
 			formatBold: 'ctrl+b',
 			formatItalic: 'ctrl+i',

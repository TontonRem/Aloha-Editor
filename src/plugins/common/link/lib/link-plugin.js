/* link-plugin.js is part of Aloha Editor project http://aloha-editor.org
 *
 * Aloha Editor is a WYSIWYG HTML5 inline editing library and editor. 
 * Copyright (c) 2010-2013 Gentics Software GmbH, Vienna, Austria.
 * Contributors http://aloha-editor.org/contribution.php 
 * 
 * Aloha Editor is free software; you can redistribute it and/or
 * modify it under the terms of the GNU General Public License
 * as published by the Free Software Foundation; either version 2
 * of the License, or any later version.
 *
 * Aloha Editor is distributed in the hope that it will be useful,
 * but WITHOUT ANY WARRANTY; without even the implied warranty of
 * MERCHANTABILITY or FITNESS FOR A PARTICULAR PURPOSE.  See the
 * GNU General Public License for more details.
 *
 * You should have received a copy of the GNU General Public License
 * along with this program; if not, write to the Free Software
 * Foundation, Inc., 51 Franklin Street, Fifth Floor, Boston, MA 02110-1301, USA.
 * 
 * As an additional permission to the GNU GPL version 2, you may distribute
 * non-source (e.g., minimized or compacted) forms of the Aloha-Editor
 * source code without the copy of the GNU GPL normally required,
 * provided you include this license notice and a URL through which
 * recipients can access the Corresponding Source.
 */
/* Aloha Link Plugin
 * -----------------
 * This plugin provides an interface to allow the user to insert, edit and
 * remove links within an active editable.
 * It presents its user interface in the Toolbar, in a Sidebar panel.
 * Clicking on any links inside the editable activates the this plugin's
 * floating menu scope.
 */
define([
	'aloha',
	'aloha/plugin',
	'aloha/ephemera',
	'jquery',
	'ui/port-helper-attribute-field',
	'ui/ui',
	'ui/scopes',
	'ui/surface',
	'ui/button',
	'ui/toggleButton',
	'i18n!link/nls/i18n',
	'i18n!aloha/nls/i18n',
	'aloha/console',
	'PubSub',
	'util/keys',
	'../../../shared/languages/languages'
], function (
	Aloha,
	Plugin,
	Ephemera,
	jQuery,
	AttributeField,
	Ui,
	Scopes,
	Surface,
	Button,
	ToggleButton,
	i18n,
	i18nCore,
	console,
	PubSub,
	Keys,
	LanguageRepository
) {
	'use strict';
	
	var GENTICS = window.GENTICS,
	    pluginNamespace = 'aloha-link',
	    oldValue = '',
	    newValue;
	
	/**
	 * Regular expression that matches if an URL is an external link.
	 */
	var EXTERNAL_LINK_REG_EXP = /^([a-z]){3,10}:\/\/.+/i;
	
	/**
	 * Field for hrefLang value in the link sidebar.
	 */
	var hrefLangField;
	
	/**
	 * Language repository
	 */
	var LANG_REPOSITORY;
	
	/**
	 * Initializes href lang input text.
	 */
	function initHrefLang(plugin, sidebar) {
		hrefLangField = AttributeField({
			name: 'hreflangfield',
			valueField: 'id',
			minChars: 1,
			scope: 'Aloha.continuoustext',
			open: function (elm, ui) {
				// known issue http://bugs.jquery.com/ticket/10079
				// $.css('z-index') return 1e+9, and when call partseInt, then 
				// parseInt($.css('z-index'), 10) returns 1.
				// Only firefox issue
				// Everytime is open the autocomple the z-index must be set,
				// because is automatically changed. 
				if (Aloha.browser.mozilla) {
					hrefLangField.getInputJQuery().autocomplete('widget').css('z-index', '9999999999');
				}
			}
		});
		
		if (plugin.flags) {
			hrefLangField.setTemplate(
				 '<div class="aloha-wai-lang-img-item">' +
				  '<img class="aloha-wai-lang-img" src="{url}" />' +
				  '<div class="aloha-wai-lang-label-item">{name} ({id})</div>' +
				  '</div>');
		} else {
			hrefLangField.setTemplate('<div class="aloha-wai-lang-img-item">' +
				  '<div class="aloha-wai-lang-label-item">{name} ({id})</div>' +
				  '</div>'
			);
		}
		
		hrefLangField.setObjectTypeFilter(['language/link']);
		
		hrefLangField.addListener('item-change', function() {
			if (this.getItem()) {
				jQuery(sidebar.effective ).attr( 'hreflang', this.getItem().id);
			}
		});
		
		hrefLangField.addListener('keyup', function() {
			if (jQuery.trim(this.getValue()).length === 0) {
				this.setValue('');
				jQuery(sidebar.effective ).attr( 'hreflang', '');
			}
		});
	}
	
	/**
	 * Gets the language name for laguage code 'langCode'.
	 * @param {string} langCode Language code
	 */
	function getLanguageName(langCode) {
		return LANG_REPOSITORY.languageData ? LANG_REPOSITORY.languageData[langCode].name : langCode;
	}

	/**
	 * Properties for cleaning up markup immediately after inserting new link
	 * markup.
	 *
	 * Successive anchor elements are generally not merged, but an exception
	 * needs to be made in the process of creating links: adjacent fragments of
	 * new links are coalesced whenever possible.
	 *
	 * @type {object}
	 */
	var insertLinkPostCleanup = {
		merge: true,
		mergeable: function (node) {
			return ('aloha-new-link' === node.className && node.nextSibling &&
				'aloha-new-link' === node.nextSibling.className);
		}
	};
	
	Ephemera.classes('aloha-link-pointer', 'aloha-link-text');

	function setupMousePointerFix() {
		jQuery(document).bind('keydown.aloha-link.pointer-fix', function (e) {
				// metaKey for OSX, 17 for PC (we can't check
				// e.ctrlKey because it's only set on keyup or
				// keypress, not on keydown).
				if (e.metaKey || Keys.getToken(e.keyCode) === 'control') {
					jQuery('body').addClass('aloha-link-pointer');
				}
			})
			.bind('keyup.aloha-link.pointer-fix', function (e) {
				if (e.metaKey || Keys.getToken(e.keyCode) === 'control') {
					jQuery('body').removeClass('aloha-link-pointer');
				}
			});
	}

	function teardownMousePointerFix() {
		jQuery(document).unbind('.aloha-link.pointer-fix');
	}

	function setupMetaClickLink(editable) {
		editable.obj.delegate('a', 'click.aloha-link.meta-click-link', function (e) {
			// Use metaKey for OSX and ctrlKey for PC
			if (e.metaKey || e.ctrlKey) {
				// blur current editable. user is waiting for the link to load
				Aloha.activeEditable.blur();
				// hack to guarantee a browser history entry
				window.setTimeout(function () {
					location.href = e.target;
				}, 0);
				e.stopPropagation();
				return false;
			}
		});
	}

	function teardownMetaClickLink(editable) {
		editable.obj.unbind('.aloha-link.meta-click-link');
	}

	return Plugin.create('link', {
		/**
		 * Default configuration allows links everywhere
		 */
		config: [ 'a' ],

		/**
		 * The value that will automatically be set to an anchor tag's title
		 * attribute if its href field matches the titleregex, and the editor
		 * has not manually defined the title attribute.
		 *
		 * @type {string}
		 */
		title: null,

		/**
		 * Regular Expression string which the field's href value will be tested
		 * against in order to determine whether or not to set the configured
		 * title attribute value.
		 *
		 * @type {string}
		 */
		titleregex: null,

		/**
		 * all links that match the targetregex will get set the target
		 * e.g. ^(?!.*aloha-editor.com).* matches all href except aloha-editor.com
		 */
		targetregex: '',
		
		/**
		  * this target is set when either targetregex matches or not set
		  * e.g. _blank opens all links in new window
		  */
		target: '',
		
		/**
		 * all links that match the cssclassregex will get set the css class
		 * e.g. ^(?!.*aloha-editor.com).* matches all href except aloha-editor.com
		 */
		cssclassregex: null,
		
		/**
		  * this target is set when either cssclassregex matches or not set
		  */
		cssclass: '',
		
		/**
		 * the defined object types to be used for this instance
		 */
		objectTypeFilter: [],
		
		/**
		 * handle change on href change
		 * called function ( obj, href, item );
		 */
		onHrefChange: null,
		
		/**
		 * This variable is used to ignore one selection changed event. We need
		 * to ignore one selectionchanged event when we set our own selection.
		 */
		ignoreNextSelectionChangedEvent: false,
		
		/**
		 * Internal update interval reference to work around an ExtJS bug
		 */
		hrefUpdateInt: null,
		
		/**
		 * HotKeys used for special actions
		*/
		hotKey: {
			insertLink: i18n.t('insertLink', 'ctrl+k')
		},
		
		/**
		 * Default input value for a new link
		*/
		hrefValue: 'http://',
		
		/**
		 * Shows the flags when setting language ('hreflang' attribute).
		 */
		flags: true,
		
		/**
		 * Initializes the plugin.
		 */
		init: function () {
			var plugin = this;

			if ('undefined' !== typeof this.settings.title) {
				this.title = this.settings.title;
			}
			if ('undefined' !== typeof this.settings.titleregex) {
				this.titleregex = this.settings.titleregex;
			}
			if (typeof this.settings.targetregex != 'undefined') {
				this.targetregex = this.settings.targetregex;
			}
			if (typeof this.settings.target != 'undefined') {
				this.target = this.settings.target;
			}
			if (typeof this.settings.cssclassregex != 'undefined') {
				this.cssclassregex = this.settings.cssclassregex;
			}
			if (typeof this.settings.cssclass != 'undefined') {
				this.cssclass = this.settings.cssclass;
			}
			if (typeof this.settings.objectTypeFilter != 'undefined') {
				this.objectTypeFilter = this.settings.objectTypeFilter;
			}
			if (typeof this.settings.onHrefChange != 'undefined') {
				this.onHrefChange = this.settings.onHrefChange;
			}
			if (typeof this.settings.hotKey != 'undefined') {
				jQuery.extend(true, this.hotKey, this.settings.hotKey);
			}
			if (typeof this.settings.hrefValue != 'undefined') {
				this.hrefValue = this.settings.hrefValue;
			}
			
			this.createButtons();
			this.subscribeEvents();
			this.bindInteractions();

			Aloha.bind('aloha-plugins-loaded', function () {
				plugin.initSidebar(Aloha.Sidebar.right);
				PubSub.pub('aloha.link.ready', {
					plugin: plugin
				});
			});
			
			LANG_REPOSITORY = new LanguageRepository(
				'link-languages',
				this.flags,
				'iso639-1',
				Aloha.settings.locale,
				'language/link'
			);
		},

		nsSel: function () {
			var stringBuilder = [], prefix = pluginNamespace;
			jQuery.each(arguments, function () {
				stringBuilder.push('.' + (this == '' ? prefix : prefix + '-' + this));
			});
			return jQuery.trim(stringBuilder.join(' '));
		},

		//Creates string with this component's namepsace prefixed the each classname
		nsClass: function () {
			var stringBuilder = [], prefix = pluginNamespace;
			jQuery.each(arguments, function () {
				stringBuilder.push(this == '' ? prefix : prefix + '-' + this);
			});
			return jQuery.trim(stringBuilder.join(' '));
		},

		initSidebar: function (sidebar) {
			var pl = this;
<<<<<<< HEAD
			pl.sidebar = sidebar;
			sidebar.addPanel({
=======
			sidebar.addPanel( {
				
>>>>>>> b22e0ee1
				id       : pl.nsClass( 'sidebar-panel-target' ),
				title    : i18n.t( 'floatingmenu.tab.link' ),
				content  : '',
				expanded : true,
				activeOn : 'a, link',
				
				onInit: function () {
<<<<<<< HEAD
					var that = this,
						content = this.setContent(
=======
					initHrefLang(pl, this);

					 var that = this,
						 content = this.setContent(
>>>>>>> b22e0ee1
							'<div class="' + pl.nsClass( 'target-container' ) + '"><fieldset><legend>' + i18n.t( 'link.target.legend' ) + '</legend><ul><li><input type="radio" name="targetGroup" class="' + pl.nsClass( 'radioTarget' ) + '" value="_self" /><span>' + i18n.t( 'link.target.self' ) + '</span></li>' + 
							'<li><input type="radio" name="targetGroup" class="' + pl.nsClass( 'radioTarget' ) + '" value="_blank" /><span>' + i18n.t( 'link.target.blank' ) + '</span></li>' + 
							'<li><input type="radio" name="targetGroup" class="' + pl.nsClass( 'radioTarget' ) + '" value="_parent" /><span>' + i18n.t( 'link.target.parent' ) + '</span></li>' + 
							'<li><input type="radio" name="targetGroup" class="' + pl.nsClass( 'radioTarget' ) + '" value="_top" /><span>' + i18n.t( 'link.target.top' ) + '</span></li>' + 
							'<li><input type="radio" name="targetGroup" class="' + pl.nsClass( 'radioTarget' ) + '" value="framename" /><span>' + i18n.t( 'link.target.framename' ) + '</span></li>' + 
							'<li><input type="text" class="' + pl.nsClass( 'framename' ) + '" /></li></ul></fieldset></div>' + 
							'<div class="' + pl.nsClass( 'title-container' ) + '" ><fieldset><legend>' + i18n.t( 'link.title.legend' ) + '</legend><input type="text" class="' + pl.nsClass( 'linkTitle' ) + '" /></fieldset></div>' +
							'<div class="' + pl.nsClass( 'href-lang-container' ) + '" ><fieldset><legend>' + i18n.t( 'href.lang.legend' ) + '</legend></fieldset></div>'
						).content; 
					 
<<<<<<< HEAD
					jQuery(pl.nsSel('framename')).live('keyup', function () {
						jQuery(that.effective).attr( 'target', jQuery( this ).val().replace( '\"', '&quot;' ).replace( "'", "&#39;" ) );
					});

					jQuery(pl.nsSel('radioTarget')).live('change', function () {
						if (jQuery(this).val() == 'framename') {
							jQuery(pl.nsSel('framename')).slideDown();
=======
					 jQuery(hrefLangField.getInputElem()).addClass(pl.nsClass( 'hrefLang' ));
					 jQuery(content).find("." + pl.nsClass( 'href-lang-container' ) + " fieldset").append(hrefLangField.getInputElem());
					 
					 jQuery( pl.nsSel( 'framename' ) ).live( 'keyup', function () {
						jQuery( that.effective ).attr( 'target', jQuery( this ).val().replace( '\"', '&quot;' ).replace( "'", "&#39;" ) );
					 } );
					 
					 jQuery( pl.nsSel( 'radioTarget' ) ).live( 'change', function () {
						if ( jQuery( this ).val() == 'framename' ) {
							jQuery( pl.nsSel( 'framename' ) ).slideDown();
>>>>>>> b22e0ee1
						} else {
							jQuery(pl.nsSel('framename')).slideUp().val( '' );
							jQuery(that.effective).attr('target', jQuery( this ).val());
						}
					 } );
					 
					 jQuery( pl.nsSel( 'linkTitle' ) ).live( 'keyup', function () {
						jQuery( that.effective ).attr( 'title', jQuery( this ).val().replace( '\"', '&quot;' ).replace( "'", "&#39;" ) );
					 } );
				},
				
				onActivate: function ( effective ) {
					var that = this;
					that.effective = effective;
					if ( jQuery( that.effective ).attr( 'target' ) != null ) {
						var isFramename = true;
						jQuery( pl.nsSel( 'framename' ) ).hide().val( '' );
						jQuery( pl.nsSel( 'radioTarget' ) ).each( function () {
							jQuery( this ).removeAttr('checked');
							if ( jQuery( this ).val() === jQuery( that.effective ).attr( 'target' ) ) {
								isFramename = false;
								jQuery( this ).attr( 'checked', 'checked' );
							}
						} );
						if ( isFramename ) {
							jQuery( pl.nsSel( 'radioTarget[value="framename"]' ) ).attr( 'checked', 'checked' );
							jQuery( pl.nsSel( 'framename' ) )
								.val( jQuery( that.effective ).attr( 'target' ) )
								.show();
						}
					} else {
						jQuery( pl.nsSel( 'radioTarget' ) ).first().attr( 'checked', 'checked' );
						jQuery( that.effective ).attr( 'target', jQuery( pl.nsSel( 'radioTarget' ) ).first().val() );
					}
					
					var that = this;
					that.effective = effective;
					jQuery( pl.nsSel( 'linkTitle' ) ).val( jQuery( that.effective ).attr( 'title' ) );
					
					var hrefLangAttr = jQuery(effective).attr('hreflang');
					
					if (hrefLangAttr && hrefLangAttr.length > 0) {
						var languageName = getLanguageName(hrefLangAttr);
						hrefLangField.setValue(languageName);
					} else {
						hrefLangField.setValue('');
					}
					
					if (EXTERNAL_LINK_REG_EXP.test(jQuery(effective).attr('href'))) {
						hrefLangField.enableInput();
					} else {
						hrefLangField.disableInput();
					}
				}
				
			} );
			
			sidebar.show();
		},
		
		/**
		 * Subscribe for events
		 */
		subscribeEvents: function () {
			var that = this,
			    isEnabled = {};

			var editablesCreated = 0;

			// add the event handler for creation of editables
			Aloha.bind('aloha-editable-created', function (event, editable) {
				var config = that.getEditableConfig(editable.obj),
				    enabled = (jQuery.inArray('a', config) !== -1);

				isEnabled[editable.getId()] = enabled;

				if (!enabled) {
					return;
				}

				// enable hotkey for inserting links
				editable.obj.bind('keydown.aloha-link', that.hotKey.insertLink, function() {
					if ( that.findLinkMarkup() ) {
						// open the tab containing the href
						that.hrefField.foreground();
						that.hrefField.focus();
					} else {
						that.insertLink(true);
					}
					return false;
				} );

				editable.obj.find('a').each(function() {
					that.addLinkEventHandlers(this);
				});

				if (0 === editablesCreated++) {
					setupMousePointerFix();
				}
			});

			Aloha.bind('aloha-editable-destroyed', function (event, editable) {
				editable.obj.unbind('.aloha-link');
				if (0 === --editablesCreated) {
					teardownMousePointerFix();
				}
			});

			Aloha.bind('aloha-editable-activated', function(event, props) {
				if (isEnabled[Aloha.activeEditable.getId()]) {
					that._formatLinkButton.show();
					that._insertLinkButton.show();
				} else {
					that._formatLinkButton.hide();
					that._insertLinkButton.hide();
				}
				setupMetaClickLink(props.editable);
			});

			var insideLinkScope = false;

			Aloha.bind('aloha-selection-changed', function(event, rangeObject){
				var enteredLinkScope = false;
				if (Aloha.activeEditable && isEnabled[Aloha.activeEditable.getId()]) {
					enteredLinkScope = selectionChangeHandler(that, rangeObject);
					// Only foreground the tab containing the href field
					// the first time the user enters the link scope to
					// avoid intefering with the user's manual tab
					// selection.
					if (enteredLinkScope && insideLinkScope !== enteredLinkScope) {
						that.hrefField.foreground();
					}
				}
				insideLinkScope = enteredLinkScope;
			});

			// Fixes problem: if one clicks from inside an aloha link
			// outside the editable and thereby deactivates the
			// editable, the link scope will remain active.
			var linkPlugin = this;
			Aloha.bind('aloha-editable-deactivated', function (event, props) {
				if (insideLinkScope) {
					// Leave the link scope lazily to avoid flickering
					// when switching between anchor element editables.
					setTimeout(function () {
						if (!insideLinkScope) {
							linkPlugin.toggleLinkScope(false);
						}
					}, 100);
					insideLinkScope = false;
				}
				teardownMetaClickLink(props.editable);
			});
		},

		/**
		 * lets you toggle the link scope to true or false
		 * @param show bool
		 */
		toggleLinkScope: function ( show ) {
			// Check before doing anything as a performance improvement.
			// The _isScopeActive_editableId check ensures that when
			// changing from a normal link in an editable to an editable
			// that is a link itself, the removeLinkButton will be
			// hidden.
			if (this._isScopeActive === show && Aloha.activeEditable && this._isScopeActive_editableId === Aloha.activeEditable.getId()) {
				return;
			}
			this._isScopeActive = show;
			this._isScopeActive_editableId = Aloha.activeEditable && Aloha.activeEditable.getId();
			if ( show ) {
				this.hrefField.show();
				this._insertLinkButton.hide();
				// Never show the removeLinkButton when the link itself
				// is the editable.
				if (Aloha.activeEditable && Aloha.activeEditable.obj[0].nodeName === 'A') {
					this._removeLinkButton.hide();
				} else {
					this._removeLinkButton.show();
				}
				this._formatLinkButton.setState(true);
				Scopes.enterScope(this.name, 'link');
			} else {
				this.hrefField.hide();
				this._insertLinkButton.show();
				this._removeLinkButton.hide();
				this._formatLinkButton.setState(false);
				// The calls to enterScope and leaveScope by the link
				// plugin are not balanced.
				// When the selection is changed from one link to
				// another, the link scope is incremented more than
				// decremented, which necessitates the force=true
				// argument to leaveScope.
				Scopes.leaveScope(this.name, 'link', true);
			}
		},

		/**
		 * Add event handlers to the given link object
		 * @param link object
		 */
		addLinkEventHandlers: function ( link ) {
			var that = this;

			// show pointer on mouse over
			jQuery( link ).mouseenter( function ( e ) {
				Aloha.Log.debug( that, 'mouse over link.' );
				that.mouseOverLink = link;
				that.updateMousePointer();
			} );

			// in any case on leave show text cursor
			jQuery( link ).mouseleave( function ( e ) {
				Aloha.Log.debug( that, 'mouse left link.' );
				that.mouseOverLink = null;
				that.updateMousePointer();
			} );

			// follow link on ctrl or meta + click
			jQuery( link ).click( function ( e ) {
				if ( e.metaKey ) {
					// blur current editable. user is waiting for the link to load
					Aloha.activeEditable.blur();
					// hack to guarantee a browser history entry
					window.setTimeout( function () {
						location.href = e.target;
					}, 0 );
					e.stopPropagation();

					return false;
				}
			} );
		},

		/**
		 * Initialize the buttons
		 */
		createButtons: function () {
			var that = this;

			this._formatLinkButton = Ui.adopt("formatLink", ToggleButton, {
				tooltip: i18n.t("button.addlink.tooltip"),
				icon: "aloha-icon aloha-icon-link",
				scope: 'Aloha.continuoustext',
				click: function() {
					that.formatLink();
				}
			});

			this._insertLinkButton = Ui.adopt("insertLink", Button, {
				tooltip: i18n.t("button.addlink.tooltip"),
				icon: "aloha-icon aloha-icon-link",
				scope: 'Aloha.continuoustext',
				click: function() {
					that.insertLink(false);
				}
			});
			
			this.hrefField = AttributeField({
				name: 'editLink',
				width: 320,
				valueField: 'url',
				cls: 'aloha-link-href-field',
				scope: 'Aloha.continuoustext',
				noTargetHighlight: false,
				targetHighlightClass: 'aloha-focus'
			});
			this.hrefField.setTemplate('<span><b>{name}</b><br/>{url}</span>');
			this.hrefField.setObjectTypeFilter( this.objectTypeFilter );

			this._removeLinkButton = Ui.adopt("removeLink", Button, {
				tooltip: i18n.t("button.removelink.tooltip"),
				icon: "aloha-icon aloha-icon-unlink",
				scope: 'Aloha.continuoustext',
				click: function() {
					that.removeLink();
				}
			});
		},

		/**
		 * Parse a all editables for links and bind an onclick event
		 * Add the link short cut to all edtiables
		 */
		bindInteractions: function () {
			var that = this;

			this.hrefField.addListener('item-change', function(){
				// because 'hrefChange()' references 'this' object.
				that.hrefChange();
			});
			
			// update link object when src changes
			this.hrefField.addListener( 'keyup', function ( event ) {
				if (Keys.getToken(event.keyCode) === 'escape') {
					var curval = that.hrefField.getValue();
					if ( curval[ 0 ] == '/' || // local link
						 curval[ 0 ] == '#' || // inner document link
						 curval.match( /^.*\.([a-z]){2,4}$/i ) || // local file with extension
						 curval.match( EXTERNAL_LINK_REG_EXP ) || // external link (http(s), ftp(s), ssh, file, skype, ... )
						 curval.match( /^(mailto|tel):.+/i ) // mailto / tel link
					) {
						// could be a link better leave it as it is
					} else {
						// the user searched for something and aborted
						var hrefValue = that.hrefField.getValue();
						
						// restore original value and hide combo list
						that.hrefField.setValue( hrefValue );
						
						if ( hrefValue == that.hrefValue || hrefValue == '' ) {
							that.removeLink( false );
						}
						
					}
				}
				
				that.hrefChange();
				
				// Terminate the link scope and show the final link.
				if (Keys.getToken(event.keyCode) === 'enter') {
					// Update the selection and place the cursor at the end of the link.
					var	range = Aloha.Selection.getRangeObject();
					
					// workaround to keep the found markup otherwise removelink won't work
//					var foundMarkup = that.findLinkMarkup( range );
//					console.dir(foundMarkup);
//					that.hrefField.setTargetObject(foundMarkup, 'href');
					
					// We have to ignore the next 2 onselectionchange events.
					// The first one we need to ignore is the one trigger when
					// we reposition the selection to right at the end of the
					// link.

					that.ignoreNextSelectionChangedEvent = true;
					range.startContainer = range.endContainer;
					range.startOffset = range.endOffset;
					range.select();

					var hrefValue = jQuery( that.hrefField.getInputElem() ).attr( 'value' );
					
					if ( hrefValue == that.hrefValue || hrefValue == '' ) {
						that.removeLink( false );
					}
					
					window.setTimeout( function () {
						Scopes.setScope('Aloha.continuoustext');
					}, 100 );
				} else {
					// Check whether the value in the input field has changed
					// because if it has, then the ui-attribute object's store
					// needs to be cleared. The reason we need to do this
					// clearing is because once the auto-suggeset combo box is
					// shown and/or populated, the next enter keypress event
					// would be handled as if the user is selecting one of the
					// elements in the down down list.
					newValue = jQuery( that.hrefField.getInputElem() ).attr( 'value' );
					if ( oldValue != newValue ) {
						oldValue = newValue;
					}
				}
			});

			jQuery( document )
				.keydown( function ( e ) {
					Aloha.Log.debug( that, 'Meta key down.' );
					that.metaKey = e.metaKey;
					that.updateMousePointer();
				} ).keyup( function ( e ) {
					Aloha.Log.debug( that, 'Meta key up.' );
					that.metaKey = e.metaKey;
					that.updateMousePointer();
				} );
		},
		
		/**
		 * Updates the mouse pointer
		 */
		updateMousePointer: function () {
			if ( this.metaKey && this.mouseOverLink ) {
				Aloha.Log.debug( this, 'set pointer' );
				jQuery( this.mouseOverLink ).removeClass( 'aloha-link-text' );
				jQuery( this.mouseOverLink ).addClass( 'aloha-link-pointer' );
			} else {
				jQuery( this.mouseOverLink ).removeClass( 'aloha-link-pointer' );
				jQuery( this.mouseOverLink ).addClass( 'aloha-link-text' );
			}
		},

		/**
		 * Check whether inside a link tag
		 * @param {GENTICS.Utils.RangeObject} range range where to insert the
		 *			object (at start or end)
		 * @return markup
		 * @hide
		 */
		findLinkMarkup: function ( range ) {
			if ( typeof range == 'undefined' ) {
				range = Aloha.Selection.getRangeObject();
			}
			if ( Aloha.activeEditable ) {
				// If the anchor element itself is the editable, we
				// still want to show the link tab.
				var limit = Aloha.activeEditable.obj;
				if (limit[0] && limit[0].nodeName === 'A') {
					limit = limit.parent();
				}
				return range.findMarkup(function () {
					return this.nodeName == 'A';
				}, limit);
			} else {
				return null;
			}
		},

		/**
		 * Format the current selection or if collapsed the current word as
		 * link. If inside a link tag the link is removed.
		 */
		formatLink: function () {
			if ( Aloha.activeEditable ) {
				if ( this.findLinkMarkup( Aloha.Selection.getRangeObject() ) ) {
					this.removeLink();
				} else {
					this.insertLink();
				}
			}
		},

		/**
		 * Insert a new link at the current selection. When the selection is
		 * collapsed, the link will have a default link text, otherwise the
		 * selected text will be the link text.
		 */
		insertLink: function ( extendToWord ) {
			var that = this,
			    range = Aloha.Selection.getRangeObject(),
			    linkText,
			    newLink;
			
			// There are occasions where we do not get a valid range, in such
			// cases we should not try and add a link
			if ( !( range.startContainer && range.endContainer ) ) {
				return;
			}
			
			// do not nest a link inside a link
			if ( this.findLinkMarkup( range ) ) {
				return;
			}
			
			// activate floating menu tab
			this.hrefField.foreground();
			
			// if selection is collapsed then extend to the word.
			if ( range.isCollapsed() && extendToWord !== false ) {
				GENTICS.Utils.Dom.extendToWord( range );
			}
			if ( range.isCollapsed() ) {
				// insert a link with text here
				linkText = i18n.t( 'newlink.defaulttext' );
				newLink = jQuery( '<a href="' + that.hrefValue + '" class="aloha-new-link">' + linkText + '</a>' );
				GENTICS.Utils.Dom.insertIntoDOM( newLink, range, jQuery( Aloha.activeEditable.obj ) );
				range.startContainer = range.endContainer = newLink.contents().get( 0 );
				range.startOffset = 0;
				range.endOffset = linkText.length;
			} else {
				newLink = jQuery( '<a href="' + that.hrefValue + '" class="aloha-new-link"></a>' );
				GENTICS.Utils.Dom.addMarkup( range, newLink, false );
				GENTICS.Utils.Dom.doCleanup(insertLinkPostCleanup, range);
			}

			Aloha.activeEditable.obj.find( 'a.aloha-new-link' ).each( function ( i ) {
				that.addLinkEventHandlers( this );
				jQuery(this).removeClass( 'aloha-new-link' );
			} );

			range.select();


			// focus has to become before prefilling the attribute, otherwise
			// Chrome and Firefox will not focus the element correctly.
			this.hrefField.focus();
			
			// prefill and select the new href
			// We need this guard because sometimes the element has not yet been initialized
			if ( this.hrefField.hasInputElem() ) {
				jQuery( this.hrefField.getInputElem() ).attr( 'value', that.hrefValue ).select();
			}
			
			// because the Aloha Selection is deprecated I need to convert it to a ragne
			var apiRange = Aloha.createRange();
			apiRange.setStart(range.startContainer, range.startOffset);
			apiRange.setEnd(range.endContainer, range.endOffset);

			PubSub.pub('aloha.link.insert', {range: apiRange});
			this.hrefChange();
		},

		/**
		 * Remove an a tag and clear the current item from the hrefField
		 */
		removeLink: function ( terminateLinkScope ) {
			var	range = Aloha.Selection.getRangeObject(),
				foundMarkup = this.findLinkMarkup();
			var linkText;

			// clear the current item from the href field
			this.hrefField.setItem(null);
			if ( foundMarkup ) {
				linkText = jQuery(foundMarkup).text();
				// remove the link
				GENTICS.Utils.Dom.removeFromDOM( foundMarkup, range, true );

				range.startContainer = range.endContainer;
				range.startOffset = range.endOffset;

				// select the (possibly modified) range
				range.select();
				
				if ( typeof terminateLinkScope == 'undefined' ||
						terminateLinkScope === true ) {
					Scopes.setScope('Aloha.continuoustext');
				}

				// trigger an event for removing the link
				var apiRange = Aloha.createRange();
				apiRange.setStart(range.startContainer, range.startOffset);
				apiRange.setEnd(range.endContainer, range.endOffset);

				PubSub.pub('aloha.link.remove', {
					range: apiRange,
					text: linkText
				});
			}
		},

		/**
		 * Automatically sets (or unsets) the title attribute value of the given
		 * AttributeField's target anchor element based on the link's href
		 * value.
		 *
		 * @param {AttributeField} field The AttributeField that is to be used.
		 * @param {string} value The value to which the title attribute is to be
		 *                       set to.
		 * @param {string} regex A string representing a regular expression
		 *                       against which to test the href value of the
		 *                       AttributeField `field`, to predicate whether
		 *                       the title field should be update or not.
		 */
		automaticallySetTitle: function (field, value, regex) {
			var currentValue = jQuery(field.getTargetObject()).attr('title');
			var canOverwriteTitle = !currentValue || value === currentValue;
			if (value && canOverwriteTitle) {
				field.setAttribute('title', value, regex, field.getValue());
			}
		},

		/**
		 * Updates the link object depending on the src field
		 */
		hrefChange: function () {
			var that = this;

			this.automaticallySetTitle(
				this.hrefField,
				this.title,
				this.titleregex
			);

			// For now hard coded attribute handling with regex.
			// Avoid creating the target attribute, if it's unnecessary, so
			// that XSS scanners (AntiSamy) don't complain.
			if ( this.target != '' ) {
				this.hrefField.setAttribute(
					'target',
					this.target,
					this.targetregex,
					this.hrefField.getValue()
				);
			}
			
			if (null != this.cssclassregex) {
				this.hrefField.setAttribute(
					'class',
					this.cssclass,
					this.cssclassregex,
					this.hrefField.getValue()
				);
			}

			var href = that.hrefField.getValue();
			var element = that.hrefField.getTargetObject();
			
			Aloha.trigger('aloha-link-href-change', {
				 href: href,
				 obj: element,
				 item: that.hrefField.getItem()
			});

			PubSub.pub('aloha.link.changed', {
				href: href,
				element: element,
				input: that.hrefField.getInputElem()
			});
			
			if ( typeof this.onHrefChange == 'function' ) {
				this.onHrefChange.call(
					this,
					this.hrefField.getTargetObject(),
					this.hrefField.getValue(),
					this.hrefField.getItem()
				);
			}
			
			var hrefFieldItem = this.hrefField.getItem();
			// If href has been set to an item (Page)
			if (hrefFieldItem && hrefFieldItem.language) {
				var languageName = getLanguageName(hrefFieldItem.language);
				
				this.hrefField.setAttribute('hreflang', hrefFieldItem.language);
				hrefLangField.setValue(languageName);
				hrefLangField.disableInput();
			}
			// href is an external link
			else if (EXTERNAL_LINK_REG_EXP.test(href)){
				hrefLangField.enableInput();
			}
			// href is being defined
			else {
				hrefLangField.setValue('');
				this.hrefField.setAttribute('hreflang', '');
				hrefLangField.disableInput();
			}
		}
	});

	/**
	 * Add additional target objects, in case the selection includes
	 * several links tag
	 *
	 * @param {RangeObject} rangeObject Selection Range
	 * @param {LinkPlugin} that Link Plugin object
	 */
	function addAdditionalTargetObject(rangeObject, field) {
		var links = rangeObject.findAllMarkupByTagName('A', rangeObject);
		for (var i = 0, len = links.length; i < len; i++) {
			field.addAdditionalTargetObject(links[i]);
		}
	}

	/**
	 * Selection change handler.
	 *
	 * @param {LinkPlugin} that This Link Plugin object
	 * @param {RangeObject} rangeObject Selection Range
	 * @returns {boolean} True if the link Scope was activated,
	 *                    False otherwise
	 */
	function selectionChangeHandler(that, rangeObject) {
		var foundMarkup,
		    enteredLinkScope = false;

		// Check if we need to ignore this selection changed event for
		// now and check whether the selection was placed within a
		// editable area.
		if (!that.ignoreNextSelectionChangedEvent &&
			Aloha.Selection.isSelectionEditable() &&
			Aloha.activeEditable != null ) {
			
			foundMarkup = that.findLinkMarkup(rangeObject);

			if (foundMarkup) {
				that.toggleLinkScope(true);

				// now we are ready to set the target object
				that.hrefField.setTargetObject(foundMarkup, 'href');
				addAdditionalTargetObject(rangeObject, that.hrefField);
				// if the selection-changed event was raised by the first click interaction on this page
				// the hrefField component might not be initialized. When the user switches to the link
				// tab to edit the link the field would be empty. We check for that situation and add a
				// special interval check to set the value once again
				if (jQuery('#' + that.hrefField.getInputId()).length == 0) {
					// there must only be one update interval running at the same time
					if (that.hrefUpdateInt !== null) {
						clearInterval(that.hrefUpdateInt);
					}
					
					// register a timeout that will set the value as soon as the href field was initialized
					that.hrefUpdateInt = setInterval( function () {
						if (jQuery( '#' + that.hrefField.getInputId()).length > 0) { // the object was finally created
							that.hrefField.setTargetObject(foundMarkup, 'href');
							clearInterval(that.hrefUpdateInt);
						}
					}, 200);
				}
				Aloha.trigger('aloha-link-selected');
				enteredLinkScope = true;

				PubSub.pub('aloha.link.selected', {
					input: that.hrefField.getInputElem(),
					href: that.hrefField.getValue(),
					element: that.hrefField.getTargetObject()
				});
			} else {
				that.toggleLinkScope(false);
				that.hrefField.setTargetObject(null);
				Aloha.trigger('aloha-link-unselected');
			}
		} else {
			that.toggleLinkScope(false);
		}
		
		that.ignoreNextSelectionChangedEvent = false;
		return enteredLinkScope;
	}
} );<|MERGE_RESOLUTION|>--- conflicted
+++ resolved
@@ -370,13 +370,7 @@
 
 		initSidebar: function (sidebar) {
 			var pl = this;
-<<<<<<< HEAD
-			pl.sidebar = sidebar;
-			sidebar.addPanel({
-=======
 			sidebar.addPanel( {
-				
->>>>>>> b22e0ee1
 				id       : pl.nsClass( 'sidebar-panel-target' ),
 				title    : i18n.t( 'floatingmenu.tab.link' ),
 				content  : '',
@@ -384,15 +378,10 @@
 				activeOn : 'a, link',
 				
 				onInit: function () {
-<<<<<<< HEAD
-					var that = this,
-						content = this.setContent(
-=======
 					initHrefLang(pl, this);
 
 					 var that = this,
 						 content = this.setContent(
->>>>>>> b22e0ee1
 							'<div class="' + pl.nsClass( 'target-container' ) + '"><fieldset><legend>' + i18n.t( 'link.target.legend' ) + '</legend><ul><li><input type="radio" name="targetGroup" class="' + pl.nsClass( 'radioTarget' ) + '" value="_self" /><span>' + i18n.t( 'link.target.self' ) + '</span></li>' + 
 							'<li><input type="radio" name="targetGroup" class="' + pl.nsClass( 'radioTarget' ) + '" value="_blank" /><span>' + i18n.t( 'link.target.blank' ) + '</span></li>' + 
 							'<li><input type="radio" name="targetGroup" class="' + pl.nsClass( 'radioTarget' ) + '" value="_parent" /><span>' + i18n.t( 'link.target.parent' ) + '</span></li>' + 
@@ -403,15 +392,6 @@
 							'<div class="' + pl.nsClass( 'href-lang-container' ) + '" ><fieldset><legend>' + i18n.t( 'href.lang.legend' ) + '</legend></fieldset></div>'
 						).content; 
 					 
-<<<<<<< HEAD
-					jQuery(pl.nsSel('framename')).live('keyup', function () {
-						jQuery(that.effective).attr( 'target', jQuery( this ).val().replace( '\"', '&quot;' ).replace( "'", "&#39;" ) );
-					});
-
-					jQuery(pl.nsSel('radioTarget')).live('change', function () {
-						if (jQuery(this).val() == 'framename') {
-							jQuery(pl.nsSel('framename')).slideDown();
-=======
 					 jQuery(hrefLangField.getInputElem()).addClass(pl.nsClass( 'hrefLang' ));
 					 jQuery(content).find("." + pl.nsClass( 'href-lang-container' ) + " fieldset").append(hrefLangField.getInputElem());
 					 
@@ -422,7 +402,6 @@
 					 jQuery( pl.nsSel( 'radioTarget' ) ).live( 'change', function () {
 						if ( jQuery( this ).val() == 'framename' ) {
 							jQuery( pl.nsSel( 'framename' ) ).slideDown();
->>>>>>> b22e0ee1
 						} else {
 							jQuery(pl.nsSel('framename')).slideUp().val( '' );
 							jQuery(that.effective).attr('target', jQuery( this ).val());

/*!
 * Aloha Editor
 * Author & Copyright (c) 2010 Gentics Software GmbH
 * aloha-sales@gentics.com
 * Licensed unter the terms of http://www.aloha-editor.com/license.html
 *
 * Aloha Link Plugin
 * -----------------
 * This plugin provides an interface to allow the user to insert, edit and
 * remove links within an active editable.
 * It presents its user interface in the Floating menu, in a Sidebar panel.
 * Clicking on any links inside the editable activates the this plugin's
 * floating menu scope.
 *
 * @todo Consider whether it would be better to have the target options in the
 *       sidebar panel be a selection box rather than radio buttons.
 */

define( [
	'aloha',
	'aloha/plugin',
	'aloha/jquery',
	'aloha/floatingmenu',
	'i18n!link/nls/i18n',
	'i18n!aloha/nls/i18n',
	'aloha/console',
	'css!link/css/link.css',
	'link/../extra/linklist'
], function ( Aloha, Plugin, jQuery, FloatingMenu, i18n, i18nCore, console ) {
	'use strict';
	
	var GENTICS = window.GENTICS,
	    pluginNamespace = 'aloha-link',
	    oldValue = '',
	    newValue;
	
	return Plugin.create( 'link', {
		/**
		 * Configure the available languages
		 */
		languages: [ 'en', 'de', 'fr', 'ru', 'pl' ],
		
		/**
		 * Default configuration allows links everywhere
		 */
		config: [ 'a' ],
		
		/**
		 * all links that match the targetregex will get set the target
		 * e.g. ^(?!.*aloha-editor.com).* matches all href except aloha-editor.com
		 */
		targetregex: '',
		
		/**
		  * this target is set when either targetregex matches or not set
		  * e.g. _blank opens all links in new window
		  */
		target: '',
		
		/**
		 * all links that match the cssclassregex will get set the css class
		 * e.g. ^(?!.*aloha-editor.com).* matches all href except aloha-editor.com
		 */
		cssclassregex: '',
		
		/**
		  * this target is set when either cssclassregex matches or not set
		  */
		cssclass: '',
		
		/**
		 * the defined object types to be used for this instance
		 */
		objectTypeFilter: [],
		
		/**
		 * handle change on href change
		 * called function ( obj, href, item );
		 */
		onHrefChange: null,
		
		/**
		 * This variable is used to ignore one selection changed event. We need
		 * to ignore one selectionchanged event when we set our own selection.
		 */
		ignoreNextSelectionChangedEvent: false,
		
		/**
		 * Internal update interval reference to work around an ExtJS bug
		 */
		hrefUpdateInt: null,
		
		/**
		 * HotKeys used for special actions
		*/
		hotKey: {
			insertLink: i18n.t('insertLink', 'ctrl+k')
		},
		
		/**
		 * Default input value for a new link
		*/
		hrefValue: 'http://',
		
		/**
		 * Initialize the plugin
		 */
		init: function () {
			var that = this;
			
			if ( typeof this.settings.targetregex != 'undefined' ) {
				this.targetregex = this.settings.targetregex;
			}
			if ( typeof this.settings.target != 'undefined' ) {
				this.target = this.settings.target;
			}
			if ( typeof this.settings.cssclassregex != 'undefined' ) {
				this.cssclassregex = this.settings.cssclassregex;
			}
			if ( typeof this.settings.cssclass != 'undefined' ) {
				this.cssclass = this.settings.cssclass;
			}
			if ( typeof this.settings.objectTypeFilter != 'undefined' ) {
				this.objectTypeFilter = this.settings.objectTypeFilter;
			}
			if ( typeof this.settings.onHrefChange != 'undefined' ) {
				this.onHrefChange = this.settings.onHrefChange;
			}
			if ( typeof this.settings.hotKey != 'undefined' ) {
				jQuery.extend(true, this.hotKey, this.settings.hotKey);
			}
			if ( typeof this.settings.hrefValue != 'undefined' ) {
				this.hrefValue = this.settings.hrefValue;
			}
			
			this.createButtons();
			this.subscribeEvents();
			this.bindInteractions();
			
			Aloha.ready( function () { 
				that.initSidebar( Aloha.Sidebar.right ); 
			} );
		},

		nsSel: function () {
			var stringBuilder = [], prefix = pluginNamespace;
			jQuery.each( arguments, function () {
				stringBuilder.push( '.' + ( this == '' ? prefix : prefix + '-' + this ) );
			} );
			return stringBuilder.join( ' ' ).trim();
		},

		//Creates string with this component's namepsace prefixed the each classname
		nsClass: function () {
			var stringBuilder = [], prefix = pluginNamespace;
			jQuery.each( arguments, function () {
				stringBuilder.push( this == '' ? prefix : prefix + '-' + this );
			} );
			return stringBuilder.join( ' ' ).trim();
		},

		initSidebar: function ( sidebar ) {
			var pl = this;
			pl.sidebar = sidebar;
			sidebar.addPanel( {
				
				id       : pl.nsClass( 'sidebar-panel-target' ),
				title    : i18n.t( 'floatingmenu.tab.link' ),
				content  : '',
				expanded : true,
				activeOn : 'a, link',
				
				onInit: function () {
					 var that = this,
						 content = this.setContent(
							'<div class="' + pl.nsClass( 'target-container' ) + '"><fieldset><legend>' + i18n.t( 'link.target.legend' ) + '</legend><ul><li><input type="radio" name="targetGroup" class="' + pl.nsClass( 'radioTarget' ) + '" value="_self" /><span>' + i18n.t( 'link.target.self' ) + '</span></li>' + 
							'<li><input type="radio" name="targetGroup" class="' + pl.nsClass( 'radioTarget' ) + '" value="_blank" /><span>' + i18n.t( 'link.target.blank' ) + '</span></li>' + 
							'<li><input type="radio" name="targetGroup" class="' + pl.nsClass( 'radioTarget' ) + '" value="_parent" /><span>' + i18n.t( 'link.target.parent' ) + '</span></li>' + 
							'<li><input type="radio" name="targetGroup" class="' + pl.nsClass( 'radioTarget' ) + '" value="_top" /><span>' + i18n.t( 'link.target.top' ) + '</span></li>' + 
							'<li><input type="radio" name="targetGroup" class="' + pl.nsClass( 'radioTarget' ) + '" value="framename" /><span>' + i18n.t( 'link.target.framename' ) + '</span></li>' + 
							'<li><input type="text" class="' + pl.nsClass( 'framename' ) + '" /></li></ul></fieldset></div>' + 
							'<div class="' + pl.nsClass( 'title-container' ) + '" ><fieldset><legend>' + i18n.t( 'link.title.legend' ) + '</legend><input type="text" class="' + pl.nsClass( 'linkTitle' ) + '" /></fieldset></div>'
						).content; 
					 
					 jQuery( pl.nsSel( 'framename' ) ).live( 'keyup', function () {
						jQuery( that.effective ).attr( 'target', jQuery( this ).val().replace( '\"', '&quot;' ).replace( "'", "&#39;" ) );
					 } );
					 
					 jQuery( pl.nsSel( 'radioTarget' ) ).live( 'change', function () {
						if ( jQuery( this ).val() == 'framename' ) {
							jQuery( pl.nsSel( 'framename' ) ).slideDown();
						} else {
							jQuery( pl.nsSel( 'framename' ) ).slideUp().val( '' );
							jQuery( that.effective ).attr( 'target', jQuery( this ).val() );
						}
					 } );
					 
					 jQuery( pl.nsSel( 'linkTitle' ) ).live( 'keyup', function () {
						jQuery( that.effective ).attr( 'title', jQuery( this ).val().replace( '\"', '&quot;' ).replace( "'", "&#39;" ) );
					 } );
				},
				
				onActivate: function ( effective ) {
					var that = this;
					that.effective = effective;
					if ( jQuery( that.effective ).attr( 'target' ) != null ) {
						var isFramename = true;
						jQuery( pl.nsSel( 'framename' ) ).hide().val( '' );
						jQuery( pl.nsSel( 'radioTarget' ) ).each( function () {
							jQuery( this ).removeAttr('checked');
							if ( jQuery( this ).val() === jQuery( that.effective ).attr( 'target' ) ) {
								isFramename = false;
								jQuery( this ).attr( 'checked', 'checked' );
							}
						} );
						if ( isFramename ) {
							jQuery( pl.nsSel( 'radioTarget[value="framename"]' ) ).attr( 'checked', 'checked' );
							jQuery( pl.nsSel( 'framename' ) )
								.val( jQuery( that.effective ).attr( 'target' ) )
								.show();
						}
					} else {
						jQuery( pl.nsSel( 'radioTarget' ) ).first().attr( 'checked', 'checked' );
						jQuery( that.effective ).attr( 'target', jQuery( pl.nsSel( 'radioTarget' ) ).first().val() );
					}
					
					var that = this;
					that.effective = effective;
					jQuery( pl.nsSel( 'linkTitle' ) ).val( jQuery( that.effective ).attr( 'title' ) );
				}
				
			} );
			
			sidebar.show();
		},

		/**
		 * Subscribe for events
		 */
		subscribeEvents: function () {
			var that = this;

			// add the event handler for creation of editables
			Aloha.bind( 'aloha-editable-created', function ( event, editable ) {
<<<<<<< HEAD
				// enable hotkey for inserting links
				editable.obj.bind( 'keydown', that.hotKey.insertLink, function ( e ) {
					if ( that.findLinkMarkup() ) {
						// open the tab containing the href
						FloatingMenu.activateTabOfButton( 'href' );
						that.hrefField.focus();
					} else {
						that.insertLink( true );
						that.preventAutoSuggestionBoxFromExpanding();
=======
				var config;

				config = that.getEditableConfig( editable.obj );
				if ( jQuery.inArray( 'a', config ) == -1 ) {
					return;
				}

				// CTRL+L
				editable.obj.keydown( function ( e ) {
					if ( e.metaKey && e.which == 76 ) {
						if ( that.findLinkMarkup() ) {
							// open the tab containing the href
							FloatingMenu.activateTabOfButton( 'href' );
							that.hrefField.focus();
						} else {
							that.insertLink();
						}
						// prevent from further handling
						// on a MAC Safari cursor would jump to location bar. Use ESC then META+L
						return false;
>>>>>>> f09c6d00
					}
					
					return false;
				} );

				editable.obj.find( 'a' ).each( function ( i ) {
					that.addLinkEventHandlers( this );
				} );
			} );

			Aloha.bind( 'aloha-editable-activated', function ( event, rangeObject ) {
				var config;

				// show/hide the button according to the configuration
				config = that.getEditableConfig( Aloha.activeEditable.obj );
				if ( jQuery.inArray( 'a', config ) != -1 ) {
					that.formatLinkButton.show();
					that.insertLinkButton.show();
					FloatingMenu.hideTab = false;
				} else {
					that.formatLinkButton.hide();
					that.insertLinkButton.hide();
					FloatingMenu.hideTab = i18n.t( 'floatingmenu.tab.link' );
				}
			});

			// add the event handler for selection change
			Aloha.bind( 'aloha-selection-changed', function ( event, rangeObject ) {
				var config,
					foundMarkup;
				
				if ( Aloha.activeEditable && Aloha.activeEditable.obj ) {
					config = that.getEditableConfig( Aloha.activeEditable.obj );
				} else {
					config = {};
				}

				// Check if we need to ignore this selection changed event for
				// now and check whether the selection was placed within a
				// editable area.
				if ( !that.ignoreNextSelectionChangedEvent &&
						Aloha.Selection.isSelectionEditable() &&
<<<<<<< HEAD
						Aloha.activeEditable != null ) {
					// show/hide the button according to the configuration
					config = that.getEditableConfig( Aloha.activeEditable.obj );
					if ( jQuery.inArray( 'a', config ) != -1 ) {
						that.formatLinkButton.show();
						that.insertLinkButton.show();
					} else {
						that.formatLinkButton.hide();
						that.insertLinkButton.hide();
						// leave if a is not allowed
						return;
					}
					
=======
							Aloha.activeEditable != null &&
							jQuery.inArray( 'a', config ) !== -1 ) {

>>>>>>> f09c6d00
					foundMarkup = that.findLinkMarkup( rangeObject );

					if ( foundMarkup ) {
						that.toggleLinkScope( true );
						
						// remember the current tab selected by the user
						var currentTab = FloatingMenu.userActivatedTab;

						// switch to the href tab (so that we make sure that the href field gets created)
						FloatingMenu.activateTabOfButton( 'href' );
						if ( currentTab ) {
							// switch back to the original tab
							FloatingMenu.userActivatedTab = currentTab;
						}
						// now we are ready to set the target object
						that.hrefField.setTargetObject( foundMarkup, 'href' );

						// if the selection-changed event was raised by the first click interaction on this page
						// the hrefField component might not be initialized. When the user switches to the link
						// tab to edit the link the field would be empty. We check for that situation and add a
						// special interval check to set the value once again
						if ( jQuery( '#' + that.hrefField.extButton.id ).length == 0 ) {
							// there must only be one update interval running at the same time
							if ( that.hrefUpdateInt !== null ) {
								clearInterval( that.hrefUpdateInt );
							}
							
							// register a timeout that will set the value as soon as the href field was initialized
							that.hrefUpdateInt = setInterval( function () {
								if ( jQuery( '#' + that.hrefField.extButton.id ).length > 0 ) { // the object was finally created
									that.hrefField.setTargetObject( foundMarkup, 'href' );
									clearInterval( that.hrefUpdateInt );
								}
							}, 200 );
						}
						Aloha.trigger( 'aloha-link-selected' );
					} else {
						that.toggleLinkScope( false );
						that.hrefField.setTargetObject( null );
						Aloha.trigger( 'aloha-link-unselected' );
					}
				}
				
				that.ignoreNextSelectionChangedEvent = false;
			} );
		},

		/**
		 * lets you toggle the link scope to true (link buttons are visible)
		 * or false (link buttons are hidden)
		 * @param show bool true to show link buttons, false otherwise
		 */
		toggleLinkScope: function ( show ) {
			if ( show ) {
				this.insertLinkButton.hide();
				this.hrefField.show();
				this.removeLinkButton.show();
				this.formatLinkButton.setPressed( true );
			} else {
				this.insertLinkButton.show();
				this.hrefField.hide();
				this.removeLinkButton.hide();
				this.formatLinkButton.setPressed( false );
			}
		},
		
		/**
		 * Add event handlers to the given link object
		 * @param link object
		 */
		addLinkEventHandlers: function ( link ) {
			var that = this;

			// show pointer on mouse over
			jQuery( link ).mouseenter( function ( e ) {
				Aloha.Log.debug( that, 'mouse over link.' );
				that.mouseOverLink = link;
				that.updateMousePointer();
			} );

			// in any case on leave show text cursor
			jQuery( link ).mouseleave( function ( e ) {
				Aloha.Log.debug( that, 'mouse left link.' );
				that.mouseOverLink = null;
				that.updateMousePointer();
			} );

			// follow link on ctrl or meta + click
			jQuery( link ).click( function ( e ) {
				if ( e.metaKey ) {
					// blur current editable. user is waiting for the link to load
					Aloha.activeEditable.blur();
					// hack to guarantee a browser history entry
					window.setTimeout( function () {
						location.href = e.target;
					}, 0 );
					e.stopPropagation();
					
					return false;
				}
			} );
		},

		/**
		 * Initialize the buttons
		 */
		createButtons: function () {
			var that = this;

			// format Link Button - this button behaves like 
			// a formatting button like (bold, italics, etc)
			this.formatLinkButton = new Aloha.ui.Button( {
				'name': 'a',
				'iconClass': 'aloha-button aloha-button-a',
				'size': 'small',
				'onclick': function () { that.formatLink(); },
				'tooltip': i18n.t( 'button.addlink.tooltip' ),
				'toggle': true
			} );
			FloatingMenu.addButton(
				'Aloha.continuoustext',
				this.formatLinkButton,
				i18nCore.t( 'floatingmenu.tab.format' ),
				1
			);

			// insert Link
			// always inserts a new link
			this.insertLinkButton = new Aloha.ui.Button( {
				'name': 'insertLink',
				'iconClass': 'aloha-button aloha-button-a',
				'size': 'small',
				'onclick': function () { that.insertLink( false ); },
				'tooltip': i18n.t( 'button.addlink.tooltip' ),
				'toggle': false
			} );
			FloatingMenu.addButton(
				'Aloha.continuoustext',
				this.insertLinkButton,
				i18nCore.t( 'floatingmenu.tab.insert' ),
				1
			);
			
			this.hrefField = new Aloha.ui.AttributeField( {
				'name': 'href',
				'width': 320,
				'valueField': 'url',
				'cls': 'aloha-link-href-field'
			} );
			this.hrefField.setTemplate( '<span><b>{name}</b><br/>{url}</span>' );
			this.hrefField.setObjectTypeFilter( this.objectTypeFilter );
			// add the input field for links
			FloatingMenu.addButton(
				'Aloha.continuoustext',
				this.hrefField,
				i18n.t( 'floatingmenu.tab.link' ),
				1
			);
			
			this.removeLinkButton = new Aloha.ui.Button( {
				// TODO use another icon here
				'name': 'removeLink',
				'iconClass': 'aloha-button aloha-button-a-remove',
				'size': 'small',
				'onclick': function () { that.removeLink(); },
				'tooltip': i18n.t( 'button.removelink.tooltip' )
			} );
			// add a button for removing the currently set link
			FloatingMenu.addButton(
				'Aloha.continuoustext',
				this.removeLinkButton,
				i18n.t( 'floatingmenu.tab.link' ),
				1
			);
		},

		/**
		 * Parse a all editables for links and bind an onclick event
		 * Add the link short cut to all edtiables
		 */
		bindInteractions: function () {
			var that = this;

			// update link object when src changes
			this.hrefField.addListener( 'keyup', function ( obj, event ) {
				// Now show all the ui-attributefield elements
				that.showComboList();
				
				// Handle ESC key press: We do a rough check to see if the user
				// has entered a link or searched for something
				if ( event.keyCode == 27 ) {
					var curval = that.hrefField.getQueryValue();
					if ( curval[ 0 ] == '/' || // local link
						 curval[ 0 ] == '#' || // inner document link
						 curval.match( /^.*\.([a-z]){2,4}$/i ) || // local file with extension
						 curval.match( /^([a-z]){3,10}:\/\/.+/i ) || // external link (http(s), ftp(s), ssh, file, skype, ... )
						 curval.match( /^(mailto|tel):.+/i ) // mailto / tel link
					) {
						// could be a link better leave it as it is
					} else {
						// the user searched for something and aborted
						var hrefValue = that.hrefField.getValue();
						
						// restore original value and hide combo list
						that.hrefField.setValue( hrefValue );
						that.hideComboList();
						
						if ( hrefValue == that.hrefValue || hrefValue == '' ) {
							that.removeLink( false );
						}
						
					}
				}
				
				that.hrefChange();
				
				// Handle the enter key. Terminate the link scope and show the final link.
				if ( event.keyCode == 13 ) {
					// Update the selection and place the cursor at the end of the link.
					var	range = Aloha.Selection.getRangeObject();
					
					// workaround to keep the found markup otherwise removelink won't work
//					var foundMarkup = that.findLinkMarkup( range );
//					console.dir(foundMarkup);
//					that.hrefField.setTargetObject(foundMarkup, 'href');
					
					// We have to ignore the next 2 onselectionchange events.
					// The first one we need to ignore is the one trigger when
					// we reposition the selection to right at the end of the
					// link.
					// Not sure what the next event is yet but we need to
					// ignore it as well, ignoring it prevents the value of
					// hrefField from being set to the old value.
					that.ignoreNextSelectionChangedEvent = true;
					range.startContainer = range.endContainer;
					range.startOffset = range.endOffset;
					range.select();
					that.ignoreNextSelectionChangedEvent = true;
					
					var hrefValue = jQuery( that.hrefField.extButton.el.dom ).attr( 'value' );
					
					if ( hrefValue == that.hrefValue || hrefValue == '' ) {
						that.removeLink( false );
					}
					
					window.setTimeout( function () {
						FloatingMenu.setScope( 'Aloha.continuoustext' );
					}, 100 );
					
					that.preventAutoSuggestionBoxFromExpanding();
				} else {
					// Check whether the value in the input field has changed
					// because if it has, then the ui-attribute object's store
					// needs to be cleared. The reason we need to do this
					// clearing is because once the auto-suggeset combo box is
					// shown and/or populated, the next enter keypress event
					// would be handled as if the user is selecting one of the
					// elements in the down down list.
					newValue = jQuery( that.hrefField.extButton.el.dom ).attr( 'value' );
					if ( oldValue != newValue ) {
						oldValue = newValue;
						// Drop local cache of suggestion items
						
						// Don't use this method because it will update the
						// loading message to say that no items were found ...
						// that.hrefField.extButton.store.removeAll();
						
						// ... instead we will manually delete the store data
						// ourselves
						var storeData = that.hrefField.extButton.store.data;
						storeData.items = [];
						storeData.key = [];
						storeData.length = 0;
						that.hrefField.extButton.store.lastQuery = null;
					}
				}
			} );
			
			jQuery( document )
				.keydown( function ( e ) {
					Aloha.Log.debug( that, 'Meta key down.' );
					that.metaKey = e.metaKey;
					that.updateMousePointer();
				} ).keyup( function ( e ) {
					Aloha.Log.debug( that, 'Meta key up.' );
					that.metaKey = e.metaKey;
					that.updateMousePointer();
				} );
		},
		
		/**
		 * Updates the mouse pointer
		 */
		updateMousePointer: function () {
			if ( this.metaKey && this.mouseOverLink ) {
				Aloha.Log.debug( this, 'set pointer' );
				jQuery( this.mouseOverLink ).removeClass( 'aloha-link-text' );
				jQuery( this.mouseOverLink ).addClass( 'aloha-link-pointer' );
			} else {
				jQuery( this.mouseOverLink ).removeClass( 'aloha-link-pointer' );
				jQuery( this.mouseOverLink ).addClass( 'aloha-link-text' );
			}
		},

		/**
		 * Check whether inside a link tag
		 * @param {GENTICS.Utils.RangeObject} range range where to insert the
		 *			object (at start or end)
		 * @return markup
		 * @hide
		 */
		findLinkMarkup: function ( range ) {
			if ( typeof range == 'undefined' ) {
				range = Aloha.Selection.getRangeObject();
			}
			if ( Aloha.activeEditable ) {
				return range.findMarkup( function () {
					return this.nodeName.toLowerCase() == 'a';
				}, Aloha.activeEditable.obj );
			} else {
				return null;
			}
		},

		/**
		 * Format the current selection or if collapsed the current word as
		 * link. If inside a link tag the link is removed.
		 */
		formatLink: function () {
			if ( Aloha.activeEditable ) {
				if ( this.findLinkMarkup( Aloha.Selection.getRangeObject() ) ) {
					this.removeLink();
				} else {
					this.insertLink();
				}
			}
		},

		/**
		 * Insert a new link at the current selection. When the selection is
		 * collapsed, the link will have a default link text, otherwise the
		 * selected text will be the link text.
		 */
		insertLink: function ( extendToWord ) {
			var that = this,
			    range = Aloha.Selection.getRangeObject(),
			    linkText,
			    newLink;
			
			// There are occasions where we do not get a valid range, in such
			// cases we should not try and add a link
			if ( !( range.startContainer && range.endContainer ) ) {
				return;
			}
			
			// do not nest a link inside a link
			if ( this.findLinkMarkup( range ) ) {
				return;
			}
			
			// activate floating menu tab
			FloatingMenu.activateTabOfButton( 'href' );
			
			// if selection is collapsed then extend to the word.
			if ( range.isCollapsed() && extendToWord !== false ) {
				GENTICS.Utils.Dom.extendToWord( range );
			}
			if ( range.isCollapsed() ) {
				// insert a link with text here
				linkText = i18n.t( 'newlink.defaulttext' );
				newLink = jQuery( '<a href="' + that.hrefValue + '" class="aloha-new-link">' + linkText + '</a>' );
				GENTICS.Utils.Dom.insertIntoDOM( newLink, range, jQuery( Aloha.activeEditable.obj ) );
				range.startContainer = range.endContainer = newLink.contents().get( 0 );
				range.startOffset = 0;
				range.endOffset = linkText.length;
			} else {
				newLink = jQuery( '<a href="' + that.hrefValue + '" class="aloha-new-link"></a>' );
				GENTICS.Utils.Dom.addMarkup( range, newLink, false );
			}

			Aloha.activeEditable.obj.find( 'a.aloha-new-link' ).each( function ( i ) {
				that.addLinkEventHandlers( this );
				jQuery(this).removeClass( 'aloha-new-link' );
			} );

			range.select();

			// focus has to become before prefilling the attribute, otherwise
			// Chrome and Firefox will not focus the element correctly.
			this.hrefField.focus();
			
			// prefill and select the new href
			// We need this guard because there are time when the extButton's
			// el element has not yet available
			if ( this.hrefField.extButton.el ) {
				jQuery( this.hrefField.extButton.el.dom ).attr( 'value', that.hrefValue ).select();
			}
			
			this.hrefChange();
		},

		/**
		 * Remove an a tag and clear the current item from the hrefField
		 */
		removeLink: function ( terminateLinkScope ) {
			var	range = Aloha.Selection.getRangeObject(),
			    foundMarkup = this.findLinkMarkup();
			
			// clear the current item from the href field
			this.hrefField.setItem(null);
			if ( foundMarkup ) {
				// remove the link
				GENTICS.Utils.Dom.removeFromDOM( foundMarkup, range, true );

				range.startContainer = range.endContainer;
				range.startOffset = range.endOffset;

				// select the (possibly modified) range
				range.select();
				
				if ( typeof terminateLinkScope == 'undefined' ||
						terminateLinkScope === true ) {
					FloatingMenu.setScope( 'Aloha.continuoustext' );
				}
			}
		},

		/**
		 * Updates the link object depending on the src field
		 */
		hrefChange: function () {
			var that = this;

			// For now hard coded attribute handling with regex.
			// Avoid creating the target attribute, if it's unnecessary, so
			// that XSS scanners (AntiSamy) don't complain.
			if ( this.target != '' ) {
				this.hrefField.setAttribute(
					'target',
					this.target,
					this.targetregex,
					this.hrefField.getQueryValue()
				);
			}
			
			this.hrefField.setAttribute(
				'class',
				this.cssclass,
				this.cssclassregex,
				this.hrefField.getQueryValue()
			);
			
			Aloha.trigger( 'aloha-link-href-change', {
				 obj: that.hrefField.getTargetObject(),
				 href: that.hrefField.getQueryValue(),
				 item: that.hrefField.getItem()
			} );
			
			if ( typeof this.onHrefChange == 'function' ) {
				this.onHrefChange.call(
					this,
					this.hrefField.getTargetObject(),
					this.hrefField.getQueryValue(),
					this.hrefField.getItem()
				);
			}
		},
		
		/**
		 * Prevents the combolist from expanding when
		 * this.hrefField.extButton.expand method is invoked
		 */
		preventAutoSuggestionBoxFromExpanding: function () {
			this.hrefField.extButton.hasFocus = false;
		},
		
		/**
		 * Displays all the ui-attributefield elements
		 */
		showComboList: function () {
			jQuery( '.x-layer x-combo-list,' +
				    '.x-combo-list-inner,' +
				    '.x-combo-list' ).show();
		},
		
		/**
		 * Hide all the ui-attributefield elements
		 */
		hideComboList: function () {
			jQuery( '.x-layer x-combo-list,' +
				    '.x-combo-list-inner,' +
				    '.x-combo-list' ).hide();
		},
		
		/**
		 * Make the given jQuery object (representing an editable) clean for saving
		 * Find all links and remove editing objects
		 * @param obj jQuery object to make clean
		 * @return void
		 */
		makeClean: function ( obj ) {
			// find all link tags
			obj.find( 'a' ).each( function () {
				jQuery( this )
					.removeClass( 'aloha-link-pointer' )
					.removeClass( 'aloha-link-text' );
			} );
		}
		
	} );
	
} );<|MERGE_RESOLUTION|>--- conflicted
+++ resolved
@@ -233,7 +233,7 @@
 			
 			sidebar.show();
 		},
-
+		
 		/**
 		 * Subscribe for events
 		 */
@@ -242,7 +242,13 @@
 
 			// add the event handler for creation of editables
 			Aloha.bind( 'aloha-editable-created', function ( event, editable ) {
-<<<<<<< HEAD
+				var config;
+
+				config = that.getEditableConfig( editable.obj );
+				if ( jQuery.inArray( 'a', config ) == -1 ) {
+					return;
+				}
+
 				// enable hotkey for inserting links
 				editable.obj.bind( 'keydown', that.hotKey.insertLink, function ( e ) {
 					if ( that.findLinkMarkup() ) {
@@ -252,28 +258,6 @@
 					} else {
 						that.insertLink( true );
 						that.preventAutoSuggestionBoxFromExpanding();
-=======
-				var config;
-
-				config = that.getEditableConfig( editable.obj );
-				if ( jQuery.inArray( 'a', config ) == -1 ) {
-					return;
-				}
-
-				// CTRL+L
-				editable.obj.keydown( function ( e ) {
-					if ( e.metaKey && e.which == 76 ) {
-						if ( that.findLinkMarkup() ) {
-							// open the tab containing the href
-							FloatingMenu.activateTabOfButton( 'href' );
-							that.hrefField.focus();
-						} else {
-							that.insertLink();
-						}
-						// prevent from further handling
-						// on a MAC Safari cursor would jump to location bar. Use ESC then META+L
-						return false;
->>>>>>> f09c6d00
 					}
 					
 					return false;
@@ -298,45 +282,29 @@
 					that.insertLinkButton.hide();
 					FloatingMenu.hideTab = i18n.t( 'floatingmenu.tab.link' );
 				}
-			});
+			} );
 
 			// add the event handler for selection change
 			Aloha.bind( 'aloha-selection-changed', function ( event, rangeObject ) {
 				var config,
-					foundMarkup;
+				    foundMarkup;
 				
 				if ( Aloha.activeEditable && Aloha.activeEditable.obj ) {
 					config = that.getEditableConfig( Aloha.activeEditable.obj );
 				} else {
 					config = {};
 				}
-
+				
 				// Check if we need to ignore this selection changed event for
 				// now and check whether the selection was placed within a
 				// editable area.
 				if ( !that.ignoreNextSelectionChangedEvent &&
 						Aloha.Selection.isSelectionEditable() &&
-<<<<<<< HEAD
-						Aloha.activeEditable != null ) {
-					// show/hide the button according to the configuration
-					config = that.getEditableConfig( Aloha.activeEditable.obj );
-					if ( jQuery.inArray( 'a', config ) != -1 ) {
-						that.formatLinkButton.show();
-						that.insertLinkButton.show();
-					} else {
-						that.formatLinkButton.hide();
-						that.insertLinkButton.hide();
-						// leave if a is not allowed
-						return;
-					}
-					
-=======
 							Aloha.activeEditable != null &&
 							jQuery.inArray( 'a', config ) !== -1 ) {
-
->>>>>>> f09c6d00
+					
 					foundMarkup = that.findLinkMarkup( rangeObject );
-
+					
 					if ( foundMarkup ) {
 						that.toggleLinkScope( true );
 						

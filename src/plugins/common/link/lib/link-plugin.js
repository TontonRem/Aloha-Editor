/*!
* Aloha Editor
* Author & Copyright (c) 2010 Gentics Software GmbH
* aloha-sales@gentics.com
* Licensed unter the terms of http://www.aloha-editor.com/license.html
*/

/**
 * Aloha Link Plugin
 * -----------------
 * This plugin provides an interface to allow the user to insert, edit and
 * remove links within an active editable.
 * It presents its user interface in the Floating menu, in a Sidebar panel.
 * Clicking on any links inside the editable activates the this plugin's
 * floating menu scope.
 */

define( [
	'aloha',
	'aloha/plugin',
	'aloha/jquery',
	'aloha/floatingmenu',
	'i18n!link/nls/i18n',
	'i18n!aloha/nls/i18n',
	'aloha/console',
	'link/../extra/linklist',
	'css!link/css/link.css'
], function ( Aloha, Plugin, jQuery, FloatingMenu, i18n, i18nCore, console ) {
	'use strict';
	
	var GENTICS = window.GENTICS;
	//namespace prefix for this plugin
	var	linkNamespace = 'aloha-link';

	return Plugin.create( 'link', {
		
		/**
		 * Configure the available languages
		 */
		languages: [ 'en', 'de', 'fr', 'ru', 'pl' ],
		
		/**
		 * Default configuration allows links everywhere
		 */
		config: [ 'a' ],
		
		/**
		 * all links that match the targetregex will get set the target
		 * e.g. ^(?!.*aloha-editor.com).* matches all href except aloha-editor.com
		 */
		targetregex: '',
		
		/**
		  * this target is set when either targetregex matches or not set
		  * e.g. _blank opens all links in new window
		  */
		target: '',
		
		/**
		 * all links that match the cssclassregex will get set the css class
		 * e.g. ^(?!.*aloha-editor.com).* matches all href except aloha-editor.com
		 */
		cssclassregex: '',
		
		/**
		  * this target is set when either cssclassregex matches or not set
		  */
		cssclass: '',
		
		/**
		 * the defined object types to be used for this instance
		 */
		objectTypeFilter: [],
		
		/**
		 * handle change on href change
		 * called function( obj, href, item );
		 */
		onHrefChange: null,

		
		/**
		 * This variable is used to ignore one selection changed event. We need
		 * to ignore one selectionchanged event when we set our own selection.
		 */
		ignoreNextSelectionChangedEvent: false,
		
		/**
		 * Initialize the plugin
		 */
		init: function () {
			var that = this;
			
			if ( typeof this.settings.targetregex !== 'undefined' ) {
				this.targetregex = this.settings.targetregex;
			}
			if ( typeof this.settings.target !== 'undefined' ) {
				this.target = this.settings.target;
			}
			if ( typeof this.settings.cssclassregex !== 'undefined' ) {
				this.cssclassregex = this.settings.cssclassregex;
			}
			if ( typeof this.settings.cssclass !== 'undefined' ) {
				this.cssclass = this.settings.cssclass;
			}
			if ( typeof this.settings.objectTypeFilter !== 'undefined' ) {
				this.objectTypeFilter = this.settings.objectTypeFilter;
			}
			if ( typeof this.settings.onHrefChange !== 'undefined' ) {
				this.onHrefChange = this.settings.onHrefChange;
			}
			
			this.createButtons();
			this.subscribeEvents();
			this.bindInteractions();
			
			Aloha.ready( function () { 
				that.initSidebar( Aloha.Sidebar.right ); 
			} );
		},

		nsSel: function () {
			var stringBuilder = [], prefix = linkNamespace;
			jQuery.each( arguments, function () {
				stringBuilder.push( '.' + ( this == '' ? prefix : prefix + '-' + this ) );
			} );
			return stringBuilder.join( ' ' ).trim();
		},

		//Creates string with this component's namepsace prefixed the each classname
		nsClass: function () {
			var stringBuilder = [], prefix = linkNamespace;
			jQuery.each( arguments, function () {
				stringBuilder.push( this == '' ? prefix : prefix + '-' + this );
			} );
			return stringBuilder.join( ' ' ).trim();
		},

		initSidebar: function(sidebar) {
			var pl = this;
			pl.sidebar = sidebar;
			sidebar.addPanel({
					
					id: pl.nsClass('sidebar-panel-target'),
					title: i18n.t('floatingmenu.tab.link'),
					content: '',
					expanded: true,
					activeOn: 'a, link',
					
					onInit: function () {
						 var that = this,
							 content = this.setContent(
								'<div class="' + pl.nsClass('target-container') + '"><fieldset><legend>' + i18n.t('link.target.legend') + '</legend><ul><li><input type="radio" name="targetGroup" class="' + pl.nsClass('radioTarget') + '" value="_self" /><span>' + i18n.t('link.target.self') + '</span></li>' + 
								'<li><input type="radio" name="targetGroup" class="' + pl.nsClass('radioTarget') + '" value="_blank" /><span>' + i18n.t('link.target.blank') + '</span></li>' + 
								'<li><input type="radio" name="targetGroup" class="' + pl.nsClass('radioTarget') + '" value="_parent" /><span>' + i18n.t('link.target.parent') + '</span></li>' + 
								'<li><input type="radio" name="targetGroup" class="' + pl.nsClass('radioTarget') + '" value="_top" /><span>' + i18n.t('link.target.top') + '</span></li>' + 
								'<li><input type="radio" name="targetGroup" class="' + pl.nsClass('radioTarget') + '" value="framename" /><span>' + i18n.t('link.target.framename') + '</span></li>' + 
								'<li><input type="text" class="' + pl.nsClass('framename') + '" /></li></ul></fieldset></div>' + 
								'<div class="' + pl.nsClass('title-container') + '" ><fieldset><legend>' + i18n.t('link.title.legend') + '</legend><input type="text" class="' + pl.nsClass('linkTitle') + '" /></fieldset></div>').content; 
						 
						 jQuery( pl.nsSel('framename') ).live( 'keyup', function() {
							jQuery( that.effective ).attr( "target", jQuery(this).val().replace("\"", '&quot;').replace("'", "&#39;") );
						 });
						 
						 jQuery( pl.nsSel('radioTarget') ).live( 'change', function() {
							if ( jQuery(this).val() === "framename" ) {
								jQuery( pl.nsSel('framename') ).slideDown();
							}
							else {
								jQuery( pl.nsSel('framename') ).slideUp();
								jQuery( pl.nsSel('framename') ).val("");
								jQuery( that.effective ).attr( "target", jQuery(this).val() );
							}
						 });
						 
						 jQuery( pl.nsSel('linkTitle') ).live( 'keyup', function() {
							jQuery( that.effective ).attr( "title", jQuery(this).val().replace("\"", '&quot;').replace("'", "&#39;") );
						 });
					},
					
					onActivate: function (effective) {
						var that = this;
						that.effective = effective;
						if( jQuery(that.effective).attr('target') != null ) {
							var isFramename = true;
							jQuery( pl.nsSel( 'framename' ) ).hide();
							jQuery( pl.nsSel( 'framename' ) ).val("");
							jQuery( pl.nsSel( 'radioTarget' ) ).each( function () {
								jQuery(this).removeAttr('checked');
								if ( jQuery( this ).val() === jQuery( that.effective ).attr( 'target' ) ) {
									isFramename = false;
									jQuery( this ).attr('checked', 'checked');
								}
							});
							if ( isFramename ) {
								jQuery( pl.nsSel('radioTarget[value="framename"]') ).attr('checked', 'checked');
								jQuery( pl.nsSel('framename') ).val( jQuery(that.effective).attr('target') );
								jQuery( pl.nsSel('framename') ).show();
							}
						} else {
							jQuery( pl.nsSel('radioTarget') ).first().attr('checked', 'checked');
							jQuery( that.effective ).attr( 'target', jQuery(pl.nsSel('radioTarget')).first().val() );
						}
						
						var that = this;
						that.effective = effective;
						jQuery( pl.nsSel('linkTitle') ).val( jQuery(that.effective).attr('title') );
					}
					
				});
			sidebar.show();
		},
		
		/**
		 * Subscribe for events
		 */
		subscribeEvents: function () {
			var that = this;

			// add the event handler for creation of editables
			Aloha.bind('aloha-editable-created', function(event, editable) {

				// CTRL+L
				editable.obj.keydown(function (e) {
					if ( e.metaKey && e.which == 76 ) {
						if ( that.findLinkMarkup() ) {
							// open the tab containing the href
							FloatingMenu.activateTabOfButton('href');

							that.hrefField.focus();

						} else {
							that.insertLink();
						}
						// prevent from further handling
						// on a MAC Safari cursor would jump to location bar. Use ESC then META+L
						return false;
					}
				});

				editable.obj.find('a').each(function( i ) {
					that.addLinkEventHandlers(this);
				});
			});

			// add the event handler for selection change
			Aloha.bind( 'aloha-selection-changed', function ( event, rangeObject ) {
				var config, foundMarkup;
				
				// Check if we need to ignore this selection changed event for
				// now and check whether the selection was placed within a
				// editable area.
				if ( !that.ignoreNextSelectionChangedEvent &&
						Aloha.Selection.isSelectionEditable() ) {
					
					// show/hide the button according to the configuration
					config = that.getEditableConfig( Aloha.activeEditable.obj );
					if ( jQuery.inArray( 'a', config ) != -1 ) {
						that.formatLinkButton.show();
						that.insertLinkButton.show();
					} else {
						that.formatLinkButton.hide();
						that.insertLinkButton.hide();
						// leave if a is not allowed
						return;
					}

					foundMarkup = that.findLinkMarkup( rangeObject );

					// link found
					if ( foundMarkup ) {
						that.insertLinkButton.hide();
						that.formatLinkButton.setPressed( true );
						FloatingMenu.setScope( 'link' );
						that.hrefField.setTargetObject( foundMarkup, 'href' );
					} else {
						// no link found
						that.formatLinkButton.setPressed( false );
						that.hrefField.setTargetObject( null );
					}

					// TODO this should not be necessary here!
					// FloatingMenu.doLayout();
				}
				that.ignoreNextSelectionChangedEvent = false;
			});

		},

		/**
		 * Add event handlers to the given link object
		 * @param link object
		 */
		addLinkEventHandlers: function(link) {
			var that = this;

			// show pointer on mouse over
			jQuery(link).mouseenter( function(e) {
				Aloha.Log.debug(that, 'mouse over link.');
				that.mouseOverLink = link;
				that.updateMousePointer();
			});

			// in any case on leave show text cursor
			jQuery(link).mouseleave( function(e) {
				Aloha.Log.debug(that, 'mouse left link.');
				that.mouseOverLink = null;
				that.updateMousePointer();
			});

			// follow link on ctrl or meta + click
			jQuery(link).click( function(e) {
				if (e.metaKey) {

					// blur current editable. user is wating for the link to load
					Aloha.activeEditable.blur();

					// hack to guarantee a browser history entry
					setTimeout( function() {
						  location.href = e.target;
					},0);

					// stop propagation
					e.stopPropagation();
					return false;
				}
			});
		},

		/**
		 * Initialize the buttons
		 */
		createButtons: function () {
			var that = this;

			// format Link Button - this button behaves like 
			// a formatting button like (bold, italics, etc)
			this.formatLinkButton = new Aloha.ui.Button( {
				'name': 'a',
				'iconClass': 'aloha-button aloha-button-a',
				'size': 'small',
				'onclick': function () { that.formatLink(); },
				'tooltip': i18n.t( 'button.addlink.tooltip' ),
				'toggle': true
			} );
			FloatingMenu.addButton(
				'Aloha.continuoustext',
				this.formatLinkButton,
				i18nCore.t( 'floatingmenu.tab.format' ),
				1
			);

			// insert Link
			// always inserts a new link
			this.insertLinkButton = new Aloha.ui.Button( {
				'name': 'insertLink',
				'iconClass': 'aloha-button aloha-button-a',
				'size': 'small',
				'onclick': function () { that.insertLink( false ); },
				'tooltip': i18n.t( 'button.addlink.tooltip' ),
				'toggle': false
			} );
			FloatingMenu.addButton(
				'Aloha.continuoustext',
				this.insertLinkButton,
				i18nCore.t( 'floatingmenu.tab.insert' ),
				1
			);
			
			// add the new scope for links
			FloatingMenu.createScope( 'link', 'Aloha.continuoustext' );
			
			this.hrefField = new Aloha.ui.AttributeField( {
				'name': 'href',
				'width': 320,
				'valueField': 'url',
				'cls': 'aloha-link-href-field'
			} );
			this.hrefField.setTemplate( '<span><b>{name}</b><br/>{url}</span>' );
			this.hrefField.setObjectTypeFilter( this.objectTypeFilter );
			// add the input field for links
			FloatingMenu.addButton(
				'link',
				this.hrefField,
				i18n.t( 'floatingmenu.tab.link' ),
				1
			);
			
			this.removeLinkButton = new Aloha.ui.Button( {
				// TODO use another icon here
				'name': 'removeLink',
				'iconClass': 'aloha-button aloha-button-a-remove',
				'size': 'small',
				'onclick': function () { that.removeLink(); },
				'tooltip': i18n.t( 'button.removelink.tooltip' )
			} );
			// add a button for removing the currently set link
			FloatingMenu.addButton(
				'link',
				this.removeLinkButton,
				i18n.t( 'floatingmenu.tab.link' ),
				1
			);
		},

		/**
		 * Parse a all editables for links and bind an onclick event
		 * Add the link short cut to all edtiables
		 */
		bindInteractions: function () {
			var that = this;

			// update link object when src changes
			this.hrefField.addListener( 'keyup', function ( obj, event ) {
				// Now show all the ui-attributefield elements
				jQuery( '.x-layer x-combo-list' ).show(); 
				jQuery( '.x-combo-list-inner' ).show();
				jQuery( '.x-combo-list' ).show();
				
				// if the user presses ESC we do a rough check if he has entered a link or searched for something
				if ( event.keyCode == 27 ) {
					var curval = that.hrefField.getQueryValue();
					if ( curval[ 0 ] === '/' || // local link
						 curval.match( /^.*\.([a-z]){2,4}$/i ) || // local file with extension
						 curval[ 0 ] === '#' || // inner document link
						 curval.match( /^htt.*/i ) // external link
					) {
						// could be a link better leave it as it is
					} else {
						// the user searched for something and aborted restore original value
						// that.hrefField.setValue(that.hrefField.getValue());
					}
				}

				that.hrefChange();
				
				// Handle the enter key. Terminate the link scope and show the final link.
<<<<<<< HEAD
				if ( event.keyCode == 13 ) {
=======
				if (event.keyCode == 13) {
										
>>>>>>> 03c2167b
					// Update the selection and place the cursor at the end of the link.
					var	range = Aloha.Selection.getRangeObject();
					
					// workaround to keep the found markup otherwise removelink won't work
<<<<<<< HEAD
					var foundMarkup = that.findLinkMarkup( range );
					that.hrefField.setTargetObject( foundMarkup, 'href' );
=======
//					var foundMarkup = that.findLinkMarkup( range );
//					console.dir(foundMarkup);
//					that.hrefField.setTargetObject(foundMarkup, 'href');
>>>>>>> 03c2167b
					
					that.ignoreNextSelectionChangedEvent = true;
					range.startContainer = range.endContainer;
					range.startOffset = range.endOffset;
					range.select();
					//that.ignoreNextSelectionChangedEvent = true;
					
<<<<<<< HEAD
					var hrefValue = jQuery( that.hrefField.extButton.el.dom ).attr( 'value' );
					if ( hrefValue == 'http://' || hrefValue == '' ) {
						that.removeLink( false );
=======
					var hrefValue = jQuery(that.hrefField.extButton.el.dom).attr('value');
					
					if (hrefValue === "http://" || hrefValue === "") {
						that.removeLink(false);
>>>>>>> 03c2167b
					}
					
					setTimeout( function () {
						FloatingMenu.setScope( 'Aloha.continuoustext' );
					}, 100 );
					
					jQuery( '.x-layer' ).hide();
					jQuery( '.x-shadow' ).hide();
					jQuery( '.x-combo-list-inner' ).hide();
					jQuery( '.x-combo-list' ).hide();
					
					setTimeout( function () {
						jQuery( '.x-layer' ).hide();
						jQuery( '.x-shadow' ).hide();
						jQuery( '.x-combo-list-inner' ).hide();
						jQuery( '.x-combo-list' ).hide();
							
					}, 200 );
				}
			});

			// on blur check if href is empty. If so remove the a tag
			this.hrefField.addListener( 'blur', function ( obj, event ) {
				var hrefValue = jQuery( that.hrefField.extButton.el.dom ).attr( 'value' );
				//checks for either a literal value in the href field
				//(that is not the pre-filled "http://") or a resource
				//(e.g. in the case of a repository link)
				if ( ( ! this.getValue() || this.getValue() === "http://" )
						&& ! this.getItem() ) {
					that.removeLink(false);
				}
			});

			jQuery( document )
				.keydown( function ( e ) {
					Aloha.Log.debug( that, 'Meta key down.' );
					that.metaKey = e.metaKey;
					that.updateMousePointer();
				} ).keyup( function ( e ) {
					Aloha.Log.debug( that, 'Meta key up.' );
					that.metaKey = e.metaKey;
					that.updateMousePointer();
				} );
		},

		/**
		 * Updates the mouse pointer
		 */
		updateMousePointer: function () {
			if ( this.metaKey && this.mouseOverLink ) {
				Aloha.Log.debug( this, 'set pointer' );
				jQuery( this.mouseOverLink ).removeClass( 'aloha-link-text' );
				jQuery( this.mouseOverLink ).addClass( 'aloha-link-pointer' );
			} else {
				jQuery( this.mouseOverLink ).removeClass( 'aloha-link-pointer' );
				jQuery( this.mouseOverLink ).addClass( 'aloha-link-text' );
			}
		},

		/**
		 * Check whether inside a link tag
		 * @param {GENTICS.Utils.RangeObject} range range where to insert the object (at start or end)
		 * @return markup
		 * @hide
		 */
		findLinkMarkup: function ( range ) {
			if ( typeof range === 'undefined' ) {
				range = Aloha.Selection.getRangeObject();
			}
			if ( Aloha.activeEditable ) {
				return range.findMarkup( function () {
					return this.nodeName.toLowerCase() == 'a';
				}, Aloha.activeEditable.obj );
			} else {
				return null;
			}
		},

		/**
		 * Format the current selection or if collapsed the current word as link.
		 * If inside a link tag the link is removed.
		 */
		formatLink: function () {
			if ( Aloha.activeEditable ) {
				if ( this.findLinkMarkup( Aloha.Selection.getRangeObject() ) ) {
					this.removeLink();
				} else {
					this.insertLink();
				}
			}
		},

		/**
		 * Insert a new link at the current selection. When the selection is collapsed,
		 * the link will have a default link text, otherwise the selected text will be
		 * the link text.
		 */
		insertLink: function ( extendToWord ) {
			var range, linkText, newLink, that = this;

			// do not insert a link in a link
			if ( this.findLinkMarkup( range ) ) {
				return;
			}

			// activate floating menu tab
			FloatingMenu.activateTabOfButton( 'href' );

			// current selection or cursor position
			range = Aloha.Selection.getRangeObject();

			// if selection is collapsed then extend to the word.
			if ( range.isCollapsed() && extendToWord !== false ) {
				GENTICS.Utils.Dom.extendToWord( range );
			}
			if ( range.isCollapsed() ) {
				// insert a link with text here
				linkText = i18n.t('newlink.defaulttext');
				newLink = jQuery('<a href="" class="aloha-new-link">' + linkText + '</a>');
				GENTICS.Utils.Dom.insertIntoDOM(newLink, range, jQuery(Aloha.activeEditable.obj));
				range.startContainer = range.endContainer = newLink.contents().get(0);
				range.startOffset = 0;
				range.endOffset = linkText.length;
			} else {
				newLink = jQuery('<a href="" class="aloha-new-link"></a>');
				GENTICS.Utils.Dom.addMarkup(range, newLink, false);
			}

			Aloha.activeEditable.obj.find('a.aloha-new-link').each(function( i ) {
				that.addLinkEventHandlers(this);
				jQuery(this).removeClass('aloha-new-link');
			});

			range.select();

			// focus has to become before prefilling the attribute, otherwise
			// Chrome and Firefox will not focus the element correctly.
			this.hrefField.focus();
			// prefill and select the new href
			jQuery( this.hrefField.extButton.el.dom ).attr( 'value', 'http://' ).select();
			this.hrefChange();
		},

		/**
		 * Remove an a tag.
		 */
		removeLink: function ( terminateLinkScope ) {
			var	range = Aloha.Selection.getRangeObject(),
			    foundMarkup = this.findLinkMarkup();
			if ( foundMarkup ) {
				// remove the link
				GENTICS.Utils.Dom.removeFromDOM( foundMarkup, range, true );

				range.startContainer = range.endContainer;
				range.startOffset = range.endOffset;

				// select the (possibly modified) range
				range.select();
				
				if ( typeof terminateLinkScope === 'undefined' ||
						terminateLinkScope === true ) {
					FloatingMenu.setScope( 'Aloha.continuoustext' );
				}
			}
		},

		/**
		 * Updates the link object depending on the src field
		 */
		hrefChange: function () {
			var that = this;
			// For now hard coded attribute handling with regex.
			// Avoid creating the target attribute, if it's unnecessary, so
			// that XSS scanners (AntiSamy) don't complain.
			if ( this.target != '' ) {
				this.hrefField.setAttribute( 'target', this.target,
					this.targetregex, this.hrefField.getQueryValue() );
			}
			this.hrefField.setAttribute( 'class', this.cssclass,
				this.cssclassregex, this.hrefField.getQueryValue() );
			Aloha.trigger( 'aloha-link-href-change', {
				 obj: that.hrefField.getTargetObject(),
				 href: that.hrefField.getQueryValue(),
				 item: that.hrefField.getItem()
			} );
			if ( typeof this.onHrefChange === 'function' ) {
				this.onHrefChange.call( this, this.hrefField.getTargetObject(),
					this.hrefField.getQueryValue(), this.hrefField.getItem() );
			}
		},

		/**
		 * Make the given jQuery object (representing an editable) clean for saving
		 * Find all links and remove editing objects
		 * @param obj jQuery object to make clean
		 * @return void
		 */
		makeClean: function ( obj ) {
			// find all link tags
			obj.find( 'a' ).each( function() {
				jQuery( this ).removeClass( 'aloha-link-pointer' );
				jQuery( this ).removeClass( 'aloha-link-text' );
			} );
		}
		
	} );
	
} );<|MERGE_RESOLUTION|>--- conflicted
+++ resolved
@@ -435,24 +435,15 @@
 				that.hrefChange();
 				
 				// Handle the enter key. Terminate the link scope and show the final link.
-<<<<<<< HEAD
 				if ( event.keyCode == 13 ) {
-=======
-				if (event.keyCode == 13) {
 										
->>>>>>> 03c2167b
 					// Update the selection and place the cursor at the end of the link.
 					var	range = Aloha.Selection.getRangeObject();
 					
 					// workaround to keep the found markup otherwise removelink won't work
-<<<<<<< HEAD
-					var foundMarkup = that.findLinkMarkup( range );
-					that.hrefField.setTargetObject( foundMarkup, 'href' );
-=======
 //					var foundMarkup = that.findLinkMarkup( range );
 //					console.dir(foundMarkup);
 //					that.hrefField.setTargetObject(foundMarkup, 'href');
->>>>>>> 03c2167b
 					
 					that.ignoreNextSelectionChangedEvent = true;
 					range.startContainer = range.endContainer;
@@ -460,16 +451,10 @@
 					range.select();
 					//that.ignoreNextSelectionChangedEvent = true;
 					
-<<<<<<< HEAD
-					var hrefValue = jQuery( that.hrefField.extButton.el.dom ).attr( 'value' );
-					if ( hrefValue == 'http://' || hrefValue == '' ) {
-						that.removeLink( false );
-=======
 					var hrefValue = jQuery(that.hrefField.extButton.el.dom).attr('value');
 					
 					if (hrefValue === "http://" || hrefValue === "") {
 						that.removeLink(false);
->>>>>>> 03c2167b
 					}
 					
 					setTimeout( function () {

--- conflicted
+++ resolved
@@ -279,7 +279,6 @@
 				// show/hide the button according to the configuration
 				config = that.getEditableConfig( Aloha.activeEditable.obj );
 				if ( jQuery.inArray( 'a', config ) != -1 ) {
-<<<<<<< HEAD
 					//that.formatLinkButton.show();
 					//that.insertLinkButton.show();
 					Component.eachInstance(['formatLink', 'insertLink'],
@@ -287,7 +286,7 @@
 							component.show();
 						});
 
-					Component.unhideTab();
+					Scopes.unhideTab();
 				} else {
 					//that.formatLinkButton.hide();
 					//that.insertLinkButton.hide();
@@ -296,16 +295,7 @@
 							component.hide();
 						});
 
-					Component.hideTab(i18n.t('floatingmenu.tab.link'));
-=======
-					that.formatLinkButton.show();
-					that.insertLinkButton.show();
-					Scopes.unhideTab();
-				} else {
-					that.formatLinkButton.hide();
-					that.insertLinkButton.hide();
 					Scopes.hideTab(i18n.t('floatingmenu.tab.link'));
->>>>>>> b0e46e43
 				}
 			} );
 
@@ -376,7 +366,6 @@
 		toggleLinkScope: function ( show ) {
 			if ( show ) {
 				this.hrefField.show();
-<<<<<<< HEAD
 
 				//this.insertLinkButton.hide();
 				Component.eachInstance(['insertLink'], function (component) {
@@ -393,14 +382,9 @@
 					component.setState(true);
 				});
 
-=======
-				this.removeLinkButton.show();
-				this.formatLinkButton.setState( true );
 				Scopes.addScope(this.name);
->>>>>>> b0e46e43
 			} else {
 				this.hrefField.hide();
-<<<<<<< HEAD
 
 				//this.insertLinkButton.show();
 				Component.eachInstance(['insertLink'], function (component) {
@@ -416,11 +400,8 @@
 				Component.eachInstance(['formatLink'], function (component) {
 					component.setState(false);
 				});
-=======
-				this.removeLinkButton.hide();
-				this.formatLinkButton.setState( false );
+
 				Scopes.removeScope(this.name);
->>>>>>> b0e46e43
 			}
 		},
 		

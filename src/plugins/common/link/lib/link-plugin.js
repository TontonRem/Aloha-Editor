--- conflicted
+++ resolved
@@ -418,13 +418,7 @@
 			if ( foundMarkup ) {
 				// remove the link
 				GENTICS.Utils.Dom.removeFromDOM(foundMarkup, range, true);
-<<<<<<< HEAD
-				if (!Aloha.activeEditable) {
-					console.log('Editable was not active. This was not anticipated.');
-				}
-=======
-
->>>>>>> a00379e8
+
 				// select the (possibly modified) range
 				range.select();
 			}

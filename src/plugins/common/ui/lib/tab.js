define([
	'aloha/core',
	'jquery',
	'ui/container',
	'ui/component',
	'aloha/jquery-ui'
],
function (Aloha, jQuery, Container, Component) {
	'use strict';

	var idCounter = 0;

	/**
	 * Defines a Container object that represents a collection of related
	 * component groups to be rendered together on the toolbar.  Tabs are
	 * organized by feature and functionality so that related controls can be
	 * brought in and out of view depending on whether they are
	 * appropriate for a given user context.
	 *
	 * Tabs can be defined declaritively in the Aloha configuration in the
	 * following manner:
	 *
	 *    Aloha.settings.toolbar: [
	 *      {
	 *         label: 'Lists',
	 *         showOn: 'ul,ol,*.parent(.aloha-editable ul,.aloha-editable ol)',
	 *         components: [ [ 'orderedList', 'unorderedList' ] ]
	 *      }
	 *    ]
	 *
	 * Alternatively, tabs can also be created imperatively in this way:
	 * new Tab( options, components ).
	 *
	 * @class
	 * @extends {Container}
	 */
	var Tab = Container.extend({

		/**
		 * All that this constructor does is save the components array into a
		 * local variable, to be used during instantialization.
		 *
		 * @param {object} settings
		 * @param {Array.<Array<string>>} components
		 * @constructor
		 */
		_constructor: function (settings, components) {
			this._super(settings, components);

			this.container = settings.container;
			this.list = this.container.data('list');
			this.panels = this.container.data('panels');
			this.id = 'tab-ui-container-' + (++idCounter);
			this.panel = jQuery('<div>', {id : this.id});
			this.handle = jQuery('<li><a href="#' + this.id + '">' +
				settings.label + '</a></li>');

			var i;
			var j;
			var component;
			var groupedComponents;

			for (i = 0; i < components.length; i++) {
				if (typeof components[i] === 'string') {
					if (1 === components[i].length && components[i].charCodeAt(0) === 10) {
						this.panel.append('<div>');
					} else {
						component = Component.render(components[i]);
						this.panel.append(component.element);
					}
				} else {
					var group = jQuery('<div>', {
						'class': 'aloha-ui-component-group'
					}).appendTo(this.panel);

					groupedComponents = components[i];
					for (j = 0; j < groupedComponents.length; j++) {
<<<<<<< HEAD
						if (1 === groupedComponents[j].length &&
						    groupedComponents[j].charCodeAt(0) === 10) {
							group.append('<div>');
						} else {
							component = Component.render(groupedComponents[j]);
=======
						component = Component.render(groupedComponents[j]);
						if (component) {
>>>>>>> 4ab332b8
							group.append(component.element);
						}
					}
				}
			}

			this.handle.appendTo(this.list);
			this.panel.appendTo(this.panels);
			this.container.tabs('refresh');

			var alohaTabs = settings.container.data('alohaTabs');
			this.index = alohaTabs.length;
			alohaTabs.push(this);
		},

		/**
		 * @override
		 */
		show: function() {
			if ( 0 === this.list.children().length ) {
				return;
			}
			this.handle.show();
			this.visible = true;

			// If no tabs are selected, then select the tab which was just
			// shown.
			if ( 0 === this.container.find( '.ui-tabs-active' ).length ) {
				this.container.tabs( 'select', this.index );
			} else if ( this.container.tabs( 'option', 'selected' )
			            === this.index ) {
				this.container.tabs( 'select', this.index );
			}
		},

		/**
		 * @override
		 */
		hide: function() {
			var tabs = this.list.children();
			if ( 0 === tabs.length ) {
				return;
			}
			this.handle.hide();
			this.visible = false;

			// If the tab we just hid was the selected tab, then we need to
			// select another tab in its stead.  We will select the first
			// visible tab we find, or else we deselect all tabs.
			if ( this.index === this.container.tabs( 'option', 'selected' ) ) {
				tabs = this.container.data( 'alohaTabs' );

				var i;
				for ( i = 0; i < tabs.length; ++i ) {
					if ( tabs[ i ].visible ) {
						this.container.tabs( 'select', i );
						return;
					}
				}

				// This does not work...
				// this.container.tabs( 'select', -1 );

				this.handle.removeClass( 'ui-tabs-active' );
			}
		}

	});

	jQuery.extend( Tab, {

		/**
		 * Creates holding elements for jQuery UI Tabs for a surface.
		 *
		 * @static
		 * @return {jQuery<HTMLElement>} The holder container on which we invoke
		 *                               jQuery UI Tabs once it is populated with
		 *                               tab containers.
		 */
		createContainer: function() {
			var container = jQuery( '<div>' );
			var list = jQuery( '<ul>' ).appendTo( container );
			var panels = jQuery( '<div>' ).appendTo( container );

			return container
				.data( 'list', list )
				.data( 'panels', panels )
				.data( 'alohaTabs', [] )
				.tabs();
		}
	});

	return Tab;

});<|MERGE_RESOLUTION|>--- conflicted
+++ resolved
@@ -75,17 +75,14 @@
 
 					groupedComponents = components[i];
 					for (j = 0; j < groupedComponents.length; j++) {
-<<<<<<< HEAD
 						if (1 === groupedComponents[j].length &&
 						    groupedComponents[j].charCodeAt(0) === 10) {
 							group.append('<div>');
 						} else {
 							component = Component.render(groupedComponents[j]);
-=======
-						component = Component.render(groupedComponents[j]);
-						if (component) {
->>>>>>> 4ab332b8
-							group.append(component.element);
+							if (component) {
+								group.append(component.element);
+							}
 						}
 					}
 				}

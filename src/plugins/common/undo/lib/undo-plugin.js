<<<<<<< HEAD
/*!
* Aloha Editor
* Author & Copyright (c) 2010 Gentics Software GmbH
* aloha-sales@gentics.com
* Licensed unter the terms of http://www.aloha-editor.com/license.html
*/

define(
['aloha', 'aloha/jquery', 'aloha/plugin', 'undo/vendor/undo', 'undo/vendor/diff_match_patch_uncompressed'],
function( Aloha, jQuery, Plugin) {
	"use strict";
	var
		GENTICS = window.GENTICS,
	    dmp = new diff_match_patch,
	    resetFlag = false;

	function reversePatch(patch) {
		var reversed = dmp.patch_deepCopy(patch);
		for (var i = 0; i < reversed.length; i++) {
			for (var j = 0; j < reversed[i].diffs.length; j++) {
				reversed[i].diffs[j][0] = -(reversed[i].diffs[j][0]);
			}
		}
		return reversed;
	}

	/**
	 * register the plugin with unique name
     */
	return Plugin.create('undo', {

		/**
		 * Configure the available languages
		 */
//		languages: ['en', 'de'],

		/**
		 * Initialize the plugin and set initialize flag on true
		 */
		init: function () {
			var stack = new Undo.Stack(),
			    EditCommand = Undo.Command.extend({
					constructor: function(editable, patch) {
						this.editable = editable;
						this.patch = patch;
					},
					execute: function() {
						//command object is created after execution.
					},
					undo: function() {
						this.phase(reversePatch(this.patch));
					},
					redo: function() {
						this.phase(this.patch);
					},
					phase: function(patch) {
						var contents = this.editable.getContents(),
						    applied = dmp.patch_apply(patch, contents),
						    newValue = applied[0],
						    didNotApply = applied[1];
						if (didNotApply.length) {
							//error
						}
						this.reset(newValue);
					},
					reset: function(val) {
						//we have to trigger a smartContentChange event
						//after doing an undo or redo, but we mustn't
						//push new commands on the stack, because there
						//are no new commands, just the old commands on
						//the stack that are undone or redone.
						resetFlag = true;

						var reactivate = null;
						if (Aloha.getActiveEditable() === this.editable) {
							Aloha.deactivateEditable();
							reactivate = this.editable;
						}

						this.editable.obj.html(val);

						if (null !== reactivate) {
							reactivate.activate();
						}

						//TODO: this is a call to an internal
						//function. There should be an API to generate
						//new smartContentChangeEvents.
						this.editable.smartContentChange({type : 'blur'});

						resetFlag = false;
					}
				});

			stack.changed = function() {
				// update UI
			};

			jQuery(document).keydown(function(event) {
				if (!event.metaKey || event.keyCode != 90) {
					return;
				}
				event.preventDefault();

				//Before doing an undo, bring the smartContentChange
				//event up to date.
				if ( null !== Aloha.getActiveEditable() ) {
					Aloha.getActiveEditable().smartContentChange({type : 'blur'});
				}

				if (event.shiftKey) {
					stack.canRedo() && stack.redo();
				} else {
					stack.canUndo() && stack.undo();
				}
			});

			Aloha.bind('alohaSmartContentChanged', function(jevent, aevent) {
				if (resetFlag) {
					return;
				}
				var oldValue = aevent.snapshotContent,
				newValue = aevent.editable.getContents(),
				patch = dmp.patch_make(oldValue, newValue);
				// only push an EditCommand if something actually changed.
				if (0 !== patch.length) {
					stack.execute( new EditCommand( aevent.editable, patch ) );
				}
			});
		},

		/**
		 * toString method
		 * @return string
		 */
		toString: function () {
			return 'undo';
		}

	});
=======
/*!
* Aloha Editor
* Author & Copyright (c) 2010 Gentics Software GmbH
* aloha-sales@gentics.com
* Licensed unter the terms of http://www.aloha-editor.com/license.html
*/

define(
['aloha', 'aloha/jquery', 'aloha/plugin', 'undo/vendor/undo', 'undo/vendor/diff_match_patch_uncompressed'],
function( Aloha, jQuery, Plugin) {
	"use strict";
	var
	    dmp = new diff_match_patch,
	    resetFlag = false;

	function reversePatch(patch) {
		var reversed = dmp.patch_deepCopy(patch);
		for (var i = 0; i < reversed.length; i++) {
			for (var j = 0; j < reversed[i].diffs.length; j++) {
				reversed[i].diffs[j][0] = -(reversed[i].diffs[j][0]);
			}
		}
		return reversed;
	}

	/**
	 * register the plugin with unique name
     */
	return Plugin.create('undo', {
		/**
		 * Initialize the plugin and set initialize flag on true
		 */
		init: function () {
			var stack = new Undo.Stack(),
			    EditCommand = Undo.Command.extend({
					constructor: function(editable, patch) {
						this.editable = editable;
						this.patch = patch;
					},
					execute: function() {
						//command object is created after execution.
					},
					undo: function() {
						this.phase(reversePatch(this.patch));
					},
					redo: function() {
						this.phase(this.patch);
					},
					phase: function(patch) {
						var contents = this.editable.getContents(),
						    applied = dmp.patch_apply(patch, contents),
						    newValue = applied[0],
						    didNotApply = applied[1];
						if (didNotApply.length) {
							//error
						}
						this.reset(newValue);
					},
					reset: function(val) {
						//we have to trigger a smartContentChange event
						//after doing an undo or redo, but we mustn't
						//push new commands on the stack, because there
						//are no new commands, just the old commands on
						//the stack that are undone or redone.
						resetFlag = true;

						var reactivate = null;
						if (Aloha.getActiveEditable() === this.editable) {
							Aloha.deactivateEditable();
							reactivate = this.editable;
						}

						this.editable.obj.html(val);

						if (null !== reactivate) {
							reactivate.activate();
						}

						//TODO: this is a call to an internal
						//function. There should be an API to generate
						//new smartContentChangeEvents.
						this.editable.smartContentChange({type : 'blur'});

						resetFlag = false;
					}
				});

			stack.changed = function() {
				// update UI
			};

			jQuery(document).keydown(function(event) {
				if (!event.metaKey || event.keyCode != 90) {
					return;
				}
				event.preventDefault();

				//Before doing an undo, bring the smartContentChange
				//event up to date.
				if ( null !== Aloha.getActiveEditable() ) {
					Aloha.getActiveEditable().smartContentChange({type : 'blur'});
				}

				if (event.shiftKey) {
					stack.canRedo() && stack.redo();
				} else {
					stack.canUndo() && stack.undo();
				}
			});

			Aloha.bind('aloha-smart-content-changed', function(jevent, aevent) {
				if (resetFlag) {
					return;
				}
				var oldValue = aevent.snapshotContent,
				newValue = aevent.editable.getContents(),
				patch = dmp.patch_make(oldValue, newValue);
				// only push an EditCommand if something actually changed.
				if (0 !== patch.length) {
					stack.execute( new EditCommand( aevent.editable, patch ) );
				}
			});
		},

		/**
		 * toString method
		 * @return string
		 */
		toString: function () {
			return 'undo';
		}

	});
>>>>>>> 812a814c
});<|MERGE_RESOLUTION|>--- conflicted
+++ resolved
@@ -1,277 +1,134 @@
-<<<<<<< HEAD
-/*!
-* Aloha Editor
-* Author & Copyright (c) 2010 Gentics Software GmbH
-* aloha-sales@gentics.com
-* Licensed unter the terms of http://www.aloha-editor.com/license.html
-*/
-
-define(
-['aloha', 'aloha/jquery', 'aloha/plugin', 'undo/vendor/undo', 'undo/vendor/diff_match_patch_uncompressed'],
-function( Aloha, jQuery, Plugin) {
-	"use strict";
-	var
-		GENTICS = window.GENTICS,
-	    dmp = new diff_match_patch,
-	    resetFlag = false;
-
-	function reversePatch(patch) {
-		var reversed = dmp.patch_deepCopy(patch);
-		for (var i = 0; i < reversed.length; i++) {
-			for (var j = 0; j < reversed[i].diffs.length; j++) {
-				reversed[i].diffs[j][0] = -(reversed[i].diffs[j][0]);
-			}
-		}
-		return reversed;
-	}
-
-	/**
-	 * register the plugin with unique name
-     */
-	return Plugin.create('undo', {
-
-		/**
-		 * Configure the available languages
-		 */
-//		languages: ['en', 'de'],
-
-		/**
-		 * Initialize the plugin and set initialize flag on true
-		 */
-		init: function () {
-			var stack = new Undo.Stack(),
-			    EditCommand = Undo.Command.extend({
-					constructor: function(editable, patch) {
-						this.editable = editable;
-						this.patch = patch;
-					},
-					execute: function() {
-						//command object is created after execution.
-					},
-					undo: function() {
-						this.phase(reversePatch(this.patch));
-					},
-					redo: function() {
-						this.phase(this.patch);
-					},
-					phase: function(patch) {
-						var contents = this.editable.getContents(),
-						    applied = dmp.patch_apply(patch, contents),
-						    newValue = applied[0],
-						    didNotApply = applied[1];
-						if (didNotApply.length) {
-							//error
-						}
-						this.reset(newValue);
-					},
-					reset: function(val) {
-						//we have to trigger a smartContentChange event
-						//after doing an undo or redo, but we mustn't
-						//push new commands on the stack, because there
-						//are no new commands, just the old commands on
-						//the stack that are undone or redone.
-						resetFlag = true;
-
-						var reactivate = null;
-						if (Aloha.getActiveEditable() === this.editable) {
-							Aloha.deactivateEditable();
-							reactivate = this.editable;
-						}
-
-						this.editable.obj.html(val);
-
-						if (null !== reactivate) {
-							reactivate.activate();
-						}
-
-						//TODO: this is a call to an internal
-						//function. There should be an API to generate
-						//new smartContentChangeEvents.
-						this.editable.smartContentChange({type : 'blur'});
-
-						resetFlag = false;
-					}
-				});
-
-			stack.changed = function() {
-				// update UI
-			};
-
-			jQuery(document).keydown(function(event) {
-				if (!event.metaKey || event.keyCode != 90) {
-					return;
-				}
-				event.preventDefault();
-
-				//Before doing an undo, bring the smartContentChange
-				//event up to date.
-				if ( null !== Aloha.getActiveEditable() ) {
-					Aloha.getActiveEditable().smartContentChange({type : 'blur'});
-				}
-
-				if (event.shiftKey) {
-					stack.canRedo() && stack.redo();
-				} else {
-					stack.canUndo() && stack.undo();
-				}
-			});
-
-			Aloha.bind('alohaSmartContentChanged', function(jevent, aevent) {
-				if (resetFlag) {
-					return;
-				}
-				var oldValue = aevent.snapshotContent,
-				newValue = aevent.editable.getContents(),
-				patch = dmp.patch_make(oldValue, newValue);
-				// only push an EditCommand if something actually changed.
-				if (0 !== patch.length) {
-					stack.execute( new EditCommand( aevent.editable, patch ) );
-				}
-			});
-		},
-
-		/**
-		 * toString method
-		 * @return string
-		 */
-		toString: function () {
-			return 'undo';
-		}
-
-	});
-=======
-/*!
-* Aloha Editor
-* Author & Copyright (c) 2010 Gentics Software GmbH
-* aloha-sales@gentics.com
-* Licensed unter the terms of http://www.aloha-editor.com/license.html
-*/
-
-define(
-['aloha', 'aloha/jquery', 'aloha/plugin', 'undo/vendor/undo', 'undo/vendor/diff_match_patch_uncompressed'],
-function( Aloha, jQuery, Plugin) {
-	"use strict";
-	var
-	    dmp = new diff_match_patch,
-	    resetFlag = false;
-
-	function reversePatch(patch) {
-		var reversed = dmp.patch_deepCopy(patch);
-		for (var i = 0; i < reversed.length; i++) {
-			for (var j = 0; j < reversed[i].diffs.length; j++) {
-				reversed[i].diffs[j][0] = -(reversed[i].diffs[j][0]);
-			}
-		}
-		return reversed;
-	}
-
-	/**
-	 * register the plugin with unique name
-     */
-	return Plugin.create('undo', {
-		/**
-		 * Initialize the plugin and set initialize flag on true
-		 */
-		init: function () {
-			var stack = new Undo.Stack(),
-			    EditCommand = Undo.Command.extend({
-					constructor: function(editable, patch) {
-						this.editable = editable;
-						this.patch = patch;
-					},
-					execute: function() {
-						//command object is created after execution.
-					},
-					undo: function() {
-						this.phase(reversePatch(this.patch));
-					},
-					redo: function() {
-						this.phase(this.patch);
-					},
-					phase: function(patch) {
-						var contents = this.editable.getContents(),
-						    applied = dmp.patch_apply(patch, contents),
-						    newValue = applied[0],
-						    didNotApply = applied[1];
-						if (didNotApply.length) {
-							//error
-						}
-						this.reset(newValue);
-					},
-					reset: function(val) {
-						//we have to trigger a smartContentChange event
-						//after doing an undo or redo, but we mustn't
-						//push new commands on the stack, because there
-						//are no new commands, just the old commands on
-						//the stack that are undone or redone.
-						resetFlag = true;
-
-						var reactivate = null;
-						if (Aloha.getActiveEditable() === this.editable) {
-							Aloha.deactivateEditable();
-							reactivate = this.editable;
-						}
-
-						this.editable.obj.html(val);
-
-						if (null !== reactivate) {
-							reactivate.activate();
-						}
-
-						//TODO: this is a call to an internal
-						//function. There should be an API to generate
-						//new smartContentChangeEvents.
-						this.editable.smartContentChange({type : 'blur'});
-
-						resetFlag = false;
-					}
-				});
-
-			stack.changed = function() {
-				// update UI
-			};
-
-			jQuery(document).keydown(function(event) {
-				if (!event.metaKey || event.keyCode != 90) {
-					return;
-				}
-				event.preventDefault();
-
-				//Before doing an undo, bring the smartContentChange
-				//event up to date.
-				if ( null !== Aloha.getActiveEditable() ) {
-					Aloha.getActiveEditable().smartContentChange({type : 'blur'});
-				}
-
-				if (event.shiftKey) {
-					stack.canRedo() && stack.redo();
-				} else {
-					stack.canUndo() && stack.undo();
-				}
-			});
-
-			Aloha.bind('aloha-smart-content-changed', function(jevent, aevent) {
-				if (resetFlag) {
-					return;
-				}
-				var oldValue = aevent.snapshotContent,
-				newValue = aevent.editable.getContents(),
-				patch = dmp.patch_make(oldValue, newValue);
-				// only push an EditCommand if something actually changed.
-				if (0 !== patch.length) {
-					stack.execute( new EditCommand( aevent.editable, patch ) );
-				}
-			});
-		},
-
-		/**
-		 * toString method
-		 * @return string
-		 */
-		toString: function () {
-			return 'undo';
-		}
-
-	});
->>>>>>> 812a814c
+/*!
+* Aloha Editor
+* Author & Copyright (c) 2010 Gentics Software GmbH
+* aloha-sales@gentics.com
+* Licensed unter the terms of http://www.aloha-editor.com/license.html
+*/
+
+define(
+['aloha', 'aloha/jquery', 'aloha/plugin', 'undo/vendor/undo', 'undo/vendor/diff_match_patch_uncompressed'],
+function( Aloha, jQuery, Plugin) {
+	"use strict";
+	var
+	    dmp = new diff_match_patch,
+	    resetFlag = false;
+
+	function reversePatch(patch) {
+		var reversed = dmp.patch_deepCopy(patch);
+		for (var i = 0; i < reversed.length; i++) {
+			for (var j = 0; j < reversed[i].diffs.length; j++) {
+				reversed[i].diffs[j][0] = -(reversed[i].diffs[j][0]);
+			}
+		}
+		return reversed;
+	}
+
+	/**
+	 * register the plugin with unique name
+     */
+	return Plugin.create('undo', {
+		/**
+		 * Initialize the plugin and set initialize flag on true
+		 */
+		init: function () {
+			var stack = new Undo.Stack(),
+			    EditCommand = Undo.Command.extend({
+					constructor: function(editable, patch) {
+						this.editable = editable;
+						this.patch = patch;
+					},
+					execute: function() {
+						//command object is created after execution.
+					},
+					undo: function() {
+						this.phase(reversePatch(this.patch));
+					},
+					redo: function() {
+						this.phase(this.patch);
+					},
+					phase: function(patch) {
+						var contents = this.editable.getContents(),
+						    applied = dmp.patch_apply(patch, contents),
+						    newValue = applied[0],
+						    didNotApply = applied[1];
+						if (didNotApply.length) {
+							//error
+						}
+						this.reset(newValue);
+					},
+					reset: function(val) {
+						//we have to trigger a smartContentChange event
+						//after doing an undo or redo, but we mustn't
+						//push new commands on the stack, because there
+						//are no new commands, just the old commands on
+						//the stack that are undone or redone.
+						resetFlag = true;
+
+						var reactivate = null;
+						if (Aloha.getActiveEditable() === this.editable) {
+							Aloha.deactivateEditable();
+							reactivate = this.editable;
+						}
+
+						this.editable.obj.html(val);
+
+						if (null !== reactivate) {
+							reactivate.activate();
+						}
+
+						//TODO: this is a call to an internal
+						//function. There should be an API to generate
+						//new smartContentChangeEvents.
+						this.editable.smartContentChange({type : 'blur'});
+
+						resetFlag = false;
+					}
+				});
+
+			stack.changed = function() {
+				// update UI
+			};
+
+			jQuery(document).keydown(function(event) {
+				if (!event.metaKey || event.keyCode != 90) {
+					return;
+				}
+				event.preventDefault();
+
+				//Before doing an undo, bring the smartContentChange
+				//event up to date.
+				if ( null !== Aloha.getActiveEditable() ) {
+					Aloha.getActiveEditable().smartContentChange({type : 'blur'});
+				}
+
+				if (event.shiftKey) {
+					stack.canRedo() && stack.redo();
+				} else {
+					stack.canUndo() && stack.undo();
+				}
+			});
+
+			Aloha.bind('aloha-smart-content-changed', function(jevent, aevent) {
+				if (resetFlag) {
+					return;
+				}
+				var oldValue = aevent.snapshotContent,
+				newValue = aevent.editable.getContents(),
+				patch = dmp.patch_make(oldValue, newValue);
+				// only push an EditCommand if something actually changed.
+				if (0 !== patch.length) {
+					stack.execute( new EditCommand( aevent.editable, patch ) );
+				}
+			});
+		},
+
+		/**
+		 * toString method
+		 * @return string
+		 */
+		toString: function () {
+			return 'undo';
+		}
+
+	});
 });
/*!
* Aloha Editor
* Author & Copyright (c) 2010 Gentics Software GmbH
* aloha-sales@gentics.com
* Licensed unter the terms of http://www.aloha-editor.com/license.html
*/

define(
<<<<<<< HEAD
['aloha/core', 'aloha/jquery', 'aloha/command', 'aloha/selection', 'util/dom', 'aloha/contenthandlermanager'],
function(Aloha, jQuery, command, selection, dom, ContentHandlerManager) {
=======
['aloha/core', 'aloha/jquery', 'aloha/command', 'aloha/selection', 'util/dom', 'aloha/console'],
function(Aloha, jQuery, command, selection, dom, console) {
>>>>>>> c84f7d67
	"use strict";

	// Exported commands
	command.registerCommand( 'inserthtml', {
		action: function(value, range) {
			var 
				$editable = jQuery(dom.getEditingHostOf(range.startContainer)),
				cac = range.commonAncestorContainer,
				i,
				selectedRange,
				domNodes = [];
			
			/**
			 * Paste the given object into the current selection.
			 * If inserting fails (because the object is not allowed to be inserted), unwrap the contents and try with that.
			 * @param object object to be pasted
			 */
			function pasteElement(object) {
				var $object = jQuery(object),
					contents;

				// try to insert the element into the DOM with limit the editable host
				// this fails when an element is not allowed to be inserted
				if (!dom.insertIntoDOM($object, range, $editable, false)) {
					
					// if that is not possible, we unwrap the content and insert every child element
					 contents = $object.contents();

					// when a block level element was unwrapped, we at least insert a break
					if (dom.isBlockLevelElement(object) || dom.isListElement(object)) {
						pasteElement(jQuery('<br/>').get(0));
					}

					// and now all children (starting from the back)
					for ( i = contents.length - 1; i >= 0; --i) {
						pasteElement(contents[i]);
					}
				}
			};

			// apply content handler to cleanup inserted data
			if (typeof Aloha.settings.contentHandler.insertHtml === 'undefined') {
				Aloha.settings.contentHandler.insertHtml = Aloha.defaults.contentHandler.insertHtml;
			}
			value = ContentHandlerManager.handleContent( value, { contenthandler: Aloha.settings.contentHandler.insertHtml } );

			// allowed values are string or jQuery objects
			// add value to a container div
			if ( typeof value === 'string' ){
				value = jQuery( '<div>' + value + '</div>' );
			} else if ( value instanceof jQuery ) {
				value = jQuery( '<div>' ).append(value);
			} else {
				throw "INVALID_VALUE_ERR";
			}
			
			// get contents of container div
			domNodes = value.contents();
			
			// check if range starts an ends in same editable host
//			if ( !(dom.inSameEditingHost(range.startContainer, range.endContainer)) ) {
//				throw "INVALID_RANGE_ERR";
//			}
			
			// delete currently selected contents
			dom.removeRange(range);
			
			for ( i = domNodes.length - 1; i >= 0; --i) {
				// insert the elements
				pasteElement(domNodes[i]);
			}

			// Call collapse() on the context object's Selection,
			// with last child's parent as the first argument and one plus its index as the second.
			if (domNodes.length > 0) {
				range = dom.setCursorAfter(domNodes.get(domNodes.length - 1));
			} else {
				// if nothing was pasted, just reselect the old range
				range.select();
			}

			dom.doCleanup({merge:true, removeempty: true}, range, cac);
			//In some cases selecting the range does not work properly 
			//e.g. when pasting from word in an h2 after the first character in IE
			//in these cases we should fail gracefully.
			//TODO check why the selection is failing
			try {
				range.select();
			} catch (e) {
				console.warn('Error:',e);
			}

		}
	});

});<|MERGE_RESOLUTION|>--- conflicted
+++ resolved
@@ -1,111 +1,106 @@
-/*!
-* Aloha Editor
-* Author & Copyright (c) 2010 Gentics Software GmbH
-* aloha-sales@gentics.com
-* Licensed unter the terms of http://www.aloha-editor.com/license.html
-*/
-
-define(
-<<<<<<< HEAD
-['aloha/core', 'aloha/jquery', 'aloha/command', 'aloha/selection', 'util/dom', 'aloha/contenthandlermanager'],
-function(Aloha, jQuery, command, selection, dom, ContentHandlerManager) {
-=======
-['aloha/core', 'aloha/jquery', 'aloha/command', 'aloha/selection', 'util/dom', 'aloha/console'],
-function(Aloha, jQuery, command, selection, dom, console) {
->>>>>>> c84f7d67
-	"use strict";
-
-	// Exported commands
-	command.registerCommand( 'inserthtml', {
-		action: function(value, range) {
-			var 
-				$editable = jQuery(dom.getEditingHostOf(range.startContainer)),
-				cac = range.commonAncestorContainer,
-				i,
-				selectedRange,
-				domNodes = [];
-			
-			/**
-			 * Paste the given object into the current selection.
-			 * If inserting fails (because the object is not allowed to be inserted), unwrap the contents and try with that.
-			 * @param object object to be pasted
-			 */
-			function pasteElement(object) {
-				var $object = jQuery(object),
-					contents;
-
-				// try to insert the element into the DOM with limit the editable host
-				// this fails when an element is not allowed to be inserted
-				if (!dom.insertIntoDOM($object, range, $editable, false)) {
-					
-					// if that is not possible, we unwrap the content and insert every child element
-					 contents = $object.contents();
-
-					// when a block level element was unwrapped, we at least insert a break
-					if (dom.isBlockLevelElement(object) || dom.isListElement(object)) {
-						pasteElement(jQuery('<br/>').get(0));
-					}
-
-					// and now all children (starting from the back)
-					for ( i = contents.length - 1; i >= 0; --i) {
-						pasteElement(contents[i]);
-					}
-				}
-			};
-
-			// apply content handler to cleanup inserted data
-			if (typeof Aloha.settings.contentHandler.insertHtml === 'undefined') {
-				Aloha.settings.contentHandler.insertHtml = Aloha.defaults.contentHandler.insertHtml;
-			}
-			value = ContentHandlerManager.handleContent( value, { contenthandler: Aloha.settings.contentHandler.insertHtml } );
-
-			// allowed values are string or jQuery objects
-			// add value to a container div
-			if ( typeof value === 'string' ){
-				value = jQuery( '<div>' + value + '</div>' );
-			} else if ( value instanceof jQuery ) {
-				value = jQuery( '<div>' ).append(value);
-			} else {
-				throw "INVALID_VALUE_ERR";
-			}
-			
-			// get contents of container div
-			domNodes = value.contents();
-			
-			// check if range starts an ends in same editable host
-//			if ( !(dom.inSameEditingHost(range.startContainer, range.endContainer)) ) {
-//				throw "INVALID_RANGE_ERR";
-//			}
-			
-			// delete currently selected contents
-			dom.removeRange(range);
-			
-			for ( i = domNodes.length - 1; i >= 0; --i) {
-				// insert the elements
-				pasteElement(domNodes[i]);
-			}
-
-			// Call collapse() on the context object's Selection,
-			// with last child's parent as the first argument and one plus its index as the second.
-			if (domNodes.length > 0) {
-				range = dom.setCursorAfter(domNodes.get(domNodes.length - 1));
-			} else {
-				// if nothing was pasted, just reselect the old range
-				range.select();
-			}
-
-			dom.doCleanup({merge:true, removeempty: true}, range, cac);
-			//In some cases selecting the range does not work properly 
-			//e.g. when pasting from word in an h2 after the first character in IE
-			//in these cases we should fail gracefully.
-			//TODO check why the selection is failing
-			try {
-				range.select();
-			} catch (e) {
-				console.warn('Error:',e);
-			}
-
-		}
-	});
-
+/*!
+* Aloha Editor
+* Author & Copyright (c) 2010 Gentics Software GmbH
+* aloha-sales@gentics.com
+* Licensed unter the terms of http://www.aloha-editor.com/license.html
+*/
+
+define(
+['aloha/core', 'aloha/jquery', 'aloha/command', 'aloha/selection', 'util/dom', 'aloha/contenthandlermanager', 'aloha/console'],
+function(Aloha, jQuery, command, selection, dom, ContentHandlerManager, console) {
+	"use strict";
+
+	// Exported commands
+	command.registerCommand( 'inserthtml', {
+		action: function(value, range) {
+			var 
+				$editable = jQuery(dom.getEditingHostOf(range.startContainer)),
+				cac = range.commonAncestorContainer,
+				i,
+				selectedRange,
+				domNodes = [];
+			
+			/**
+			 * Paste the given object into the current selection.
+			 * If inserting fails (because the object is not allowed to be inserted), unwrap the contents and try with that.
+			 * @param object object to be pasted
+			 */
+			function pasteElement(object) {
+				var $object = jQuery(object),
+					contents;
+
+				// try to insert the element into the DOM with limit the editable host
+				// this fails when an element is not allowed to be inserted
+				if (!dom.insertIntoDOM($object, range, $editable, false)) {
+					
+					// if that is not possible, we unwrap the content and insert every child element
+					 contents = $object.contents();
+
+					// when a block level element was unwrapped, we at least insert a break
+					if (dom.isBlockLevelElement(object) || dom.isListElement(object)) {
+						pasteElement(jQuery('<br/>').get(0));
+					}
+
+					// and now all children (starting from the back)
+					for ( i = contents.length - 1; i >= 0; --i) {
+						pasteElement(contents[i]);
+					}
+				}
+			};
+
+			// apply content handler to cleanup inserted data
+			if (typeof Aloha.settings.contentHandler.insertHtml === 'undefined') {
+				Aloha.settings.contentHandler.insertHtml = Aloha.defaults.contentHandler.insertHtml;
+			}
+			value = ContentHandlerManager.handleContent( value, { contenthandler: Aloha.settings.contentHandler.insertHtml } );
+
+			// allowed values are string or jQuery objects
+			// add value to a container div
+			if ( typeof value === 'string' ){
+				value = jQuery( '<div>' + value + '</div>' );
+			} else if ( value instanceof jQuery ) {
+				value = jQuery( '<div>' ).append(value);
+			} else {
+				throw "INVALID_VALUE_ERR";
+			}
+			
+			// get contents of container div
+			domNodes = value.contents();
+			
+			// check if range starts an ends in same editable host
+//			if ( !(dom.inSameEditingHost(range.startContainer, range.endContainer)) ) {
+//				throw "INVALID_RANGE_ERR";
+//			}
+			
+			// delete currently selected contents
+			dom.removeRange(range);
+			
+			for ( i = domNodes.length - 1; i >= 0; --i) {
+				// insert the elements
+				pasteElement(domNodes[i]);
+			}
+
+			// Call collapse() on the context object's Selection,
+			// with last child's parent as the first argument and one plus its index as the second.
+			if (domNodes.length > 0) {
+				range = dom.setCursorAfter(domNodes.get(domNodes.length - 1));
+			} else {
+				// if nothing was pasted, just reselect the old range
+				range.select();
+			}
+
+			dom.doCleanup({merge:true, removeempty: true}, range, cac);
+			//In some cases selecting the range does not work properly 
+			//e.g. when pasting from word in an h2 after the first character in IE
+			//in these cases we should fail gracefully.
+			//TODO check why the selection is failing
+			try {
+				range.select();
+			} catch (e) {
+				console.warn('Error:',e);
+			}
+
+		}
+	});
+
 });
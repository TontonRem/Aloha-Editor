/*!
* Aloha Editor
* Author & Copyright (c) 2010 Gentics Software GmbH
* aloha-sales@gentics.com
* Licensed unter the terms of http://www.aloha-editor.com/license.html
*/

define(
['aloha/core',
 'aloha/plugin',
 'aloha/jquery',
 'ui/component', 
 'ui/toggleButton',
 'formatlesspaste/formatlesshandler',
 'aloha/contenthandlermanager',
 'i18n!formatlesspaste/nls/i18n',
 'i18n!aloha/nls/i18n',
 'css!formatlesspaste/css/formatless.css'],
function(Aloha, Plugin, jQuery, Component, ToggleButton, FormatlessPasteHandler, ContentHandlerManager, i18n, i18nCore) {
	"use strict";

	

	// Public Methods
	return Plugin.create('formatlesspaste', {
		
		
		/**
		 * Configure Formatless pasting
		 */
		formatlessPasteOption: false, 
		
		/**
		 * Whether to display a button in the floating menu that allows to switch formatless pasting on and off
		 */
		button: true,
		
		//Here we removes the text-level semantic and edit elements (http://dev.w3.org/html5/spec/text-level-semantics.html#usage-summary)
		strippedElements : [
			"a",
			"em",
			"strong",
			"small",
			"s",
			"cite",
			"q",
			"dfn",
			"abbr",
			"time",
			"code",
			"var",
			"samp",
			"kbd",
			"sub",
			"sup",
			"i",
			"b",
			"u",
			"mark",
			"ruby",
			"rt",
			"rp",
			"bdi",
			"bdo",
			"ins",
			"del" 
		],

		/**
		 * Initialize the PastePlugin
		 */
		init: function() {
			var that = this;

			// look for old configuration directly in settings
			if ( typeof this.settings.formatlessPasteOption !== 'undefined') {
				this.formatlessPasteOption = this.settings.formatlessPasteOption;
			}
			
			if ( typeof this.settings.strippedElements !== 'undefined') {
				this.strippedElements = this.settings.strippedElements;
			}
			
			// look for newer config in settings.config
			if (this.settings.config) {
				if (this.settings.config.formatlessPasteOption) {
					this.formatlessPasteOption = this.settings.config.formatlessPasteOption;
				}
				if (this.settings.config.strippedElements) {
					this.strippedElements = this.settings.config.strippedElements;
				}
				if (this.settings.config.button === false) {
					this.button = false;
				}
			}
			
			this.registerFormatlessPasteHandler(); 
			var formatlessPasteHandlerLastState;
			Aloha.bind( 'aloha-editable-activated', function( event, params) {
				var config = that.getEditableConfig( params.editable.obj );
				if ( !config ) {
					return;
				}
				if ( config.strippedElements ) {
					FormatlessPasteHandler.strippedElements = config.strippedElements;
				}
				if (config.formatlessPasteOption === true) {
					that.formatlessPasteButton.setPressed(true);
					FormatlessPasteHandler.enabled = true;
				} else if (config.formatlessPasteOption === false) {
					that.formatlessPasteButton.setPressed(false);
					FormatlessPasteHandler.enabled = false;
				}
				if ( config.button === false ) {
					that.formatlessPasteButton.hide();
				} else {
					that.formatlessPasteButton.show();
				}
			});
		},

		/**
		 * Register Formatless paste handler
		 */
		registerFormatlessPasteHandler: function(){
			ContentHandlerManager.register( 'formatless', FormatlessPasteHandler );
			FormatlessPasteHandler.strippedElements = this.strippedElements;
			// add button to toggle format-less pasting

			Component.define("toggleFormatlessPaste", ToggleButton, {
					tooltip: i18n.t('button.formatlessPaste.tooltip'),
					icon: 'aloha-icon aloha-icon-formatless-paste',
					click: function () { 
						//toggle the value of allowFormatless
						FormatlessPasteHandler.enabled = !FormatlessPasteHandler.enabled;
<<<<<<< HEAD
					}
			});

			this.formatlessPasteButton = Component.getGlobalInstance("toggleFormatlessPaste");
=======
					},
					'tooltip' : i18n.t( 'button.formatlessPaste.tooltip' ),
					'toggle' : true
				});
			FloatingMenu.addButton(
				'Aloha.continuoustext',
				this.formatlessPasteButton,
				i18nCore.t( 'floatingmenu.tab.format' ),
				1
			);
			
			// activate formatless paste button if option is set
			if (this.formatlessPasteOption === true) {
				this.formatlessPasteButton.setPressed(true);
				FormatlessPasteHandler.enabled = true;
			}
			
			// hide button by default if configured
			if (this.button === false) {
				this.formatlessPasteButton.hide();
			}
>>>>>>> d401e753
		}
	});
});<|MERGE_RESOLUTION|>--- conflicted
+++ resolved
@@ -105,10 +105,10 @@
 					FormatlessPasteHandler.strippedElements = config.strippedElements;
 				}
 				if (config.formatlessPasteOption === true) {
-					that.formatlessPasteButton.setPressed(true);
+					that.formatlessPasteButton.setState(true);
 					FormatlessPasteHandler.enabled = true;
 				} else if (config.formatlessPasteOption === false) {
-					that.formatlessPasteButton.setPressed(false);
+					that.formatlessPasteButton.setState(false);
 					FormatlessPasteHandler.enabled = false;
 				}
 				if ( config.button === false ) {
@@ -133,26 +133,14 @@
 					click: function () { 
 						//toggle the value of allowFormatless
 						FormatlessPasteHandler.enabled = !FormatlessPasteHandler.enabled;
-<<<<<<< HEAD
 					}
 			});
 
 			this.formatlessPasteButton = Component.getGlobalInstance("toggleFormatlessPaste");
-=======
-					},
-					'tooltip' : i18n.t( 'button.formatlessPaste.tooltip' ),
-					'toggle' : true
-				});
-			FloatingMenu.addButton(
-				'Aloha.continuoustext',
-				this.formatlessPasteButton,
-				i18nCore.t( 'floatingmenu.tab.format' ),
-				1
-			);
-			
+
 			// activate formatless paste button if option is set
 			if (this.formatlessPasteOption === true) {
-				this.formatlessPasteButton.setPressed(true);
+				this.formatlessPasteButton.setState(true);
 				FormatlessPasteHandler.enabled = true;
 			}
 			
@@ -160,7 +148,6 @@
 			if (this.button === false) {
 				this.formatlessPasteButton.hide();
 			}
->>>>>>> d401e753
 		}
 	});
 });
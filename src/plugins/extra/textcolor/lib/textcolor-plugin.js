/* textcolor-plugin.js is part of Aloha Editor project http://aloha-editor.org
 *
 * Aloha Editor is a WYSIWYG HTML5 inline editing library and editor.
 * Copyright (c) 2010-2013 Gentics Software GmbH, Vienna, Austria.
 * Contributors http://aloha-editor.org/contribution.php
 *
 * Aloha Editor is free software; you can redistribute it and/or
 * modify it under the terms of the GNU General Public License
 * as published by the Free Software Foundation; either version 2
 * of the License, or any later version.
 *
 * Aloha Editor is distributed in the hope that it will be useful,
 * but WITHOUT ANY WARRANTY; without even the implied warranty of
 * MERCHANTABILITY or FITNESS FOR A PARTICULAR PURPOSE.  See the
 * GNU General Public License for more details.
 *
 * You should have received a copy of the GNU General Public License
 * along with this program; if not, write to the Free Software
 * Foundation, Inc., 51 Franklin Street, Fifth Floor, Boston, MA 02110-1301, USA.
 *
 * As an additional permission to the GNU GPL version 2, you may distribute
 * non-source (e.g., minimized or compacted) forms of the Aloha-Editor
 * source code without the copy of the GNU GPL normally required,
 * provided you include this license notice and a URL through which
 * recipients can access the Corresponding Source.
 */
define([
	'aloha',
	'aloha/jquery',
	'aloha/plugin',
	'util/arrays',
	'util/dom2',
	'ui/ui',
	'ui/button',
	'ui/floating',
	'PubSub',
	'./textcolor',
	'./overlay',
	'./palette',
	'i18n!textcolor/nls/i18n',
], function (
	Aloha,
	$,
	Plugin,
	Arrays,
	Dom,
	Ui,
	Button,
	Floating,
	PubSub,
	TextColor,
	Overlay,
	Palette,
	i18n
) {
	'use strict';

<<<<<<< HEAD
	var overlayByConfig = {};
	var _savedRange;
=======
	/**
	 * Whether or not the given string represents a color value.
	 *
	 * @param {String} value
	 * @return {Boolean}
	 */
	function isColor(value) {
		return value.substr(0, 1) === '#' || value.substr(0, 3) === 'rgb';
	}
>>>>>>> 1d2a1622

	/**
	 * Generates swatches.
	 *
	 * @param {Object} colors
	 * @param {Function(String)} getSwatchClass
	 * @return {Array<String>}
	 */
	function generateSwatches(colors, getSwatchClass) {
		var list = Arrays.map(colors, function (color) {
			return (
				isColor(color)
					? '<div class="' + getSwatchClass(color) + '" '
						+ 'style="background-color: ' + color + '" '
						+ 'title="' + color + '"></div>'
					: '<div class="' + getSwatchClass(color) + ' '
						+ color + '"></div>'
			);
		});
		list.push(
			'<div class="removecolor" title="'
				+ i18n.t('remove-text-color')
				+ '">&#10006</div></td>'
		);
		return list;
	}

<<<<<<< HEAD
	function calculateOffset($element) {
		var offset = $element.offset();
=======
	/**
	 * Mark the given swatch element as selected in the overlay.
	 *
	 * @param {Overlay} overlay
	 * @param {jQuery<DOMObject>} $swatch
	 */
	function selectSwatch(overlay, $swatch) {
		overlay.select(
			$swatch.hasClass('removecolor')
				? ''
				: $swatch.css('background-color')
		);
	}
>>>>>>> 1d2a1622

	/**
	 * Update the given range's text color based on the selected swatch element.
	 *
	 * @param {DOMObject} selected
	 * @param {Range} range
	 */
	function onSelect(selected, range) {
		if (range.collapsed) {
			Dom.extendToWord(range);
		}
<<<<<<< HEAD

		return offset;
=======
		var $swatch = $('>div', selected);
		if ($swatch.hasClass('removecolor')) {
			TextColor.unsetColor(range);
		} else {
			TextColor.setColor(
				range,
				Dom.getComputedStyle($swatch[0], 'background-color')
			);
		}
		var selection = Aloha.getSelection();
		selection.removeAllRanges();
		selection.addRange(range);
>>>>>>> 1d2a1622
	}

	var overlays = {};

<<<<<<< HEAD
		offset: {top: 0, left: 0},

		/**
		 * Show the swatch overlay at the format button's position
		 * @param insertButton insert button
		 */
		show: function ($formatButton) {
			var that = this;

			// position the overlay relative to the insert-button
			that.$node.css(calculateOffset($formatButton));
			that.$node.css('position', Floating.POSITION_STYLE);

			that.$node.show();

			// focus on the selected swatch
			that.$node.find('.focused').removeClass('focused');

			// select the swatch matching the selected color
			var selectedColor = $formatButton.find(".aloha-icon-textcolor").css("background-color");
			that.$node.find('td').each(function () {
				if (jQuery(jQuery(this).find('div')).css('background-color') === selectedColor) {
					jQuery(this).addClass('focused');
					return false;
				}
			});

			// select the first swatch if no matching swatch found
			if (that.$node.find('.focused').length < 1) {
				jQuery(that.$node.find('td')[0]).addClass('focused');
			}

			that._overlayActive = true;
			// Lose focus for the format button, otherwise it overlays the color palette.
			$formatButton.blur();
		},

		hide: function () {
			this.$node.hide();
			this._overlayActive = false;
		},

		/**
		 * Set the color swatches, that shall be selectable
		 * @param {string} colors colors in a string, separated by spaces
		 */
		setColors: function (colors) {
			this._createSwatchButtons(colors);
		},

		_initHideOnDocumentClick: function () {
			var that = this;
			// if the user clicks somewhere outside of the layer, the layer should be closed
			// stop bubbling the click on the create-dialog up to the body event
			that.$node.click(function (e) {
				e.stopPropagation();
			});

			var buttonSelector = '.aloha-icon-textcolor';
			// hide the layer if user clicks anywhere in the body
			jQuery('body').click(function (e) {
				if (!that._overlayActive) {
					return;
				}
				// don't consider clicks to the overlay itself
				if (e.target !== that.$node[0]
				    // and don't consider clicks to the 'show' button.
						&& !jQuery(e.target).is(buttonSelector)
						&& !jQuery(e.target).find(buttonSelector).length) {
					that.hide();
				}
			});
		},
		_initHideOnEsc: function () {
			var that = this;
			// escape closes the overlay
			jQuery(document).keyup(function (e) {
				var overlayVisibleAndEscapeKeyPressed = (that.$node.css('display') === 'table') && (e.keyCode === 27);
				if (overlayVisibleAndEscapeKeyPressed) {
					that.hide();
				}
			});
		},
		_initCursorFocus: function (onSelectCallback) {
			var that = this;
			// you can navigate through the character table with the arrow keys
			// and select one with the enter key
			var $current, $next, $prev, $nextRow, $prevRow;
			var movements = {
				13: function select() {
					that.hide();

					$current = that.$node.find('.focused');
					var swatch = $current.find('div');
					that._selectColor(swatch);
				},
				37: function left() {
					$current = that.$node.find('.focused');
					$prev = $current.prev().addClass('focused');
					if ($prev.length > 0) {
						$current.removeClass('focused');
					}
				},
				38: function up() {
					$current = that.$node.find('.focused');
					$prevRow = $current.parent().prev();
					if ($prevRow.length > 0) {
						$prev = jQuery($prevRow.children()[$current.index()]).addClass('focused');
						if ($prev.length > 0) {
							$current.removeClass('focused');
						}
					}
				},
				39: function right() {
					$current = that.$node.find('.focused');
					$next = $current.next().addClass('focused');
					if ($next.length > 0) {
						$current.removeClass('focused');
					}
				},
				40: function down() {
					$current = that.$node.find('.focused');
					$nextRow = $current.parent().next();
					if ($nextRow.length > 0) {
						$next = jQuery($nextRow.children()[$current.index()]).addClass('focused');
						if ($next.length > 0) {
							$current.removeClass('focused');
						}
					}
				}
			};
			jQuery(document).keydown(function (e) {
				e.stopPropagation();
				var isOverlayVisible = that.$node.css('display') === 'table';
				if (isOverlayVisible) {
					// check if there is a move-command for the pressed key
					var moveCommand = movements[e.keyCode];
					if (moveCommand) {
						moveCommand();
						return false;
					}
				}
			});
		},
		_initEvents: function () {
			var that = this;
			// when the editable is deactivated, hide the layer
			Aloha.bind('aloha-editable-deactivated', function (event, rangeObject) {
				that.hide();
			});
		},
		_selectColor: function (swatch) {
			var that = this, color;
=======
	var rangeAtOpen;
>>>>>>> 1d2a1622

	/**
	 * Gets/generates an overlay object for the given editable.
	 *
	 * @param {Editable} editable
	 * @param {Plugin} plugin
	 * @param {Button} button
	 * @param {Function(String)} getSwatchClass
	 * @return {Overlay}
	 */
	function getOverlay(editable, plugin, button, getSwatchClass) {
		// Because each editable may have its own configuration and therefore
		// each may have its own overlay.
		var config = plugin.getEditableConfig(editable.obj);
		if (!config || config.length < 1) {
			return null;
		}
		var id = editable.getId();
		var overlay = overlays[id];
		if (!overlay) {
			overlay = new Overlay(
				generateSwatches(config, getSwatchClass),
				function (swatch) { onSelect(swatch, rangeAtOpen); },
				button.element[0]
			);
			overlay.$element
			       .addClass('aloha-ui-textcolor-picker-overlay')
			       .css('position', Floating.POSITION_STYLE);
			overlays[id] = overlay;
		}
		return overlay;
	}

	/**
	 * Sets up the ui.
	 *
	 * @param {Plugin} plugin
	 * @param {Button} button
	 * @param {Function(String)} getSwatchClass
	 */
	function ui(plugin, button, getSwatchClass) {
		PubSub.sub('aloha.editable.activated', function (message) {
			plugin.overlay = getOverlay(
				message.data.editable,
				plugin,
				button,
				getSwatchClass
			);
			if (plugin.overlay) {
				button.show();
			} else {
				button.hide();
			}
		});

		PubSub.sub('aloha.floating.changed', function (message) {
			if (plugin.overlay) {
				plugin.overlay.offset = message.position.offset;

				var offset = Overlay.calculateOffset(
					button.element,
					Floating.POSITION_STYLE
				);
				offset.top += button.element.height();

				plugin.overlay.$element.css(offset);
			}
		});

		PubSub.sub('aloha.selection.context-change', function (message) {
			// The `execCommand` runs asynchronously, so it fires the selection
			// change event, before actually applying the forecolor.
			setTimeout(function () {
				$('.aloha-icon-textcolor').css(
					'background-color',
					$(message.range.endContainer).parent().css('color')
				);
			}, 20);
		});
	}

	return Plugin.create('textcolor', {

		config: Palette,

		_constructor: function () {
			this._super('textcolor');
		},

		init: function () {
			var plugin = this;

			if (Aloha.settings.plugins && Aloha.settings.plugins.textcolor) {
				plugin.config = Aloha.settings.plugins.textcolor;
			}

			var getSwatchClass = (function (colors) {
				var index = {};
				Arrays.forEach(colors, function (color, i) {
					index[TextColor.hex(color.toLowerCase())] = 'swatch' + i;
				});
				return function getSwatchClass(color) {
					return (
						index[color]
							|| index[color.toLowerCase()]
								|| index[TextColor.hex(color)]
					);
				};
			}(plugin.config));

			var button = Ui.adopt('colorPicker', Button, {
				tooltip: i18n.t('change-text-color'),
				icon: 'aloha-icon-textcolor',
				scope: 'Aloha.continuoustext',
				click: function () {
					if (plugin.overlay) {
						var $button = this.element;

						var swatchClass = getSwatchClass(
							$button.find('.ui-icon').css('background-color')
						);

						plugin.overlay.$element.find('.selected')
						              .removeClass('selected');

						plugin.overlay.$element.find('.focused')
						              .removeClass('focused');

<<<<<<< HEAD
			PubSub.sub('aloha.floating.changed', function (message) {
				if (that.swatchOverlay) {
					that.swatchOverlay.offset = message.position.offset;
					that.swatchOverlay.$node.css(calculateOffset(that._colorPickerButton.element));
=======
						plugin.overlay.$element.find('.' + swatchClass)
						              .closest('td')
						              .addClass('focused')
						              .addClass('selected');

						var selection = Aloha.getSelection();
						if (selection.getRangeCount()) {
							rangeAtOpen = selection.getRangeAt(0);
						}

						var offset = Overlay.calculateOffset(
							$button,
							Floating.POSITION_STYLE
						);
						offset.top += $button.height();

						plugin.overlay.show(plugin.overlay.$element, offset);
					}
>>>>>>> 1d2a1622
				}
			});

			ui(plugin, button, getSwatchClass);

			Aloha.ready(function () {
				(function prepare(pos) {
					if (pos) {
						var index = pos - 1;
						getOverlay(
							Aloha.editables[index],
							plugin,
							button,
							getSwatchClass
						);
						setTimeout(function () {
							prepare(index);
						}, 100);
					}
				}(Aloha.editables.length));
			});
		}
	});
});<|MERGE_RESOLUTION|>--- conflicted
+++ resolved
@@ -55,10 +55,6 @@
 ) {
 	'use strict';
 
-<<<<<<< HEAD
-	var overlayByConfig = {};
-	var _savedRange;
-=======
 	/**
 	 * Whether or not the given string represents a color value.
 	 *
@@ -68,7 +64,6 @@
 	function isColor(value) {
 		return value.substr(0, 1) === '#' || value.substr(0, 3) === 'rgb';
 	}
->>>>>>> 1d2a1622
 
 	/**
 	 * Generates swatches.
@@ -96,10 +91,6 @@
 		return list;
 	}
 
-<<<<<<< HEAD
-	function calculateOffset($element) {
-		var offset = $element.offset();
-=======
 	/**
 	 * Mark the given swatch element as selected in the overlay.
 	 *
@@ -113,7 +104,6 @@
 				: $swatch.css('background-color')
 		);
 	}
->>>>>>> 1d2a1622
 
 	/**
 	 * Update the given range's text color based on the selected swatch element.
@@ -125,10 +115,6 @@
 		if (range.collapsed) {
 			Dom.extendToWord(range);
 		}
-<<<<<<< HEAD
-
-		return offset;
-=======
 		var $swatch = $('>div', selected);
 		if ($swatch.hasClass('removecolor')) {
 			TextColor.unsetColor(range);
@@ -141,168 +127,11 @@
 		var selection = Aloha.getSelection();
 		selection.removeAllRanges();
 		selection.addRange(range);
->>>>>>> 1d2a1622
 	}
 
 	var overlays = {};
 
-<<<<<<< HEAD
-		offset: {top: 0, left: 0},
-
-		/**
-		 * Show the swatch overlay at the format button's position
-		 * @param insertButton insert button
-		 */
-		show: function ($formatButton) {
-			var that = this;
-
-			// position the overlay relative to the insert-button
-			that.$node.css(calculateOffset($formatButton));
-			that.$node.css('position', Floating.POSITION_STYLE);
-
-			that.$node.show();
-
-			// focus on the selected swatch
-			that.$node.find('.focused').removeClass('focused');
-
-			// select the swatch matching the selected color
-			var selectedColor = $formatButton.find(".aloha-icon-textcolor").css("background-color");
-			that.$node.find('td').each(function () {
-				if (jQuery(jQuery(this).find('div')).css('background-color') === selectedColor) {
-					jQuery(this).addClass('focused');
-					return false;
-				}
-			});
-
-			// select the first swatch if no matching swatch found
-			if (that.$node.find('.focused').length < 1) {
-				jQuery(that.$node.find('td')[0]).addClass('focused');
-			}
-
-			that._overlayActive = true;
-			// Lose focus for the format button, otherwise it overlays the color palette.
-			$formatButton.blur();
-		},
-
-		hide: function () {
-			this.$node.hide();
-			this._overlayActive = false;
-		},
-
-		/**
-		 * Set the color swatches, that shall be selectable
-		 * @param {string} colors colors in a string, separated by spaces
-		 */
-		setColors: function (colors) {
-			this._createSwatchButtons(colors);
-		},
-
-		_initHideOnDocumentClick: function () {
-			var that = this;
-			// if the user clicks somewhere outside of the layer, the layer should be closed
-			// stop bubbling the click on the create-dialog up to the body event
-			that.$node.click(function (e) {
-				e.stopPropagation();
-			});
-
-			var buttonSelector = '.aloha-icon-textcolor';
-			// hide the layer if user clicks anywhere in the body
-			jQuery('body').click(function (e) {
-				if (!that._overlayActive) {
-					return;
-				}
-				// don't consider clicks to the overlay itself
-				if (e.target !== that.$node[0]
-				    // and don't consider clicks to the 'show' button.
-						&& !jQuery(e.target).is(buttonSelector)
-						&& !jQuery(e.target).find(buttonSelector).length) {
-					that.hide();
-				}
-			});
-		},
-		_initHideOnEsc: function () {
-			var that = this;
-			// escape closes the overlay
-			jQuery(document).keyup(function (e) {
-				var overlayVisibleAndEscapeKeyPressed = (that.$node.css('display') === 'table') && (e.keyCode === 27);
-				if (overlayVisibleAndEscapeKeyPressed) {
-					that.hide();
-				}
-			});
-		},
-		_initCursorFocus: function (onSelectCallback) {
-			var that = this;
-			// you can navigate through the character table with the arrow keys
-			// and select one with the enter key
-			var $current, $next, $prev, $nextRow, $prevRow;
-			var movements = {
-				13: function select() {
-					that.hide();
-
-					$current = that.$node.find('.focused');
-					var swatch = $current.find('div');
-					that._selectColor(swatch);
-				},
-				37: function left() {
-					$current = that.$node.find('.focused');
-					$prev = $current.prev().addClass('focused');
-					if ($prev.length > 0) {
-						$current.removeClass('focused');
-					}
-				},
-				38: function up() {
-					$current = that.$node.find('.focused');
-					$prevRow = $current.parent().prev();
-					if ($prevRow.length > 0) {
-						$prev = jQuery($prevRow.children()[$current.index()]).addClass('focused');
-						if ($prev.length > 0) {
-							$current.removeClass('focused');
-						}
-					}
-				},
-				39: function right() {
-					$current = that.$node.find('.focused');
-					$next = $current.next().addClass('focused');
-					if ($next.length > 0) {
-						$current.removeClass('focused');
-					}
-				},
-				40: function down() {
-					$current = that.$node.find('.focused');
-					$nextRow = $current.parent().next();
-					if ($nextRow.length > 0) {
-						$next = jQuery($nextRow.children()[$current.index()]).addClass('focused');
-						if ($next.length > 0) {
-							$current.removeClass('focused');
-						}
-					}
-				}
-			};
-			jQuery(document).keydown(function (e) {
-				e.stopPropagation();
-				var isOverlayVisible = that.$node.css('display') === 'table';
-				if (isOverlayVisible) {
-					// check if there is a move-command for the pressed key
-					var moveCommand = movements[e.keyCode];
-					if (moveCommand) {
-						moveCommand();
-						return false;
-					}
-				}
-			});
-		},
-		_initEvents: function () {
-			var that = this;
-			// when the editable is deactivated, hide the layer
-			Aloha.bind('aloha-editable-deactivated', function (event, rangeObject) {
-				that.hide();
-			});
-		},
-		_selectColor: function (swatch) {
-			var that = this, color;
-=======
 	var rangeAtOpen;
->>>>>>> 1d2a1622
 
 	/**
 	 * Gets/generates an overlay object for the given editable.
@@ -431,12 +260,6 @@
 						plugin.overlay.$element.find('.focused')
 						              .removeClass('focused');
 
-<<<<<<< HEAD
-			PubSub.sub('aloha.floating.changed', function (message) {
-				if (that.swatchOverlay) {
-					that.swatchOverlay.offset = message.position.offset;
-					that.swatchOverlay.$node.css(calculateOffset(that._colorPickerButton.element));
-=======
 						plugin.overlay.$element.find('.' + swatchClass)
 						              .closest('td')
 						              .addClass('focused')
@@ -453,9 +276,10 @@
 						);
 						offset.top += $button.height();
 
-						plugin.overlay.show(plugin.overlay.$element, offset);
+						plugin.overlay.show(offset);
+
+						this.element.blur();
 					}
->>>>>>> 1d2a1622
 				}
 			});
 

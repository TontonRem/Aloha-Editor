--- conflicted
+++ resolved
@@ -75,7 +75,7 @@
 						return;
 					}
 	
-					foundMarkup = that.findLanguageMarkup( rangeObject );
+					foundMarkup = that.findLangMarkup( rangeObject );
 					if ( foundMarkup ) {
 						that.addMarkupToSelectionButton.setPressed(true);
 						FloatingMenu.setScope('wai-lang');
@@ -154,7 +154,8 @@
 		    }
 			if ( Aloha.activeEditable ) {
 			    return range.findMarkup(function() {
-					return this.nodeName.toLowerCase() == 'span' && (jQuery(this).hasClass('wai-lang') || jQuery(this).is('span[lang]'));
+			    	var  ret = (jQuery(this).hasClass('wai-lang') || jQuery(this).is('[lang]'));
+					return ret;
 			    }, Aloha.activeEditable.obj);
 			} else {
 				return null;
@@ -189,7 +190,9 @@
 				}
 			});
 			
-			Aloha.ready(that.handleExistingSpans);
+			Aloha.ready( function() {
+				that.handleExistingSpans(that) ;
+			});
 	
 		},
 		
@@ -197,13 +200,12 @@
 		 * Find all existing spans and register hotkey hotkeys and make 
 		 * annotations of languages visible.
 		 */
-		handleExistingSpans: function() {
-			var that = this;
+		handleExistingSpans: function( that ) {
 			// add to all editables the Link shortcut
 			jQuery.each(Aloha.editables, function(key, editable){
 				
 				// Hotkey for adding new language annotations: CTRL+I
-				editable.obj.keydown(that.handleKeyDown);			
+				editable.obj.keydown( that.handleKeyDown );			
 
 				
 			});
@@ -218,14 +220,10 @@
 		},
 		
 		
-		handleKeyDown: function(e) {
+		handleKeyDown: function( e ) {
 			if ( e.metaKey && e.which == 73 ) {
 				
-<<<<<<< HEAD
-				if ( that.findLanguageMarkup() ) {
-=======
 				if ( this.findLangMarkup() ) {
->>>>>>> d8b7496b
 					FloatingMenu.userActivatedTab = i18n.t('floatingmenu.tab.wai-lang');
 
 					// TODO this should not be necessary here!
@@ -303,7 +301,7 @@
 			var range, newSpan;
 
 			// do not add markup to a area that already contains a markup
-			if ( this.findLanguageMarkup( range ) ) {
+			if ( this.findLangMarkup( range ) ) {
 				return;
 			}
 	
@@ -332,7 +330,7 @@
 		removeMarkup: function () {
 	
 			var	range = Aloha.Selection.getRangeObject(),
-				foundMarkup = this.findLanguageMarkup();
+				foundMarkup = this.findLangMarkup();
 			if ( foundMarkup ) {
 				// remove the markup
 				GENTICS.Utils.Dom.removeFromDOM(foundMarkup, range, true);

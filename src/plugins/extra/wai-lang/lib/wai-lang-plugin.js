/*!
* Aloha Editor
* Author & Copyright (c) 2011 Gentics Software GmbH
* aloha-sales@gentics.com
* Licensed under the terms of http://www.aloha-editor.com/license.html
*/

define(
[
 'aloha/jquery',
 'aloha/plugin', 
 'aloha/floatingmenu', 
 'i18n!wai-lang/nls/i18n', 
 'i18n!aloha/nls/i18n',
 'wai-lang/languages',
 'css!wai-lang/css/wai-lang.css'
],
function( jQuery, Plugin, FloatingMenu, i18n, i18nCore ) {
	"use strict";
	
	var $ = jQuery,
		GENTICS = window.GENTICS,
		Aloha = window.Aloha;

	return Plugin.create('wai-lang', {

		/**
		 * Configure the available languages (i18n) for this plugin
		 */
		languages: ['en', 'de'],

		/**
		 * Default configuration allows spans everywhere
		 */
		config: ['span'],

		/**
		 * the defined object types to be used for this instance
		 */
		objectTypeFilter: [],
		
		/**
		 * Initialize the plugin
		 */
		init: function () {
			
			if ( typeof this.settings.objectTypeFilter !== 'undefined') {
				this.objectTypeFilter = this.settings.objectTypeFilter;
			}

			this.createButtons();
			this.subscribeEvents();
			this.bindInteractions();	
		},
		
		/**
		 * Subscribe for events
		 */
		subscribeEvents: function () {
	
			var that = this;
	
			// add the event handler for selection change
			Aloha.bind('aloha-selection-changed', function(event, rangeObject) {
				var config, foundMarkup;

				if (Aloha.activeEditable) {
					// show/hide the button according to the configuration
					config = that.getEditableConfig(Aloha.activeEditable.obj);
					if ( jQuery.inArray('span', config) != -1) {
						that.addMarkupToSelectionButton.show();
					} else {
						that.addMarkupToSelectionButton.hide();
						// leave if a is not allowed
						return;
					}
	
					foundMarkup = that.findLangMarkup( rangeObject );
					if ( foundMarkup ) {
						that.addMarkupToSelectionButton.hide();
						FloatingMenu.setScope('wai-lang');
						that.langField.setTargetObject(foundMarkup, 'lang');
					} else {
						that.langField.setTargetObject(null);
					}
	
					// TODO this should not be necessary here!
					FloatingMenu.doLayout();
				}
	
			});
	
		},
		/**
		 * Initialize the buttons
		 */
		createButtons: function () {
			var that = this;
	
			
			// Button for adding a language markup to the current selection
			this.addMarkupToSelectionButton = new Aloha.ui.Button({
				'iconClass' : 'aloha-button aloha-button-wai-lang',
				'size' : 'small',
				'onclick' : function () { that.addMarkupToSelection( false ); },
				'tooltip' : i18n.t('button.add-wai-lang.tooltip'),
				'toggle' : false
			});
			FloatingMenu.addButton(
				'Aloha.continuoustext',
				this.addMarkupToSelectionButton,
				i18nCore.t('floatingmenu.tab.format'),
				1
			);
	
			// Add the new scope for the wai languages plugin tab
			FloatingMenu.createScope('wai-lang', 'Aloha.continuoustext'); //'Aloha.continuoustext');
	
			this.langField = new Aloha.ui.AttributeField({
				'width':320,
				'valueField': 'id'
			});
			this.langField.setTemplate('<a><b>{name}</b></p></p><img src="' + Aloha.getPluginUrl('wai-lang') + '/{url}"/></a>');
			this.langField.setObjectTypeFilter(this.objectTypeFilter);
			// add the input field for links
			FloatingMenu.addButton(
				'wai-lang',
				this.langField,
				i18n.t('floatingmenu.tab.wai-lang'),
				1
			);
			
			this.removeButton = new Aloha.ui.Button({
				'iconClass' : 'aloha-button aloha-button-wai-lang-remove',
				'size' : 'small',
				'onclick' : function () { that.removeLangMarkup(); },
				'tooltip' : i18n.t('button.add-wai-lang-remove.tooltip'),
				'toggle' : false
			});
			
			FloatingMenu.addButton(
				'wai-lang',
				this.removeButton,
				i18n.t('floatingmenu.tab.wai-lang'),
				1
			);
	
		},
		
		findLangMarkup: function(range) {
			if ( typeof range == 'undefined' ) {
		        var range = Aloha.Selection.getRangeObject();
		    }
			if ( Aloha.activeEditable ) {
			    return range.findMarkup(function() {
			    	var  ret = (jQuery(this).hasClass('wai-lang') || jQuery(this).is('[lang]'));
					return ret;
			    }, Aloha.activeEditable.obj);
			} else {
				return null;
			}
		},
		
		removeLangMarkup: function() {
			var range = Aloha.Selection.getRangeObject();
		    var foundMarkup = this.findLangMarkup(range);
		    if ( foundMarkup ) {
		        // remove the abbr
		        GENTICS.Utils.Dom.removeFromDOM(foundMarkup, range, true);
<<<<<<< HEAD
		        // now reenable the editable
		        jQuery(Aloha.activeEditable.obj[0]).click();
=======

>>>>>>> a00379e8
		        // select the (possibly modified) range
		        range.select();
				FloatingMenu.setScope('Aloha.continousText');
		    }
		},
		
		/**
		 * Parse a all editables for elements that have a lang attribute and bind an onclick event
		 */
		bindInteractions: function () {
			var that = this;
	
			// on blur check if lang is empty. If so remove the a tag
			this.langField.addListener('blur', function(obj, event) {
				if ( !this.getValue() ) {
					that.removeMarkup();
				}
			});
			
			Aloha.ready( function() {
				that.handleExistingSpans(that) ;
			});
	
		},
		
		/**
		 * Find all existing spans and register hotkey hotkeys and make 
		 * annotations of languages visible.
		 */
		handleExistingSpans: function( that ) {
			// add to all editables the Link shortcut
			jQuery.each(Aloha.editables, function(key, editable){
				
				// Hotkey for adding new language annotations: CTRL+I
				editable.obj.keydown( that.handleKeyDown );			

				
			});
			
			jQuery.each(Aloha.editables, function(key, editable){
				// Find all spans with lang attributes and add some css and event handlers
				editable.obj.find('span[lang]').each(function( i ) {
					that.makeVisible(this);
				});
			});
			
		},
		
		
		handleKeyDown: function( e ) {
			if ( e.metaKey && e.which == 73 ) {
				
				if ( that.findLangMarkup() ) {
					FloatingMenu.userActivatedTab = i18n.t('floatingmenu.tab.wai-lang');

					// TODO this should not be necessary here!
					FloatingMenu.doLayout();

					that.langField.focus();

				} else {
					that.addMarkupToSelection();
				}
				// prevent from further handling
				// on a MAC Safari cursor would jump to location bar. Use ESC then META+I
				return false;
			}					
		},
		
		/**
		 * Make the given element visible by adding some styles to it.
		 */
		makeVisible: function(element) {
			
			// Make existing spans with language attribute visible
			// Flags can be added via the metaview plugin
			//jQuery(element).css('background-image', 'url('+Aloha.getPluginUrl('wai-lang')+'/img/flags/'+ jQuery(element).attr('lang') + '.png)');
			jQuery(element).addClass('wai-lang');
			
		},
		
		/**
		 * Check whether the range is within a span that contains a lang attribute
		 * @param {GENTICS.Utils.RangeObject} range range where to insert the object (at start or end)
		 * @return markup
		 * @hide
		 */
		findLanguageMarkup: function ( range ) {
	
			if ( typeof range == 'undefined' ) {
				range = Aloha.Selection.getRangeObject();
			}
			if ( Aloha.activeEditable ) {
				return range.findMarkup(function() {
					return this.nodeName.toLowerCase() == 'span';
				}, Aloha.activeEditable.obj);
			} else {
				return null;
			}
		},
		
		/**
		 * Format the current selection or if collapsed the current word as element that should be annotated.
		 */
		formatLanguageSpan: function () {
	
			var range = Aloha.Selection.getRangeObject();
	
			if (Aloha.activeEditable) {
				if ( this.findLanguageMarkup( range ) ) {
					this.removeMarkup();
				} else {
					this.insertMarkup();
				}
			}
		},
		
		
		addMarkupToSelection: function () {
			var range, newSpan;

			// do not add markup to a area that already contains a markup
			if ( this.findLangMarkup( range ) ) {
				return;
			}
	
			// activate floating menu tab
			FloatingMenu.userActivatedTab = i18n.t('floatingmenu.tab.wai-lang');
	
			// current selection or cursor position
			range = Aloha.Selection.getRangeObject();
	
			// if selection is collapsed then extend to the word.
			if (range.isCollapsed()) {
				GENTICS.Utils.Dom.extendToWord(range);
			}
			if ( !range.isCollapsed() ) {
				newSpan = jQuery('<span></span>');
				GENTICS.Utils.Dom.addMarkup(range, newSpan, false);
			}
			range.select();
			this.langField.focus();
		},
		
		/**
		 * Remove an a tag.
		 */
		removeMarkup: function () {
	
			var	range = Aloha.Selection.getRangeObject(),
				foundMarkup = this.findLangMarkup();
			if ( foundMarkup ) {
				// remove the markup
				GENTICS.Utils.Dom.removeFromDOM(foundMarkup, range, true);
<<<<<<< HEAD
				// now renable the editable
				jQuery(Aloha.activeEditable.obj[0]).click();
=======

>>>>>>> a00379e8
				// select the (possibly modified) range
				range.select();
			}
		},
		
		/**
		 * Make the given jQuery object (representing an editable) clean for saving
		 * Find all elements with lang attributes and remove the attribute.
		 * @param obj jQuery object to make clean
		 * @return void
		 */
		makeClean: function (obj) {

			// find all lang spans
			obj.find('span[lang]').each(function() {
				//jQuery(this).css({'background-image' : ''})
				jQuery(this).removeClass('wai-lang');
			});
		}
	});
});<|MERGE_RESOLUTION|>--- conflicted
+++ resolved
@@ -167,12 +167,7 @@
 		    if ( foundMarkup ) {
 		        // remove the abbr
 		        GENTICS.Utils.Dom.removeFromDOM(foundMarkup, range, true);
-<<<<<<< HEAD
-		        // now reenable the editable
-		        jQuery(Aloha.activeEditable.obj[0]).click();
-=======
-
->>>>>>> a00379e8
+
 		        // select the (possibly modified) range
 		        range.select();
 				FloatingMenu.setScope('Aloha.continousText');
@@ -327,12 +322,7 @@
 			if ( foundMarkup ) {
 				// remove the markup
 				GENTICS.Utils.Dom.removeFromDOM(foundMarkup, range, true);
-<<<<<<< HEAD
-				// now renable the editable
-				jQuery(Aloha.activeEditable.obj[0]).click();
-=======
-
->>>>>>> a00379e8
+
 				// select the (possibly modified) range
 				range.select();
 			}

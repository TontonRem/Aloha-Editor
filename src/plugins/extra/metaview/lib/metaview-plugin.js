--- conflicted
+++ resolved
@@ -44,13 +44,9 @@
 			Aloha.bind(
 					"aloha-editable-activated",
 					function (jEvent, aEvent) {
-<<<<<<< HEAD
-						if(jQuery(Aloha.activeEditable.obj).hasClass('aloha-metaview')) {
-							that.button.setState(true);
-=======
 						var config;
 						config = that.getEditableConfig( Aloha.activeEditable.obj );
-						if ( jQuery.inArray( 'metaview', config ) !== -1 ) {
+						if ( config && jQuery.inArray( 'metaview', config ) !== -1 ) {
 							that.button.show();
 						} else {
 							that.button.hide();
@@ -58,8 +54,7 @@
 						}
 						
 						if( that.button && jQuery(Aloha.activeEditable.obj).hasClass('aloha-metaview')) {
-							that.button.setPressed(true);
->>>>>>> d401e753
+							that.button.setState(true);
 						} else {
 							that.button.setState(false);
 						}

/*!
* Aloha Editor
* Author & Copyright (c) 2010 Gentics Software GmbH
* aloha-sales@gentics.com
* Licensed unter the terms of http://www.aloha-editor.com/license.html
*/

/**
 * Add a Multisplitbutton to format a paragraph as a blockquote.
 * Behaves like other Multisplit-buttons.
 */
(function CiteClosure (window, undefined) {
	
	'use strict';
	
	var GENTICS = window.GENTICS,
	      Aloha = window.Aloha,
		 jQuery = window.alohaQuery || window.jQuery,
		  rangy = window.rangy,	
	          $ = jQuery; 
	
	// Pseudo-namespace prefix
	var ns = 'aloha-cite',
		uid  = +new Date,
		// namespaced classnames
		nsClasses = {
			quote		  : nsClass('quote'),
			blockquote	  : nsClass('blockquote'),
			'panel-label' : nsClass('panel-label'),
			'panel-field' : nsClass('panel-field'),
			'panel-btns'  : nsClass('panel-btns'),
			'link-field'  : nsClass('link-field'),
			'note-field'  : nsClass('note-field'),
			references	  : nsClass('references')
		},
		domUtils = GENTICS.Utils.Dom;
	
	// ------------------------------------------------------------------------
	// Local (helper) functions
	// ------------------------------------------------------------------------
	
	String.prototype.supplant = function (/*'lDelim, rDelim,'*/ obj) {
		return this.replace(/\{([a-z0-9\-\_]+)\}/ig, function (str, p1, offset, s) {
			var replacement = obj[p1] || str;
			return (typeof replacement == 'function') ? replacement() : replacement;
		});
	};
	
	function renderTemplate (str) {
		return (typeof str == 'string') ? str.supplant(nsClasses) : str;
	};
	
	// Creates a selector string with this component's namepsace prefixed the each classname
	function nsSel () {
		var strBldr = [], prx = ns;
		$.each(arguments, function () { strBldr.push('.' + (this == '' ? prx : prx + '-' + this)); });
		return strBldr.join(' ').trim();
	};
	
	// Creates string with this component's namepsace prefixed the each classname
	function nsClass () {
		var strBldr = [], prx = ns;
		$.each(arguments, function () { strBldr.push(this == '' ? prx : prx + '-' + this); });
		return strBldr.join(' ').trim();
	};
	
	function isWithinActiveEditable (range) {
		return (
			jQuery(range.commonAncestorContainer).is('.aloha-editable-active')
				||
			jQuery(range.commonAncestorContainer).parents('.aloha-editable-active').length > 0
		);
	};
	
	// ------------------------------------------------------------------------
	// Plugin
	// ------------------------------------------------------------------------
	var Cite = {
		
		citations: [],
		
		_constructor: function () {
			this._super('cite');
		},
		
		init: function () {
			var that = this;
			
			this.buttons = [];
			
			this.buttons[0] = new Aloha.ui.Button({
				name	  : 'quote',
				text	  : 'Quote',					// that.i18n('button.' + button + '.text'),
				tooltip	  : 'Add quote on selection',	// that.i18n('button.' + button + '.tooltip'),
				iconClass : nsClass('button', 'inline-button'),
				onclick	  : function() {
					that.addInlineQuote();
				}
			});
			
			this.buttons[1] = new Aloha.ui.Button({
				name	  : 'blockquote',
				text	  : 'Blockquote',					// that.i18n('button.' + button + '.text'),
				tooltip	  : 'Add blockquote on selection',	// that.i18n('button.' + button + '.tooltip'),
				iconClass : nsClass('button', 'block-button'),
				onclick	  : function() {
					that.addBlockQuote();
				}
			});
			
			Aloha.FloatingMenu.addButton(
				'Aloha.continuoustext',
				this.buttons[0],
				'Citation',
				1
			);
			
			Aloha.FloatingMenu.addButton(
				'Aloha.continuoustext',
				this.buttons[1],
				'Citation',
				1
			);
			
			this.sidebar = null;
			
			// Add another panel after sidebar has been initialized
			jQuery('body').bind('aloha-sidebar-initialized', function (ev, sidebar) {
				that.sidebar = sidebar.addPanel({
					id		 : nsClass('sidebar-panel'),
					title	 : 'Citation',
					content	 : '',
					expanded : true,
					activeOn : '.aloha-cite-wrapper',
					onInit	 : function () {
						var plugin = Aloha.Cite,
							that = this,
							content = this.setContent(renderTemplate(
						   '<div class="{panel-label}">Link:</div>\
							<div class="{panel-field} {link-field}"><input type="text" /></div>\
							<div class="{panel-label}">Note:</div>\
							<div class="{panel-field} {note-field}"><textarea></textarea></div>\
							<div class="{panel-btns}"><button>Save</button></div>'
						)).content;
						
						content.find('button').click(function () {
							var content = that.content;
							plugin.addCiteDetails(
								content.attr('data-cite-id'),
								content.find(nsSel('link-field input')).val(),
								content.find(nsSel('note-field textarea')).val()
							);
						});
					},
					onActivate: function (effective) {
						var id = effective.attr('data-cite-id'),
							idx = that.indexOfCitation(id);
						
						if (idx > -1) {
							var citation = that.citations[idx],
								content = this.content;
							content.attr('data-cite-id', id);
							content.find(nsSel('link-field intput')).val(citation.link);
							content.find(nsSel('note-field textarea')).val(citation.note);
						}
					}
				});
			});
			
			// add the event handler for selection change
			Aloha.bind('aloha-selection-changed', function(event, rangeObject){
				var buttons = jQuery('button' + nsSel('button'));
			
				jQuery.each(that.buttons, function(index, button) {
					// set to false to prevent multiple buttons to be active when they should not
					var statusWasSet = false,
						tagName,
						effective = rangeObject.markupEffectiveAtStart,
						i  = effective.length;
					
					// check whether any of the effective items are citation tags
					while (i--) {
						tagName = effective[i].tagName.toLowerCase();
						if ('q' == tagName || 'blockquote' == tagName) {
							statusWasSet = true;
							break;
						}
					}
					
					// Remove pressed class from both button
					buttons.removeClass(nsClass('pressed'));
					
					// Add pressed class to the button that matches and break loop
					if (statusWasSet) {
						buttons.filter(nsSel(tagName == 'q' ? 'inline-button' : 'block-button'))
							.addClass(nsClass('pressed'));
						return false;
					}
				});
			});
		},
		
		// Do a binary search through all citations for a given uid in O(log N) time
		// The bit shifting may be a *bit* of an overkill (pun intended),
		// but if were are working through a big list this will be significantly more performant
		// Math.floor(i) / 2 == i >> 1 == ~~(i / 2)
		indexOfCitation: function (uid) {
			var c = this.citations,
				max = c.length,
				min = 0,
				mid,
				cuid;
			
<<<<<<< HEAD
			while (min < max) {
				mid = (min + max) >> 1;
				if ((cuid = c[mid].uid) == uid) {
					return mid;
				} else if (cuid > uid) {
					max = mid;
				} else if (cuid < uid) {
					min = mid + 1;
=======
			while (true) {
				if ((cuid = c[i].uid) == uid) {
					return i;
				} else if (uid < cuid) {
					if (i == 0) {
						return -1;
					}
					i >>= 1;
				} else if (uid > cuid) {
					if (i == l) {
						return -1;
					}
					i = (i + 1 + l) >> 1;
>>>>>>> ffd51433
				}
			}
		},
		
		addBlockQuote: function () {
			var sel = rangy.getSelection();
			
			// Only add quotes to areas which are under active aloha-editables
			if (!isWithinActiveEditable(sel.getRangeAt(0))) {
				return;
			};
			
			var classes = [nsClass('wrapper'), nsClass(++uid)].join(' '),
				flowWrapper = jQuery('<q class="{classes}" data-cite-id="{uid}">'.supplant({uid:uid, classes:classes})),
				blockWrapper = jQuery('<blockquote class="{classes}" data-cite-id="{uid}">'.supplant({uid:uid, classes:classes}));
			
			if (sel.isCollapsed) {
				var parent = jQuery(sel.focusNode).parent();
				var isFlow =  domUtils.allowsNesting(flowWrapper[0], parent[0]);
				jQuery(sel.focusNode).wrap(isFlow ? flowWrapper : blockWrapper);
			} else {
				var rangeObject = Aloha.Selection.getRangeObject();
				
				var isPartial = false;
				
				if (rangeObject.startContainer.nodeType === 3
						&& rangeObject.startOffset > 0
							&& rangeObject.startOffset < rangeObject.startContainer.data.length) {
					isPartial = true;
				}
				
				if (rangeObject.endContainer.nodeType === 3
						&& rangeObject.endOffset > 0
							&& rangeObject.endOffset < rangeObject.endContainer.data.length) {
					isPartial = true;
				}
				
				if (isPartial) {
					domUtils.addMarkup(rangeObject, flowWrapper, false);
				} else {
					var parent = jQuery(rangeObject.startContainer).parent();
					var isFlow =  domUtils.allowsNesting(flowWrapper[0], parent[0]);
					domUtils.addMarkup(rangeObject, isFlow ? flowWrapper : blockWrapper, false);
				}
			}
			
			this.addCiteToFooter(uid);
			this.sidebar.open();
		},
		
		addInlineQuote: function () {
			var sel = rangy.getSelection();
			
			// Only add quotes to areas which are under active aloha-editables
			if (!isWithinActiveEditable(sel.getRangeAt(0))) {
				return;
			};
			
			var classes = [nsClass('wrapper'), nsClass(++uid)].join(' '),
				wrapper = jQuery('<q class="{classes}" data-cite-id="{uid}">'.supplant({uid:uid, classes:classes}));
			
			if (sel.isCollapsed) {
				jQuery(sel.focusNode).wrap(wrapper);
			} else {
				domUtils.addMarkup(Aloha.Selection.getRangeObject(), wrapper, false);
			}
			
			this.addCiteToFooter(uid);
			
			this.sidebar.open()
<<<<<<< HEAD
				.activatePanel(nsClass('sidebar-panel'), wrapper);
=======
				.activatePanel(nsClass('sidebar-panel'), wrapper));
>>>>>>> ffd51433
		},
		
		addCiteToFooter: function (uid) {
			var wrapper = jQuery(nsSel(uid)).last(),
				count = this.citations.push({uid:uid, link:null, notes:null}),
				note = 'cite-note-' + uid,
				ref = 'cite-ref-' + uid;
			
			wrapper.append(
				'<sup id="{ref}"><a href="#{note}">[{index}]</a></sup>'.supplant({
					ref	  : ref,
					note  : note,
					index : count + ''
				})
			);
			
			if (jQuery('.aloha-editable-active').siblings('ol.references').length == 0) {
				jQuery('.aloha-editable-active').after(renderTemplate('<ol class="references">'));
			}
			
			jQuery('.aloha-editable-active').siblings('ol.references').append(
				'<li id="{note}"><a href="#{ref}">^</a> &nbsp; <span></span></li>'.supplant({
					ref	 : ref,
					note : note
				})
			);
		},
		
		addCiteDetails: function (uid, link, note) {
			jQuery('li#cite-note-' + uid + ' span').html(
				(link == ''
					? '' : '<a class="external" target="_blank" href="{url}">{url}</a>.'.supplant({url:link}))
				+ note
			);
		},
		
		toString: function () {
			return 'cite';
		}
		
	}; // Cite
	
	function createPlugin () {
		return new (Aloha.Plugin.extend(Cite))();
	}
	
	// Create Aloha.Cite if Aloha is present
	//	(ie: This file was loaded by Aloha itself)
	// Otherwise wait until alohacoreloaded is triggered
	//	(ie: We are probably including this file from the document head)...
	if (Aloha && Aloha.Plugin) {
		Aloha.Cite = createPlugin();
	} else {
		// Load plugin once Aloha is ready.
		// We do this until requireJS brings peace to the land.
		jQuery(function () {
			jQuery('body').bind('alohacoreloaded', function () {
				// Paranoia...
				if (!Aloha.Cite) {
					Aloha.Cite = createPlugin();
				};
			});
		});
	}
	
})(window);<|MERGE_RESOLUTION|>--- conflicted
+++ resolved
@@ -211,7 +211,6 @@
 				mid,
 				cuid;
 			
-<<<<<<< HEAD
 			while (min < max) {
 				mid = (min + max) >> 1;
 				if ((cuid = c[mid].uid) == uid) {
@@ -220,21 +219,6 @@
 					max = mid;
 				} else if (cuid < uid) {
 					min = mid + 1;
-=======
-			while (true) {
-				if ((cuid = c[i].uid) == uid) {
-					return i;
-				} else if (uid < cuid) {
-					if (i == 0) {
-						return -1;
-					}
-					i >>= 1;
-				} else if (uid > cuid) {
-					if (i == l) {
-						return -1;
-					}
-					i = (i + 1 + l) >> 1;
->>>>>>> ffd51433
 				}
 			}
 		},
@@ -305,11 +289,7 @@
 			this.addCiteToFooter(uid);
 			
 			this.sidebar.open()
-<<<<<<< HEAD
 				.activatePanel(nsClass('sidebar-panel'), wrapper);
-=======
-				.activatePanel(nsClass('sidebar-panel'), wrapper));
->>>>>>> ffd51433
 		},
 		
 		addCiteToFooter: function (uid) {

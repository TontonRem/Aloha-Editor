/**
 * transform/ms-word-transform-list.js is part of Aloha Editor project http://aloha-editor.org
 *
 * Aloha Editor is a WYSIWYG HTML5 inline editing library and editor.
 * Copyright (c) 2010-2014 Gentics Software GmbH, Vienna, Austria.
 * Contributors http://aloha-editor.org/contribution.php
 */
define([
	'dom',
	'arrays',
	'functions',
	'misc'
], function (
	Dom,
	Arrays,
	Fn,
	Misc
) {
	'use strict';

	/**
	 * Matches list numbers:
	 *
	 * 1)
	 * iv)
	 * a)
	 * 1.
	 * 3.1.6.
	 *
	 * @private
	 * @type {RegExp}
	 */
	var LIST_NUMBERS = new RegExp('^\\s*'
	                 + '('
	                 + '(?:[0-9]{1,3}|[a-zA-Z]{1,5})+' // 123 or xiii
	                 + '[\\.\\)]'                    // .   or )
	                 + ')+'
	                 + '\\s*$');

	/**
	 * Extracts the number from an ordered list item.
	 *
	 * @param  {Element} element
	 * @return {?String}
	 */
	function extractNumber(element) {
		if (!element.firstChild) {
			return null;
		}
		var match = LIST_NUMBERS.exec(Dom.text(element.firstChild));
		if (!match) {
			return null;
		}
		match = /(\w+)/i.exec(match[0]);
		return match ? match[1] : null;
	}

	/**
	 * Gets the numbering if the list for an ordered list.
	 *
	 * Returns an object containing a property "type" that denotes what the
	 * numbering type for the list is, and a property "start" that indicates
	 * the start value of the numbering.
	 *
	 * @param  {Element} p
	 * @return {Object}
	 */
	function getNumbering(p) {
		var number = extractNumber(p);
		if (!number) {
			return {};
		}
		var start;
		var type;
		if (/\d+/.test(number)) {
			start = number;
			type = '1';
		} else if (/i/i.test(number)) {
			type = (/I/.test(number)) ? 'I' : 'i';
		} else {
			type = (/[A-Z]/.test(number)) ? 'A' : 'a';
		}
		return {
			start : start,
			type  : type
		};
	}

	/**
	 * Checks whether the given list-paragraph contains a leading span that
	 * denotes it as an ordered list.
	 *
	 * @param  {Element} p
	 * @return {boolean}
	 */
	function isOrderedList(p) {
		if (!p.firstChild) {
			return false;
		}
		var font = Dom.getStyle(p.firstChild, 'fontFamily');
		if (font === 'Wingdings' || font === 'Symbol') {
			return false;
		}
		return null !== extractNumber(p);
	}

	/**
	 * Checks whether the given node is a leading span that msword uses to as a
	 * list bullet point or list number.
	 *
	 * <p class="MsoListParagraphCxSp...">
	 *
	 *     <span style="font-family:Symbol...">
	 *                        (Bullet/Number + Indentation) => isIgnorableSpan
	 *                                       |
	 *                                       |-----------.
	 *                                       |           |
	 *                                       v           v
	 *         <span style="mso-list:Ignore">·<span>&nbsp;&nbsp;</span></span>
	 *     </span>
	 *
	 *     <span>List item</span>
	 * </p>
	 *
	 * @param  {Node} node
	 * @return {boolean}
	 */
	function isIgnorableSpan(node) {
		if ('SPAN' === node.nodeName
				&& Dom.getAttr(node, 'style') === 'mso-list:Ignore') {
			return true;
		}
		return !Dom.isTextNode(node) && isIgnorableSpan(node.firstChild);
	}

	/**
	 * Checks whether the given node is a msword list-paragraph.
	 *
	 * @param  {Node} node
	 * @return {boolean}
	 */
	function isListParagraph(node) {
		if ('P' !== node.nodeName) {
			return false;
		}
		return Dom.hasClass(node, 'MsoListParagraphCxSpFirst')
		    || Dom.hasClass(node, 'MsoListParagraphCxSpMiddle')
		    || Dom.hasClass(node, 'MsoListParagraphCxSpLast');
	}

	/**
	 * Checks whether the given node is a list-paragraph that denotes the start
	 * of a new list.
	 *
	 * @param  {Node} node
	 * @return {boolean}
	 */
	function isFirstListParagraph(node) {
		return ('P' === node.nodeName)
		    && Dom.hasClass(node, 'MsoListParagraphCxSpFirst');
	}

	/**
	 * Checks whether the given element is a paragraph the demarks last item in
	 * a list.
	 *
	 * @param  {Element} node
	 * @return {boolean}
	 */
	function isLastListParagraph(node) {
		return ('P' === node.nodeName)
		    && Dom.hasClass(node, 'MsoListParagraphCxSpLast');
	}

	/**
	 * Checks whether the given node is a list-paragraph that denotes the start
	 * of a list item (as opposed to a continuation of a list element).
	 *
	 * @param  {Node} node
	 * @return {boolean}
	 */
	function isStartOfListItem(node) {
		if (!node.firstChild) {
			return false;
		}
		return isIgnorableSpan(node.firstChild);
	}

	/**
	 * Creates an LI from the given list-paragraph.
	 *
	 * @param  {Element}  p
	 * @param  {Document} doc
	 * @return {Element}
	 */
<<<<<<< HEAD
	function createNestedList(actualLevel, lastLevel, listHTML, paragraphElement) {
		var nodeName = getListNodeName(paragraphElement),
			newList,
			doc = listHTML.ownerDocument,
		    createListFn = function () {
		        return doc.createElement(nodeName);
		    };

		listHTML = Utils.createNestedList(actualLevel, lastLevel, listHTML, createListFn);

		if (listHTML.nodeName !== nodeName) {
			newList = doc.createElement(nodeName);
			Dom.replaceShallow(listHTML, newList);
			listHTML = newList;
		}

		setListNumbering(listHTML, paragraphElement);
		return listHTML;
=======
	function createItem(p, doc) {
		var li = doc.createElement('li');
		Dom.copy(Dom.children(p).filter(Fn.complement(isIgnorableSpan)), li);
		return li;
>>>>>>> 4d771b7f
	}

	/**
	 * Creates an a list container from the given list-paragraph.
	 *
	 * @param  {Element}  p
	 * @param  {Document} doc
	 * @return {Element}
	 */
	function createContainer(p, doc) {
		var type = isOrderedList(p) ? 'ol' : 'ul';
		var list = doc.createElement(type);
		if ('ul' === type) {
			return list;
		}
		var numbering = getNumbering(p);
		if (Misc.defined(numbering.start)) {
			Dom.setAttr(list, 'start', numbering.start);
		}
		if (Misc.defined(numbering.type)) {
			Dom.setAttr(list, 'type', numbering.type);
		}
		return list;
	}

	/**
	 * Extracts the list item level from the given list-paragraph.
	 *
	 * @param  {Element} p
	 * @return {number}
	 */
	function extractLevel(p) {
		var match = /mso-list:.*?level(\d+)/i.exec(Dom.getAttr(p, 'style'));
		return (match && match[1]) ? parseInt(match[1], 10) : 1;
	}

	/**
	 * Creates a list DOM structure based on the given `list` data structure
	 * (created from createList()).
	 *
	 * @param  {Object}   list
	 * @param  {Document} doc
	 * @param  {String}   marker
	 * @return {Element}
	 */
	function constructList(list, doc, marker) {
		var container = createContainer(list.node, doc);
		var items = list.items.reduce(function (items, item) {
			var children = item.reduce(function (children, contents) {
				return children.concat(
					contents[marker] ? constructList(contents, doc, marker)
					                 : contents
				);
			}, []);
			var li = doc.createElement('li');
			Dom.copy(children, li);
			return items.concat(li);
		}, []);
		Dom.move(items, container);
		return container;
	}

	/**
	 * Takes a flat list of nodes, which consitutes a (multi-level) list in
	 * MS-Word and generates a standard HTML list DOM structure from it.
	 *
	 * This function requires that the given list of nodes must begin with a
	 * list-paragraph, and must end with a list-paragraph since this is the
	 * only valid way that lists are represented in MS-Word.
	 *
	 * @param  {Array.<Node>}              nodes
	 * @param  {Document}                  doc
	 * @param  {function(Element):Element} transform
	 * @return {?Element}
	 */
	function createList(nodes, doc, transform) {
		var i, j, l, node, list, first, last, level;
		var marker = '_aloha' + (new Date().getTime());

		for (i = 0; i < nodes.length; i++) {
			node = transform(nodes[i], doc);
			level = extractLevel(node);

			if (!list) {
				first = list = {
					parent : null,
					level  : level,
					node   : node,
					items  : []
				};
				list[marker] = true;
			}

			if (level > list.level) {
				for (j = list.level; j < level; j++) {
					list = {
						parent : list,
						level  : j + 1,
						node   : node,
						items  : []
					};
					list[marker] = true;
					last = Arrays.last(list.parent.items);
					if (!last) {
						last = [];
						list.parent.items.push(last);
					}
					last.push(list);
				}
			}

			if (level < list.level) {
				for (j = level, l = list.level; j < l && list.parent; j++) {
					list = list.parent;
				}
			}

			if (!isListParagraph(node) || !isStartOfListItem(node)) {
				// Because `node` is line-breaking content that continues
				// inside of the previous list item
				last = Arrays.last(list.items);
				if (!last) {
					last = [];
					list.items.push(last);
				}
				last.push(node);
			} else {
				// Because `node` is a new list item
				var li = Dom.children(node).filter(Fn.complement(isIgnorableSpan));
				list.items.push(li);
			}
		}

		return first && constructList(first, doc, marker);
	}

<<<<<<< HEAD
			Dom.replace(list, spanAnchor);
=======
	/**
	 * Transforms list-paragraphs in the given DOM structure to normalized HTML
	 * lists.
	 *
	 * Note that decimal-pointer counters are a styling issue and not a
	 * structural issue  This mean that the list numbering may look different,
	 * even when the normalized structure matches MS-Word's, until you apply
	 * the correct css styling.
	 * (see: https://developer.mozilla.org/en-US/docs/Web/Guide/CSS/Counters). 
	 *
	 * @param  {Element}  element
	 * @param  {Document} doc
	 * @return {Element} A normalized copy of `element`
	 */
	function transform(element, doc) {
		var children = Dom.children(element);
		var processed = [];
		var i;
		var l = children.length;
		var list;
		var node;
		for (i = 0; i < l; i++) {
			node = transform(children[i], doc);
			if (!isFirstListParagraph(node)) {
				processed.push(node);
			} else {
				var nodes =  Dom.nextSiblings(node, isLastListParagraph);
				// Becuase Dom.nextSibling() excludes the predicative node
				nodes.push(Arrays.last(nodes).nextSibling);
				list = createList(nodes, doc, transform);
				if (list) {
					processed.push(list);
					i += nodes.length - 1;
				}
			}
>>>>>>> 4d771b7f
		}
		var clone = Dom.clone(element, false);
		Dom.move(processed, clone);
		return clone;
	}

	return {
		transform: transform
	};
});<|MERGE_RESOLUTION|>--- conflicted
+++ resolved
@@ -7,14 +7,14 @@
  */
 define([
 	'dom',
+	'misc',
 	'arrays',
-	'functions',
-	'misc'
+	'functions'
 ], function (
 	Dom,
+	Misc,
 	Arrays,
-	Fn,
-	Misc
+	Fn
 ) {
 	'use strict';
 
@@ -193,31 +193,10 @@
 	 * @param  {Document} doc
 	 * @return {Element}
 	 */
-<<<<<<< HEAD
-	function createNestedList(actualLevel, lastLevel, listHTML, paragraphElement) {
-		var nodeName = getListNodeName(paragraphElement),
-			newList,
-			doc = listHTML.ownerDocument,
-		    createListFn = function () {
-		        return doc.createElement(nodeName);
-		    };
-
-		listHTML = Utils.createNestedList(actualLevel, lastLevel, listHTML, createListFn);
-
-		if (listHTML.nodeName !== nodeName) {
-			newList = doc.createElement(nodeName);
-			Dom.replaceShallow(listHTML, newList);
-			listHTML = newList;
-		}
-
-		setListNumbering(listHTML, paragraphElement);
-		return listHTML;
-=======
 	function createItem(p, doc) {
 		var li = doc.createElement('li');
 		Dom.copy(Dom.children(p).filter(Fn.complement(isIgnorableSpan)), li);
 		return li;
->>>>>>> 4d771b7f
 	}
 
 	/**
@@ -354,9 +333,6 @@
 		return first && constructList(first, doc, marker);
 	}
 
-<<<<<<< HEAD
-			Dom.replace(list, spanAnchor);
-=======
 	/**
 	 * Transforms list-paragraphs in the given DOM structure to normalized HTML
 	 * lists.
@@ -392,7 +368,6 @@
 					i += nodes.length - 1;
 				}
 			}
->>>>>>> 4d771b7f
 		}
 		var clone = Dom.clone(element, false);
 		Dom.move(processed, clone);

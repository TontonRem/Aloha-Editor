--- conflicted
+++ resolved
@@ -1,4 +1,4 @@
-/* transform/ms-word-transform.js is part of Aloha Editor project http://aloha-editor.org
+/* transform/ms-word.js is part of Aloha Editor project http://aloha-editor.org
  *
  * Aloha Editor is a WYSIWYG HTML5 inline editing library and editor.
  * Copyright (c) 2010-2014 Gentics Software GmbH, Vienna, Austria.
@@ -14,31 +14,16 @@
 	'arrays',
 	'ms-word/lists',
 	'ms-word/tables',
-<<<<<<< HEAD
-	'ms-word/toc',
-	'ms-word/paragraphs',
-	'ms-word/images',
-	'ms-word/utils',
-=======
 	//'ms-word/toc',
->>>>>>> 4d771b7f
-	'utils'
+	'./utils'
 ], function (
 	Dom,
 	Html,
 	Arrays,
 	Lists,
 	Tables,
-<<<<<<< HEAD
-	TOC,
-	Paragraphs,
-	Images,
-	Utils,
-	TransformUtils
-=======
 	//TOC,
 	Utils
->>>>>>> 4d771b7f
 ) {
 	'use strict';
 
@@ -117,36 +102,6 @@
 	 * @param  {Document} doc
 	 * @return {boolean}
 	 */
-<<<<<<< HEAD
-	function transform(markup, doc) {
-		var element = Html.parse(TransformUtils.extractBodyContent(markup), doc);
-
-		removeSuperfluousElements(element);
-
-		Images.transform(element);
-		TOC.transform(element);
-		Lists.transform(element);
-		Tables.transform(element);
-		Headings.transform(element);
-		Paragraphs.transform(element);
-
-		removeUnrenderedWhitespace(element);
-		propEmptyBlockElements(element);
-
-		return element.innerHTML;
-	}
-
-	/**
-	 * Checks if the given markup originates from MS Office.
-	 *
-	 * @param  {string}   markup
-	 * @param  {Document} doc
-	 * @return {boolean}
-	 */
-	function isMSWordContent(markup, doc) {
-		var element = Html.parse(markup, doc);
-		return null !== element.querySelector('[style*="mso-"], [class^="Mso"]');
-=======
 	function isMSWordContent(markup, doc) {
 		var element = Html.parse(markup, doc);
 		return null !== element.querySelector('[style*="mso-"],[class^="Mso"]');
@@ -165,11 +120,9 @@
 		cleaned = Lists.transform(cleaned, doc);
 		cleaned = Tables.transform(cleaned, doc);
 		return cleaned.innerHTML;
->>>>>>> 4d771b7f
 	}
 
 	return {
-		clean           : clean,
 		transform       : transform,
 		isMSWordContent : isMSWordContent
 	};

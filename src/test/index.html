<!DOCTYPE html>
<html lang="en">
<head>
	<meta charset="UTF-8" />
	<title>Aloha Editor Tests</title>
	<link rel="stylesheet" href="dep/qunit.css" type="text/css"/>
	<link rel="stylesheet" type="text/css" href="style.css" />
	<script type="text/javascript" src="dep/qunit.js"></script>
</head>
<body>
	<h1 id="qunit-header">Aloha Editor Tests</h1>
<<<<<<< HEAD
	<h2>Testbox</h2>
	<ul>
		<li><a href="manual/selection.html">Selection</a></li>
=======
	<h2>Manual tests</h2>
	<ul>
		<li><a href="manual/testbox.html">Testbox</a></li>
>>>>>>> e1e3638f
	</ul>
	<h2>Core</h2>
	<ul>
		<li><a href="unit/core.html">Core</a></li>
		<li><a href="unit/compatibility.html">Compatibility</a></li>
		<li><a href="unit/editable.html">Editable</a></li>
		<li><a href="unit/applymarkup.html">Apply Markup</a></li>
		<li><a href="unit/removemarkup.html">Remove Markup</a></li>
		<li><a href="unit/pluginapi.html">Plugin API</a></li>
<<<<<<< HEAD
=======
		<li><a href="unit/contenthandler.html">Content Handler</a></li>
>>>>>>> e1e3638f
		<li><a href="unit/repository.html">Repositories</a></li>
		<li><a href="unit/selection1.html">Selection 1</a></li>
		<li><a href="unit/selection2.html">Selection 2</a></li>
		<li><a href="unit/selection3.html">Selection 3</a></li>
	</ul>
	<h2>Commands</h2>
	<ul>
		<li><a href="unit/delete.html">Delete</a></li>
		<li><a href="unit/forwarddelete.html">ForwardDelete</a></li>
		<li><a href="unit/insertparagraph.html">InsertParagraph</a></li>
		<li><a href="unit/insertlinebreak.html">InsertLineBreak</a></li>
		<li><a href="unit/bold.html">Bold</a></li>
		<li><a href="unit/inserthtml.html">InsertHTML</a></li>
	</ul>

<<<<<<< HEAD
=======

>>>>>>> e1e3638f
</body>
</html><|MERGE_RESOLUTION|>--- conflicted
+++ resolved
@@ -9,15 +9,9 @@
 </head>
 <body>
 	<h1 id="qunit-header">Aloha Editor Tests</h1>
-<<<<<<< HEAD
-	<h2>Testbox</h2>
-	<ul>
-		<li><a href="manual/selection.html">Selection</a></li>
-=======
 	<h2>Manual tests</h2>
 	<ul>
 		<li><a href="manual/testbox.html">Testbox</a></li>
->>>>>>> e1e3638f
 	</ul>
 	<h2>Core</h2>
 	<ul>
@@ -27,10 +21,7 @@
 		<li><a href="unit/applymarkup.html">Apply Markup</a></li>
 		<li><a href="unit/removemarkup.html">Remove Markup</a></li>
 		<li><a href="unit/pluginapi.html">Plugin API</a></li>
-<<<<<<< HEAD
-=======
 		<li><a href="unit/contenthandler.html">Content Handler</a></li>
->>>>>>> e1e3638f
 		<li><a href="unit/repository.html">Repositories</a></li>
 		<li><a href="unit/selection1.html">Selection 1</a></li>
 		<li><a href="unit/selection2.html">Selection 2</a></li>
@@ -46,9 +37,6 @@
 		<li><a href="unit/inserthtml.html">InsertHTML</a></li>
 	</ul>
 
-<<<<<<< HEAD
-=======
 
->>>>>>> e1e3638f
 </body>
 </html>
--- conflicted
+++ resolved
@@ -1368,12 +1368,9 @@
 		{
 			start:		'     fo[]o barbar fo bar-ba-bar',
 			execResult: ' f[]o barbar fo bar-ba-bar'
-<<<<<<< HEAD
-=======
 		},
 		{	start: '<p>\n\t\t\tf[]oo bar</p>',
 			execResult: '<p> []oo bar</p>'
->>>>>>> 3a5b5d64
 		}
 	]
 }
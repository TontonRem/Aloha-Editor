/*!
 * This file is part of Aloha Editor
 * Author & Copyright (c) 2010 Gentics Software GmbH, aloha@gentics.com
 * Licensed unter the terms of http://www.aloha-editor.com/license.html
 */

<<<<<<< HEAD
define('repositorytests', [

	'aloha/jquery',
	'aloha/repository',
	'aloha/repositorymanager'

], function(aQuery, repository, repositorymanager) {
=======
define('repositorytests',
[ 'aloha/core', 'aloha/jquery', 'aloha/repository' ],
function(Aloha, aQuery, repository) {
>>>>>>> 3bbb5518
	
	'use strict';
	
	function str (str) {
		return str.replace(/\s+/g, ' ');
	};
	
	// Test whether Aloha is properly initialized
	asyncTest('Aloha Startup Test', function() {
		var timeout = setTimeout(function() {
			ok(false, 'Aloha was not initialized within 60 seconds');
			start();
		}, 60000);
		aQuery('body').bind('aloha', function() {
			clearTimeout(timeout);
			ok(true, 'Aloha Event was fired');
			start();
		});
	});
	
	var Manager;
	var repositoryId1 = 'testRepo1';
	var repositoryId2 = 'testRepo2';
	var timeout = 5000;
	var testOrder = [
		runBasicTests,
		runGetChildrenTests,
		runQueryTests,
		runQueryResponseTests,
		runOverlappingQueryTests
	];
	
	// All other tests are done when Aloha is ready
	aQuery('body').bind('aloha', function () {
		Manager = Aloha.RepositoryManager;
		runNextTest()
	});
	
<<<<<<< HEAD
	function runTests () {
		
		// Create, and register a test repository
		new (repository.extend({
			_constructor: function() {
				this._super(repositoryId1, 'testRepository1Name');
			},
			query: function (params, callback) {
				var delay = params &&
						    (typeof params.delay === 'number')
								? params.delay : 0;
=======
	function runNextTest () {
		if ( testOrder.length ) {
			var test = testOrder.shift();
			if ( typeof test === 'function' ) {
				test();
			}
		}
	};
	
	function runBasicTests (callbackNextTests) {
		module("Basic Tests");
		
		test(
			'Test Aloha.RepositoryManager startup state',
			function () {
				equal(
					Manager.repositories.length, 0,
					'Check that repository manager contains 0 registered ' +
					'repository.'
				);
>>>>>>> 3bbb5518
				
				// Create, and register a test repository only after we have
				// Done our first check
				new (repository.AbstractRepository.extend({
					_constructor: function () {
						this._super(repositoryId1, 'testRepository1Name');
					},
					query: function ( params, callback ) {
						var delay = params &&
									( typeof params.delay === 'number' )
										? params.delay : 0;
						
						setTimeout(function () {
							var results = [];
							
							if ( params && params.maxItems ) {
								var l = params.maxItems + 1;
								while ( --l ) {
									results.push( {} );
								}
							}
							
							callback( results );
						}, delay);
					},
					getChildren: function ( params, callback ) {
						var delay = params &&
									( typeof params.delay === 'number' )
										? params.delay : 0;
						
						setTimeout(function () {
							var results = [];
							
							if ( params && params.maxItems ) {
								var l = params.maxItems + 1;
								while ( --l ) {
									results.push( {} );
								}
							}
							
							callback( results );
						}, delay);
					}
				}))();
			}
		);
		
		test(
			'Test registering of repository',
			function () {
				equal(
					repositorymanager.repositories.length, 1,
					'Check that repository manager contains 1 registered ' +
					'repository.'
				);
				
				equal(
<<<<<<< HEAD
					repositorymanager.repositories[0].repositoryId, repositoryId1,
=======
					Manager.repositories[0] && Manager.repositories[0].repositoryId, repositoryId1,
>>>>>>> 3bbb5518
					'Check that the id of the first registered repository is "'
					+ repositoryId1 + '."'
				);
				
				runNextTest();
			}
		);
	};
	
	function runGetChildrenTests () {
		module("getChildren tests (single repository)");
		
		asyncTest(
			'Test timeouts for getChildren method',
			function () {
				var starttime = new Date;
				
<<<<<<< HEAD
				stop();
				repositorymanager.query({
=======
				Manager.getChildren({
>>>>>>> 3bbb5518
					// Make the repository repsond 1 second too late
					delay : timeout + 1000,
				}, function (response) {
					var elapsed = (new Date) - starttime;
					// We accept a slight delay to accomodate minor lags in
					// exection. We use (elapsed - 5000) and not
					// Math.abs(elapsed - 5000) however because we never
					// expect the callback to be invoked before the 5 second
					// timeout window
					var grace = 20; // ... it is *amazing*
					
					ok(
						(elapsed - timeout) < grace,
						str('												  \
							Check that the repository manager times-out on a  \
							repository that was taking more than the allowed  \
							' + timeout + ' +/= ' + grace + ' milliseconds to \
							fullfill a getChildren call.\nThis callback was	  \
							invoked after ' + elapsed + ' milliseconds.		  \
						')
					);
					
					ok(
						elapsed >= timeout,
						str('												  \
							Check that repository manager waited at least the \
							expected ' + timeout + ' milliseconds for		  \
							repositories to respond before automatically	  \
							invoking the callback function.\nThe manager	  \
							waited ' + elapsed + ' milliseconds.			  \
						')
					);
					
					starttime = new Date;
					
					Manager.getChildren({
						// Make sure the repository finish before the timeout
						delay : timeout / 2
					}, function (response) {
						var elapsed = ((new Date ) - starttime);
						ok(
							elapsed < 5000,
							str(
								'Check that the repository manager invoked	  \
								this callback before the timeout was reached. \
								\nThis callback was invoked after ' + elapsed +
								' milliseconds.'
							)
						);
						
						start();
						
						runNextTest();
					});
				});
			}
		);
	};
	
	function runQueryTests () {
		module("Query timeout tests (single repository)");
		
		asyncTest(
			'Test timeouts for Aloha.RepositoryManager.query method',
			function () {
				var starttime = new Date;
				
				Manager.query({
					delay : timeout + 1000,
				}, function (response) {
					var elapsed = (new Date) - starttime;
					var grace = 20;
					
					ok(
						(elapsed - timeout) < grace,
						str('												  \
							Check that the repository manager times-out on a  \
							repository that was taking more than the allowed  \
							' + timeout + ' +/= ' + grace + ' milliseconds to \
							fulfill the query method.\nThis callback was	  \
							invoked after ' + elapsed + ' milliseconds.		  \
						')
					);
					
					ok(
						elapsed >= timeout,
						str('												  \
							Check that repository manager waited at least the \
							expected ' + timeout + ' milliseconds for		  \
							repositories to respond before automatically	  \
							invoking the callback function.\nThe manager	  \
							waited ' + elapsed + ' milliseconds.			  \
						')
					);
					
					starttime = new Date;
					
<<<<<<< HEAD
					repositorymanager.query({
						// Make sure the repository finish before the timeout
=======
					Manager.query({
>>>>>>> 3bbb5518
						delay : timeout / 2
					}, function (response) {
						var elapsed = ((new Date ) - starttime);
						ok(
							elapsed < 5000,
							str(
								'Check that the repository manager invoked	  \
								this callback before the timeout was reached. \
								\nThis callback was invoked after ' + elapsed +
								' milliseconds.'
							)
						);
						
						start();
						
						runNextTest();
					});
				});
			}
		);
	};
	
	function runQueryResponseTests () {
		module("Query response tests (single repository)");
		
		asyncTest(
			'Test response object for Aloha.RepositoryManager.query method',
			function () {
<<<<<<< HEAD
				stop();
				repositorymanager.query({
=======
				Manager.query({
>>>>>>> 3bbb5518
					maxItems : 0
				}, function (response) {
					ok(
						response && (typeof response === 'object'),
						'Check that repository manager returns a response ' +
						'object.'
					);
					
					equal(
						response.results, 0,
						'Check that the response object contains 0 results.'
					);
					
					equal(
						response.items.length, 0,
						'Check that the response object\'s "items" property ' +
						'is an empty array.'
					);
					
<<<<<<< HEAD
					start();
				});
				
				var numItemsToFetch = Math.round(Math.random() * 100);
				
				stop();
				repositorymanager.query({
					maxItems: numItemsToFetch
				}, function (response) {
					equal(
						response.results, numItemsToFetch,
						'Check that response object contains "' +
						numItemsToFetch + '" results.'
					);
					
					equal(
						response.results, response.items.length,
						'Check that the "results" property matches the ' +
						'length of the "items" array in the response object.'
					);
=======
					var numItemsToFetch = Math.round(Math.random() * 100);
>>>>>>> 3bbb5518
					
					Manager.query({
						maxItems: numItemsToFetch
					}, function (response) {
						equal(
							response.results, numItemsToFetch,
							'Check that response object contains "' +
							numItemsToFetch + '" results.'
						);
						
						equal(
							response.results, response.items.length,
							'Check that the "results" property matches the ' +
							'length of the "items" array in the response object.'
						);
						
						start();
						
						runNextTest();
					});
				});
			}
		);
	};
	
	function runOverlappingQueryTests () {
		asyncTest(
			'Tests for overlapping queries (single repository)',
			function () {
				var starttime = new Date;
				var numOpenQueries = 0;
				
				++numOpenQueries;
<<<<<<< HEAD
				repositorymanager.query({
=======
				stop();
				Manager.query({
>>>>>>> 3bbb5518
					delay    : timeout + 2000,
					maxItems : 3
				}, function (response) {
					equal(
						response.results, 0,
						'Check that response object contains 0 results ' +
						'because it timed-out @ ' + ((new Date) - starttime) +
						'.'
					);
					
					--numOpenQueries;
					equal(
						numOpenQueries, 1,
						'Check that there is still 1 more query open.'
					);
					
					start();
				});
				
				// This next query should callback just before the previous
				// query times-out, and should finish after the previous has
				// timed-out
				++numOpenQueries;
				stop();
				setTimeout(function () {
					repositorymanager.query({
						delay  : timeout - 100,
						maxItems : 2
					}, function (response) {
						equal(
							response.results, 2,
							'Check that the response object contains 2 ' +
							'results @' + ((new Date) - starttime) + '.'
						);
						
						--numOpenQueries;
						equal(
							numOpenQueries, 0,
							'Check that this is the last query to be closed ' +
							'(ie: there are 0 opened queries).'
						);
						
						start();
						
						runNextTest();
					});
				}, timeout - 500); 
				
				// Before the previous query is complete, start another query
				++numOpenQueries;
				stop();
				repositorymanager.query({
					maxItems : 4
				}, function (response) {
					equal(
						response.results, 4,
						'Check that response object returns the results for ' +
						'the correct callback @ ' + ((new Date) - starttime) +
						'.'
					);
					
					--numOpenQueries;
					equal(
						numOpenQueries, 2,
						'Check that there are 2 more queries still open.'
					);
					
					start();
				});
				
				start();
			}		
		);
	};
	
	//-------------------------------------------------------------------------
	// Tests for managing multiple repositories
	//-------------------------------------------------------------------------
	
<<<<<<< HEAD
	function runMultipleReposTest () {
=======
	function runQueryTestMultipleRepos () {
		var Manager = Aloha.RepositoryManager;
>>>>>>> 3bbb5518
		
		// Create, a second repository
		new (repository.extend({
			_constructor: function() {
				this._super(repositoryId2, 'testRepository2Name');
			},
			// Will always immediately return one object
			query: function (params, callback) {
				callback([{}]);
			}
		}))();
		
		module("Query TESTS: MULTIPLE REPOSITORIES");
		
		test(
			'Test that we have 2 repositories registered',
			function () {
				equal(
					repositorymanager.repositories.length, 2,
					'Check that repository manager contains 2 registered ' +
					'repositories.'
				);
				
				equal(
<<<<<<< HEAD
					repositorymanager.repositories[1].repositoryId, repositoryId2,
=======
					Manager.repositories[1] && Manager.repositories[1].repositoryId, repositoryId2,
>>>>>>> 3bbb5518
					'Check that the id of the second registered repository ' +
					'is "' + repositoryId2 + '."'
				);
				
				equal(
<<<<<<< HEAD
					repositorymanager.repositories[0].repositoryId, repositoryId1,
=======
					Manager.repositories[0] && Manager.repositories[0].repositoryId, repositoryId1,
>>>>>>> 3bbb5518
					'Check that the id of the first registered repository is' +
					' still "' + repositoryId1 + '."'
				);
				
				start();
			}
		);
		
		asyncTest(
			'Test queries to multiple repositories through the repository manager',
			function () {
				stop();
				repositorymanager.query({
					maxItems : 2
				}, function (response) {
					equal(
						response.results, 3,
						'Check that a total of 2 + 1 results are returned ' +
						'from the 2 registered repositories'
					);
					
					start();
				});
				
				stop();
				repositorymanager.query({
					delay    : timeout + 500,
					maxItems : 5
				}, function (response) {
					equal(
						response.results, 1,
						'Check that only 1 result is returned because 1 of ' +
						'the 2 repos timed-out.'
					);
					
					equal(
						response.items[0].repositoryId,
						'testRepo2',
						'Check that the results only include those from the ' +
						'second repository returned results.'
					);
					
					start();
				});
				
				start();
			}
		);
	};
	
});<|MERGE_RESOLUTION|>--- conflicted
+++ resolved
@@ -4,19 +4,9 @@
  * Licensed unter the terms of http://www.aloha-editor.com/license.html
  */
 
-<<<<<<< HEAD
-define('repositorytests', [
-
-	'aloha/jquery',
-	'aloha/repository',
-	'aloha/repositorymanager'
-
-], function(aQuery, repository, repositorymanager) {
-=======
 define('repositorytests',
-[ 'aloha/core', 'aloha/jquery', 'aloha/repository' ],
-function(Aloha, aQuery, repository) {
->>>>>>> 3bbb5518
+[ 'aloha/core', 'aloha/jquery', 'aloha/repository', 'aloha/repositorymanager'],
+function(Aloha, aQuery, repository, Manager) {
 	
 	'use strict';
 	
@@ -37,7 +27,6 @@
 		});
 	});
 	
-	var Manager;
 	var repositoryId1 = 'testRepo1';
 	var repositoryId2 = 'testRepo2';
 	var timeout = 5000;
@@ -51,23 +40,9 @@
 	
 	// All other tests are done when Aloha is ready
 	aQuery('body').bind('aloha', function () {
-		Manager = Aloha.RepositoryManager;
 		runNextTest()
 	});
 	
-<<<<<<< HEAD
-	function runTests () {
-		
-		// Create, and register a test repository
-		new (repository.extend({
-			_constructor: function() {
-				this._super(repositoryId1, 'testRepository1Name');
-			},
-			query: function (params, callback) {
-				var delay = params &&
-						    (typeof params.delay === 'number')
-								? params.delay : 0;
-=======
 	function runNextTest () {
 		if ( testOrder.length ) {
 			var test = testOrder.shift();
@@ -88,11 +63,10 @@
 					'Check that repository manager contains 0 registered ' +
 					'repository.'
 				);
->>>>>>> 3bbb5518
 				
 				// Create, and register a test repository only after we have
 				// Done our first check
-				new (repository.AbstractRepository.extend({
+				new (repository.extend({
 					_constructor: function () {
 						this._super(repositoryId1, 'testRepository1Name');
 					},
@@ -140,17 +114,13 @@
 			'Test registering of repository',
 			function () {
 				equal(
-					repositorymanager.repositories.length, 1,
+					Manager.repositories.length, 1,
 					'Check that repository manager contains 1 registered ' +
 					'repository.'
 				);
 				
 				equal(
-<<<<<<< HEAD
-					repositorymanager.repositories[0].repositoryId, repositoryId1,
-=======
 					Manager.repositories[0] && Manager.repositories[0].repositoryId, repositoryId1,
->>>>>>> 3bbb5518
 					'Check that the id of the first registered repository is "'
 					+ repositoryId1 + '."'
 				);
@@ -168,12 +138,7 @@
 			function () {
 				var starttime = new Date;
 				
-<<<<<<< HEAD
-				stop();
-				repositorymanager.query({
-=======
 				Manager.getChildren({
->>>>>>> 3bbb5518
 					// Make the repository repsond 1 second too late
 					delay : timeout + 1000,
 				}, function (response) {
@@ -271,12 +236,7 @@
 					
 					starttime = new Date;
 					
-<<<<<<< HEAD
-					repositorymanager.query({
-						// Make sure the repository finish before the timeout
-=======
 					Manager.query({
->>>>>>> 3bbb5518
 						delay : timeout / 2
 					}, function (response) {
 						var elapsed = ((new Date ) - starttime);
@@ -305,12 +265,7 @@
 		asyncTest(
 			'Test response object for Aloha.RepositoryManager.query method',
 			function () {
-<<<<<<< HEAD
-				stop();
-				repositorymanager.query({
-=======
-				Manager.query({
->>>>>>> 3bbb5518
+				Manager.query({
 					maxItems : 0
 				}, function (response) {
 					ok(
@@ -330,30 +285,7 @@
 						'is an empty array.'
 					);
 					
-<<<<<<< HEAD
-					start();
-				});
-				
-				var numItemsToFetch = Math.round(Math.random() * 100);
-				
-				stop();
-				repositorymanager.query({
-					maxItems: numItemsToFetch
-				}, function (response) {
-					equal(
-						response.results, numItemsToFetch,
-						'Check that response object contains "' +
-						numItemsToFetch + '" results.'
-					);
-					
-					equal(
-						response.results, response.items.length,
-						'Check that the "results" property matches the ' +
-						'length of the "items" array in the response object.'
-					);
-=======
 					var numItemsToFetch = Math.round(Math.random() * 100);
->>>>>>> 3bbb5518
 					
 					Manager.query({
 						maxItems: numItemsToFetch
@@ -387,12 +319,8 @@
 				var numOpenQueries = 0;
 				
 				++numOpenQueries;
-<<<<<<< HEAD
-				repositorymanager.query({
-=======
 				stop();
 				Manager.query({
->>>>>>> 3bbb5518
 					delay    : timeout + 2000,
 					maxItems : 3
 				}, function (response) {
@@ -418,7 +346,7 @@
 				++numOpenQueries;
 				stop();
 				setTimeout(function () {
-					repositorymanager.query({
+					Manager.query({
 						delay  : timeout - 100,
 						maxItems : 2
 					}, function (response) {
@@ -444,7 +372,7 @@
 				// Before the previous query is complete, start another query
 				++numOpenQueries;
 				stop();
-				repositorymanager.query({
+				Manager.query({
 					maxItems : 4
 				}, function (response) {
 					equal(
@@ -472,12 +400,7 @@
 	// Tests for managing multiple repositories
 	//-------------------------------------------------------------------------
 	
-<<<<<<< HEAD
-	function runMultipleReposTest () {
-=======
 	function runQueryTestMultipleRepos () {
-		var Manager = Aloha.RepositoryManager;
->>>>>>> 3bbb5518
 		
 		// Create, a second repository
 		new (repository.extend({
@@ -496,27 +419,19 @@
 			'Test that we have 2 repositories registered',
 			function () {
 				equal(
-					repositorymanager.repositories.length, 2,
+					Manager.repositories.length, 2,
 					'Check that repository manager contains 2 registered ' +
 					'repositories.'
 				);
 				
 				equal(
-<<<<<<< HEAD
-					repositorymanager.repositories[1].repositoryId, repositoryId2,
-=======
 					Manager.repositories[1] && Manager.repositories[1].repositoryId, repositoryId2,
->>>>>>> 3bbb5518
 					'Check that the id of the second registered repository ' +
 					'is "' + repositoryId2 + '."'
 				);
 				
 				equal(
-<<<<<<< HEAD
-					repositorymanager.repositories[0].repositoryId, repositoryId1,
-=======
 					Manager.repositories[0] && Manager.repositories[0].repositoryId, repositoryId1,
->>>>>>> 3bbb5518
 					'Check that the id of the first registered repository is' +
 					' still "' + repositoryId1 + '."'
 				);
@@ -529,7 +444,7 @@
 			'Test queries to multiple repositories through the repository manager',
 			function () {
 				stop();
-				repositorymanager.query({
+				Manager.query({
 					maxItems : 2
 				}, function (response) {
 					equal(
@@ -542,7 +457,7 @@
 				});
 				
 				stop();
-				repositorymanager.query({
+				Manager.query({
 					delay    : timeout + 500,
 					maxItems : 5
 				}, function (response) {

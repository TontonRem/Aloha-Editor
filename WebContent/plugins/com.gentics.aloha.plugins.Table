<<<<<<< HEAD
tree 0ff49ac1e39c2f7bd41f77813e8f067a85000670
parent 059234837e4884a9888d372ad3d092b94dc614b0
author Haymo Meran <h.meran@gentics.com> 1288185343 +0200
committer Haymo Meran <h.meran@gentics.com> 1288185343 +0200

All table styles sohuld be either in the implemtation or the example
=======
tree fc54f6629001b21cdeb0b654ff0d09f19fc6ad77
parent 2ffd78426e3e87d134b9fcbaabd194ad349ee89b
author Norbert Pomaroli <n.pomaroli@gentics.com> 1288703881 +0100
committer Norbert Pomaroli <n.pomaroli@gentics.com> 1288703881 +0100

Fixed adding table caption (still, mouse actions in the table caption do not work)
>>>>>>> 2477f790
<|MERGE_RESOLUTION|>--- conflicted
+++ resolved
@@ -1,15 +1,6 @@
-<<<<<<< HEAD
-tree 0ff49ac1e39c2f7bd41f77813e8f067a85000670
-parent 059234837e4884a9888d372ad3d092b94dc614b0
-author Haymo Meran <h.meran@gentics.com> 1288185343 +0200
-committer Haymo Meran <h.meran@gentics.com> 1288185343 +0200
-
-All table styles sohuld be either in the implemtation or the example
-=======
 tree fc54f6629001b21cdeb0b654ff0d09f19fc6ad77
 parent 2ffd78426e3e87d134b9fcbaabd194ad349ee89b
 author Norbert Pomaroli <n.pomaroli@gentics.com> 1288703881 +0100
 committer Norbert Pomaroli <n.pomaroli@gentics.com> 1288703881 +0100
 
-Fixed adding table caption (still, mouse actions in the table caption do not work)
->>>>>>> 2477f790
+Fixed adding table caption (still, mouse actions in the table caption do not work)
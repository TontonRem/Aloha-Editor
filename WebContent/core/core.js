--- conflicted
+++ resolved
@@ -647,25 +647,6 @@
 GENTICS.Aloha = new GENTICS.Aloha();
 
 /**
-<<<<<<< HEAD
- * TODO move to util
- * reimplementation of indexOf for current Microsoft Browsers
- * IE does not support indexOf() for Arrays
- * @param object to look for
- * @return index of obj in Array or -1 if not found
- * @hide
- */
-if(!Array.indexOf){
-	Array.prototype.indexOf = function(obj){
-		for(var i=0; i<this.length; i++){
-		    if(this[i]===obj){
-		     return i;
-		    }
-	   	}
-	   	return -1;
-	};
-}
-
 /*
  * mark jQuery as Aloha's own version. In case someone is loading another version of jQuery this can be used
  * to detect and proclaim this problem 
@@ -673,8 +654,6 @@
 jQuery.isAloha = true;
 
 /**
-=======
->>>>>>> f6556a8e
  * Initialize Aloha when the dom is ready and Ext is ready
  * @hide
  */

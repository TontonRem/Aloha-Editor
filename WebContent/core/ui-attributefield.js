/*!
* Aloha Editor
* Author & Copyright (c) 2010 Gentics Software GmbH
* aloha-sales@gentics.com
* Licensed unter the terms of http://www.aloha-editor.com/license.html
*/

/**
 * Aloha wrapper for the ExtJS combobox 
 * @hide
 */
Ext.ux.AlohaAttributeField = Ext.extend(Ext.form.ComboBox, {
    typeAhead: false,
    mode: 'remote',
    triggerAction: 'all',
	width: 300,
	hideTrigger: true,
	minChars: 3,
	valueField: 'id',
	displayField: 'url',
	enableKeyEvents: true,
	listEmptyText: GENTICS.Aloha.i18n( GENTICS.Aloha, 'repository.no_item_found' ),
	loadingText: GENTICS.Aloha.i18n( GENTICS.Aloha, 'repository.loading' ) + '...',
	store: new Ext.data.Store({
		proxy: new Ext.data.AlohaProxy(),
		reader: new Ext.data.AlohaObjectReader()
    }),
    tpl: new Ext.XTemplate(
        '<tpl for="."><div class="x-combo-list-item">',
<<<<<<< HEAD
            '<span><b>{displayName}</b><br />{url}</span>',
        '</div></tpl>'
    ),
    onSelect: function (item) { 
		this.setValue(item.data.url);
		// call the repository marker
		GENTICS.Aloha.RepositoryManager.markObject(this.targetObject, item.data);
=======
            '<span><b>{name}</b><br />{url}</span>',
        '</div></tpl>'
    ),
    onSelect: function (item) { 
		var v = item.data[this.displayField];
		this.setValue(v);
		this.setAttribute(this.targetAttribute, v);
		
		// call the resource marker
		GENTICS.Aloha.ResourceManager.markObject(this.targetObject, item.data);
>>>>>>> 46f34a5a
		this.collapse();
	},
    listeners: {
		// repository object types could have changed
		'beforequery': function (obj, event) {
			if (this.store != null && this.store.proxy != null) {
				this.store.proxy.setObjectTypeFilter(this.getObjectTypeFilter());
			}
		},
		'afterrender': function (obj, event) {
			var that = this; 
			jQuery(this.wrap.dom.children[0]).blur(function(e){ 		        
				that.triggerBlur();
			});
			
		},
    	'keydown': function (obj, event) {
			// on ENTER or ESC leave the editing
			// just remember here the status and remove cursor on keyup event
			// Otherwise cursor moves to content and no more blur event happens!!??
		    if (event.keyCode == 13 || event.keyCode == 27) {
		    	if ( this.isExpanded() ) {
		    		this.ALOHAwasExpanded = true;
		    	} else {
		    		this.ALOHAwasExpanded = false;
		    	}
		    }
		},
		'keyup': function (obj, event) {
		    if ((event.keyCode == 13 || event.keyCode == 27) && !this.ALOHAwasExpanded) {
		    	// work around stupid behavior when moving focus :/
		    	setTimeout( function() {
			    	// Set focus to link element and select the object
			        GENTICS.Aloha.activeEditable.obj[0].focus();
			        GENTICS.Aloha.Selection.getRangeObject().select();
		    	}, 0);
		    }
		    // update attribute 
			var v = this.wrap.dom.children[0].value;
	        this.setAttribute(this.targetAttribute, v);
		},
	    'focus': function(obj, event) {
			// set background color to give visual feedback which link is modified
	        var target = jQuery(this.getTargetObject());
	        var s = target.css('background-color');
	        if ( target && target.context.style && target.context.style['background-color'] ) {
	        	target.attr('data-original-background-color', target.context.style['background-color']);
	        }
	        target.css('background-color','Highlight');
	    },
	    'blur': function(obj, event) {
	        // remove the highlighting and restore original color if was set before
	        var target = jQuery(this.getTargetObject());
	        if ( target ) {
	        	if ( color = target.attr('data-original-background-color')  ) {
	        		jQuery(target).css('background-color', color);
	        	} else {
	        		jQuery(target).removeCss('background-color');
	        	}
	    		jQuery(target).removeAttr('data-original-background-color');
	        }
	    }
    }, 
    // Private hack to allow attribute setting by regex
    setAttribute: function (attr, value, regex, reference) {
    	
        if ( this.targetObject) {
            
        	// set the attribute
        	var setAttr = true;

            // check if a reference value is submitted to check against with a regex
	        if ( typeof reference != 'undefined' ) {
	            var regxp = new RegExp( regex );
	            if ( !reference.match(regxp) ) {
	                setAttr = false;
	            }
	        }
	        
	        // if no regex was successful or no reference value 
	        // was submitted remove the attribute
            if ( setAttr ) {
        		jQuery(this.targetObject).attr(attr, value);
            } else {
            	jQuery(this.targetObject).removeAttr(attr);
            }
        }
    },
	setTargetObject : function (obj, attr) {
	    this.targetObject = obj;
	    this.targetAttribute = attr;
        if (this.targetObject && this.targetAttribute) {
            this.setValue(jQuery(this.targetObject).attr(this.targetAttribute));
        } else {
            this.setValue('');
        }
	},
	getTargetObject : function () {
	    return this.targetObject;
	},
	setObjectTypeFilter : function (otFilter) {
		this.objectTypeFilter = otFilter;
	},
	getObjectTypeFilter : function () {
		return this.objectTypeFilter;
	}
});

/**
 * Register the Aloha attribute field 
 * @hide
 */
Ext.reg('alohaattributefield', Ext.ux.AlohaAttributeField);


/**
 * Aloha Attribute Field Button
 * @namespace GENTICS.Aloha.ui
 * @class AttributeField
 */
GENTICS.Aloha.ui.AttributeField = function () {
    GENTICS.Aloha.ui.Button.apply(this, arguments);
};

/**
 * Inherit all methods and properties from GENTICS.Aloha.ui.Button
 * @hide
 */
GENTICS.Aloha.ui.AttributeField.prototype = new GENTICS.Aloha.ui.Button();

/**
 * Create a extjs alohaattributefield
 * @hide
 */
GENTICS.Aloha.ui.AttributeField.prototype.getExtConfigProperties = function() {
    return {
        xtype : 'alohaattributefield',
        id : this.id
    };
};

/**
 * Sets the target Object of which the Attribute should be modified
 * @param {jQuery} obj the target object
 * @param {String} attr Attribute to be modified ex. "href" of a link
 * @void
 */
GENTICS.Aloha.ui.AttributeField.prototype.setTargetObject = function (obj, attr) {
    if (this.extButton) {
        this.extButton.setTargetObject(obj, attr);
    }
};

/**
 * @return {jQuery} object Returns the current target Object
 */
GENTICS.Aloha.ui.AttributeField.prototype.getTargetObject = function () {
    if (this.extButton) {
        return this.extButton.getTargetObject();
    } else {
    	return null;
    }
};


/**
 * Focus to this field
 * @void
 */
GENTICS.Aloha.ui.AttributeField.prototype.focus = function () {
    if (this.extButton) {
        this.extButton.focus();
        this.extButton.selectText( 0, this.extButton.getValue().length );
    }
};

/**
 * Adding a listener to the field
 * @param {String} eventname The name of the event. Ex. 'keyup'
 * @param {function} handler The function that should be called when the event happens.
 * @param {Object} scope The scope object which the event should be attached
 */
GENTICS.Aloha.ui.AttributeField.prototype.addListener = function ( eventName, handler, scope) {
    if (this.extButton) {
    	this.extButton.addListener(eventName, handler, null);
    } else {
    	// if extButton not yet initialized adding listeners could be a problem
    	// so all events are collected in a queue and added on initalizing
    	listener = {
    			'eventName': eventName,
    			'handler': handler,
    			'scope': scope,
    			'options': null
    	};
    	this.listenerQueue.push(listener);
    }
};

/**
 * Sets an attribute optionally based on a regex on reference
 * @param {String} attr The Attribute name which should be set. Ex. "lang"
 * @param {String} value The value to set. Ex. "de-AT"
 * @param {String} regex The regex when the attribute should be set. The regex is applied to the value of refernece.
 * @param {String} reference The value for the regex.
 */
GENTICS.Aloha.ui.AttributeField.prototype.setAttribute = function (attr, value, regex, reference) {
    if (this.extButton) {
    	this.extButton.setAttribute(attr, value, regex, reference);
    }
};

/**
 * When at least on objectType is set the value in the Attribute field does a query to all registered repositories.
 * @param {Array} objectTypeFilter The array of objectTypeFilter to be searched for.
 * @void
 */
GENTICS.Aloha.ui.AttributeField.prototype.setObjectTypeFilter = function (objectTypeFilter) {
    if (this.extButton) {
    	this.extButton.setObjectType(objectTypeFilter);
    } else {
    	this.objectTypeFilter = objectTypeFilter;
    }
};

/**
 * Returns the current value
 * @return {String} attributeValue
 */
GENTICS.Aloha.ui.AttributeField.prototype.getValue = function () {
    if (this.extButton) {
    	return this.extButton.getValue();
    }
    return null;
};

/**
 * Sets the current value
 * @param {String} va attributeValue
 */
GENTICS.Aloha.ui.AttributeField.prototype.setValue = function (v) {
    if (this.extButton) {
    	this.extButton.setValue(v);
    }
};

/**
 * Returns the current query value.
 * @return {String} queryValue
 */
GENTICS.Aloha.ui.AttributeField.prototype.getQueryValue = function () {
    if (this.extButton) {
    	//return this.extButton.getValue();
    	return this.extButton.wrap.dom.children[0].value;
    }
    return null;
};

/**
 * Set the display field, which is displayed in the combobox
 * @param {String} displayField name of the field to be displayed
 * @return display field name on success, null otherwise
 */
GENTICS.Aloha.ui.AttributeField.prototype.setDisplayField = function (displayField) {
    if (this.extButton) {
    	return this.extButton.displayField = displayField;
    } else {
    	return this.displayField = displayField;
    }
    return null;
};

/**
 * Set the row template for autocomplete hints. The default template is:
 * <span><b>{name}</b><br />{url}</span>
 * @param {String} tpl template to be rendered for each row
 * @return template on success or null otherwise
 */
GENTICS.Aloha.ui.AttributeField.prototype.setTemplate = function (tpl) {
	if (this.extButton) {
		return this.extButton.tpl = '<tpl for="."><div class="x-combo-list-item">' + tpl + '</div></tpl>';
	} else {
		return this.tpl = '<tpl for="."><div class="x-combo-list-item">' + tpl + '</div></tpl>';
	}
	return null;
};<|MERGE_RESOLUTION|>--- conflicted
+++ resolved
@@ -27,26 +27,17 @@
     }),
     tpl: new Ext.XTemplate(
         '<tpl for="."><div class="x-combo-list-item">',
-<<<<<<< HEAD
             '<span><b>{displayName}</b><br />{url}</span>',
         '</div></tpl>'
     ),
     onSelect: function (item) { 
-		this.setValue(item.data.url);
-		// call the repository marker
-		GENTICS.Aloha.RepositoryManager.markObject(this.targetObject, item.data);
-=======
-            '<span><b>{name}</b><br />{url}</span>',
-        '</div></tpl>'
-    ),
-    onSelect: function (item) { 
+		// TODO split display field by '.' and get corresponding attribute
 		var v = item.data[this.displayField];
 		this.setValue(v);
 		this.setAttribute(this.targetAttribute, v);
-		
-		// call the resource marker
-		GENTICS.Aloha.ResourceManager.markObject(this.targetObject, item.data);
->>>>>>> 46f34a5a
+	
+		// call the repository marker
+		GENTICS.Aloha.RepositoryManager.markObject(this.targetObject, item.data);
 		this.collapse();
 	},
     listeners: {

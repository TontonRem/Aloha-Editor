<!DOCTYPE html>
<html lang="en">
<head>
  <meta charset="utf-8" />
  <title>: Format Plugin</title>

  <!-- guides styles -->
  <link rel="stylesheet" type="text/css" href="stylesheets/style.css" />
  <link rel="stylesheet" type="text/css" href="stylesheets/print.css" media="print" />
  <link rel="stylesheet" type="text/css" href="stylesheets/strobe.css" />
  <link rel="stylesheet" type="text/css" href="stylesheets/overrides.style.css" />
  <link rel="stylesheet" type="text/css" href="stylesheets/overrides.print.css" media="print" />
  <!--[if lt IE 9]>
  <script src="http://html5shim.googlecode.com/svn/trunk/html5.js"></script>
  <![endif]-->

  <!-- syntax highlighting styles -->
  <link rel="stylesheet" type="text/css" href="stylesheets/syntaxhighlighter/shCore.css" />
  <link rel="stylesheet" type="text/css" href="stylesheets/shThemeStrobeGuides.css" />
</head>
<body class="guide">

  <header role="banner">
    <div class="container">
      <h1 id="logo">
        <a href="http://aloha-editor.org"><img src="images/header/logo.png" height="50" alt="Aloha Editor" /></a>
      </h1>
      <nav role="navigation">
        <ul>
			<li><a href="http://aloha-editor.org/features.php" title="A shortcut for Aloha Editor features" class="new">Features</a></li>
			<li><a href="http://aloha-editor.org/plugins.php" title="A list of all known Aloha Editor plugins.">Plugins</a></li>
	        <li class="active"><a href="http://aloha-editor.org/guides/" title="The Aloha Editor documentation">Guides</a></li>
			<li><a href="http://aloha-editor.org/about.php" title="Why Aloha? Why HTML5? Lern more about Aloha Editor">About</a></li>
			<li><a href="http://getsatisfaction.com/aloha_editor" title="Get help or help others">Forum</a></li>
			<li><a href="http://aloha-editor.org/demos.php" title="Feel the Aloha">Try it</a></li>
        </ul>
      </nav>
    </div>
  </header>

  <div id="feature">
    <div class="wrapper">
      <div class="feature_header">
        <a href="/"><img src="images/strobe/guides.png"></a>
        <h2><a href="/"></a></h2>
        <p>These guides help you to make your content editable and to develop Aloha Editor.</p>
      </div>
      <div class="feature_sidebar">
        <a href="index.html" id="guidesMenu">
          Guides Index <span id="guidesArrow">&#9656;</span>
        </a>
        <div id="guides" class="clearfix" style="display: none;">
          <a href="index.html" class="guidesMenu">
            Guides Index <span class="guidesArrow">&#9662;</span>
          </a>
          <hr style="clear:both;">
          <dl class="L">
    <dt>Start Here</dt>
      <dd><a href="using_aloha.html">Using Aloha Editor</a></dd>
      <dd><a href="configure_aloha.html">Configuring Aloha Editor</a></dd>
      <dd><a href="aloha_jquery.html">Aloha Editor and jQuery</a></dd>
      <dd><a href="develop_aloha.html">Developing and building Aloha Editor</a></dd>
      <dd><a href="require.html">Aloha Editor dependency management</a></dd>
      <dd><a href="writing_plugins.html">Writing Plugins</a></dd>
      <dd><a href="repository.html">Working with repositories</a></dd>
    <dt>The Core</dt>
      <dd><a href="core.html">The Core</a></dd>
    <dt>Commands</dt>
      <dd><a href="using_commands.html">Using commands</a></dd>
    <dt>UI</dt>
      <dd><a href="ui.html">Aloha Editor UI</a></dd>
      <dd><a href="toolbar.html">Aloha Editor toolbar</a></dd>
      <dd><a href="sidebar.html">Aloha Editor sidebar</a></dd>
      <dd><a href="componenttypes.html">Aloha Editor UI API</a></dd>
</dl>
<dl class="R">
    <dt>Plugins</dt>
      <dd><a href="plugins.html">Aloha Editor plugins</a></dd>
      <dd><a href="plugin_block.html">Block</a></dd>
      <dd><a href="plugin_image.html">Image</a></dd>
      <dd><a href="plugin_contenthandler.html">Content Handler</a></dd>
      <dd><a href="plugin_browser.html">Browser</a></dd>
      <dd>Numerated Headers</dd>
      <dd><a href="plugin_undo.html">Undo</a></dd>
      <dd><a href="plugin_table.html">Table</a></dd>
      <dd><a href="plugin_paste.html">Paste</a></dd>
      <dd><a href="plugin_formatlesspaste.html">Formatless paste</a></dd>
      <dd><a href="plugin_dom_to_xhtml.html">DOM to XHTML</a></dd>
      <dd><a href="plugin_wai-lang.html">WAI Language</a></dd>
    <dt>Contributing to Aloha Editor</dt>
      <dd><a href="releasing.html">Releasing</a></dd>
      <dd>Development Process</dd>
      <dd><a href="style_guide.html">Javascript Style Guide</a></dd>
      <dd><a href="documentation_guidelines.html">Documentation Guidelines</a></dd>
</dl>


        </div>
      </div>
    </div>
  </div>

  <div id="container">
    <div class="wrapper">
      <div id="mainCol">
          <div class="headerSection">
            <h2>Format Plugin</h2>
<p>The Format Plugin provides basic formatting choices for your content.</p>

          </div>
<<<<<<< HEAD
        <h3 id="configuration">1 Configuration</h3>
=======
        <p>With the Format Plugin you are able to format paragraph formattings (p, h1, &#8230;) and other content formats like bold or subscript. You can also use Aloha Editor to annotate parts of your content as e.g. citation or code.</p>
<p>The following components are available:</p>
<h3 id="functional-description">1 Functional Description</h3>
<p>The Format plugin allows you to format texts and headlines.</p>
<h4 id="paragraph-headline-preformatted-or-remove-formatting">1.1 Paragraph, Headline, Preformatted or remove formatting</h4>
<p>In order to enter normal text choose the paragraph layout at the Aloha Editor or select an entered text and choose the layout. In order to create a headline choose one of the headlines (h2 to h6) at Aloha Editor. Normal text will be wrapped into a <tt>&lt;p&gt;</tt> tag, headlines into e.g. a <tt>&lt;h2&gt;</tt> tag and preformatted text into a <tt>&lt;pre&gt;</tt> tag. You can change the layout each time or remove a formatting via clicking the remove formatting button at the Aloha Editor.</p>
<h4 id="bold-and-italic">1.2 Bold and Italic</h4>
<p>Every text or headline can be formatted into bold or italic via selecting the text or headline and click on the bold or italic button at Aloha Editor. This wraps the selected text or headline into a <tt>&lt;b&gt;</tt> tag if bold or a <tt>&lt;i&gt;</tt> tag if italic. To undo this select the text or headline and click the button again.</p>
<h4 id="strong-and-emphasize">1.3 Strong and Emphasize</h4>
<p>Texts or headlines can be formatted into strong or emphasized texts or headlines via selecting the text or headline and click on the strong or emphasize button at the Aloha Editor. This wraps the selected text or headline into a <tt>&lt;strong&gt;</tt> tag if strong or <tt>&lt;em&gt;</tt> tag if emphasized. To undo this select the text or headline and click the button again.</p>
<h4 id="strikethrough">1.4 Strikethrough</h4>
<p>Texts or headlines can have strikethrough applied as well. Just selecting the text or headline and click on the strikethrough button at the Aloha Editor. This wraps the selected text or headline into a <tt>&lt;del&gt;</tt> tag. To undo this select the text or headline and click the button again.</p>
<h4 id="subscript-and-superscript">1.5 Subscript and Superscript</h4>
<p>In order to make subscript and superscript texts or headlines selecting the text or headline and click on the subscript or superscript button at the Aloha Editor. This wrap the selected text or headline into a <tt>&lt;sub&gt;</tt> tag if subscript or <tt>&lt;sup&gt;</tt> tag if superscript. To undo this select the text or headline and click the button again.</p>
<h4 id="code">1.6 Code</h4>
<p>Texts or headlines can a layout for codes via selecting the text or headline and click on the code button at Aloha Editor. This wraps the selected text or headline into a <tt>&lt;code&gt;</tt> tag. To undo this select the text or headline and click the button again.</p>
<h3 id="components">2 Components</h3>
<ul>
	<li>cite &#8211; format content as a citation</li>
	<li>quote &#8211; format content as a quote</li>
	<li>code &#8211; format content as a code block</li>
	<li>emphasize &#8211; emphasize content</li>
	<li>strong (not def command) &#8211; put strong emphasis on content</li>
	<li>bold &#8211; format content bold</li>
	<li>italic &#8211; format content italic</li>
	<li>strikethrough &#8211; add strikethrough formatting</li>
	<li>subscript &#8211; add subscript formatting</li>
	<li>superscript &#8211; add superscript formatting</li>
	<li>underline &#8211; add underline formatting</li>
	<li>paragraph &#8211; will allow you to add paragraph formattings (address, dd, div, dt, h1, h2, h3, h4, h5, h6, p, pre)</li>
</ul>
<h3 id="configuration">3 Configuration</h3>
>>>>>>> 6b2a57f2
<p>The format plugin provides the following config options:</p>
<div class="code_container">
<pre class="brush: javascript; gutter: false; toolbar: false">

Aloha.settings.plugins.format = {
	// configure buttons available in the toolbar
	// this example enables all buttons available
	config : [ 'strong', 'em', 'b', 'i', 'del', 'sub', 'sup', 'p', 'h1', 'h2', 'h3', 'h4', 'h5', 'h6', 'pre', 'removeFormat'],
	// specific configuration for each editable identified by css selectors
	editables : {
		// the editable with id &quot;teaser&quot; won't offer any formatting options
		'#teaser'	: [  ]
	},
	// those are the tags that will be cleaned when clicking &quot;remove formatting&quot;
	// this example resembles the default configuration
	removeFormats : [ 'strong', 'em', 'b', 'i', 's', 'cite', 'q', 'code', 'abbr', 'del', 'sub', 'sup']
};
</pre></div><h3 id="components">2 Components</h3>
<ul>
	<li>cite &#8211; format content as a citation</li>
	<li>quote &#8211; format content as a quote</li>
	<li>code &#8211; format content as a code block</li>
	<li>emphasize &#8211; emphasize content</li>
	<li>strong (not def command) &#8211; put strong emphasis on content</li>
	<li>bold &#8211; format content bold</li>
	<li>italic &#8211; format content italic</li>
	<li>strikethrough &#8211; add strikethrough formatting</li>
	<li>subscript &#8211; add subscript formatting</li>
	<li>superscript &#8211; add superscript formatting</li>
	<li>underline &#8211; add underline formatting</li>
	<li>paragraph &#8211; will allow you to add paragraph formattings (address, dd, div, dt, h1, h2, h3, h4, h5, h6, p, pre)</li>
</ul>

      </div>
        <div id="subCol">
          <h3 class="chapter"><img src="images/strobe/chapters.png" alt="" />Chapters</h3>
          <ol class="chapters">
<<<<<<< HEAD
            <li><a href="#configuration"><p>Configuration</p>
</a></li><li><a href="#components"><p>Components</p>
=======
            <li><a href="#functional-description"><p>Functional Description</p>
</a><ul><li><a href="#paragraph-headline-preformatted-or-remove-formatting"><p>Paragraph, Headline, Preformatted or remove formatting</p>
</a></li> <li><a href="#bold-and-italic"><p>Bold and Italic</p>
</a></li> <li><a href="#strong-and-emphasize"><p>Strong and Emphasize</p>
</a></li> <li><a href="#strikethrough"><p>Strikethrough</p>
</a></li> <li><a href="#subscript-and-superscript"><p>Subscript and Superscript</p>
</a></li> <li><a href="#code"><p>Code</p>
</a></li></ul></li><li><a href="#components"><p>Components</p>
</a></li><li><a href="#configuration"><p>Configuration</p>
>>>>>>> 6b2a57f2
</a></li>
          </ol>
        </div>
    </div>
  </div>

  <hr class="hide" />
	  <footer>
	    <div class="container">
	      <div class="col">
	        <a href="index.html"><img src="images/footer/logo.png" alt="Aloha Editor" /></a>
	        <p>
	        	Templates based on <a href="https://github.com/sproutcore/sproutguides">SproutCore guides</a>.
	        </p>
	      </div>
	      <a href="#feature" class="top">Back To Top</a>
	    </div>
	  </footer>

  <script src="http://code.jquery.com/jquery-1.6.min.js" type="text/javascript" charset="utf-8"></script>
  <script type="text/javascript" src="javascripts/alohaEditorGuides.js"></script>
  <script type="text/javascript" src="javascripts/syntaxhighlighter/shCore.js"></script>
  <script type="text/javascript" src="javascripts/syntaxhighlighter/shBrushRuby.js"></script>
  <script type="text/javascript" src="javascripts/syntaxhighlighter/shBrushJScript.js"></script>
  <script type="text/javascript" src="javascripts/syntaxhighlighter/shBrushCss.js"></script>
  <script type="text/javascript" src="javascripts/syntaxhighlighter/shBrushXml.js"></script>
  <script type="text/javascript" src="javascripts/syntaxhighlighter/shBrushSql.js"></script>
  <script type="text/javascript" src="javascripts/syntaxhighlighter/shBrushPlain.js"></script>
  <script type="text/javascript">
    SyntaxHighlighter.all()
  </script>
</body>
</html><|MERGE_RESOLUTION|>--- conflicted
+++ resolved
@@ -108,9 +108,6 @@
 <p>The Format Plugin provides basic formatting choices for your content.</p>
 
           </div>
-<<<<<<< HEAD
-        <h3 id="configuration">1 Configuration</h3>
-=======
         <p>With the Format Plugin you are able to format paragraph formattings (p, h1, &#8230;) and other content formats like bold or subscript. You can also use Aloha Editor to annotate parts of your content as e.g. citation or code.</p>
 <p>The following components are available:</p>
 <h3 id="functional-description">1 Functional Description</h3>
@@ -143,7 +140,6 @@
 	<li>paragraph &#8211; will allow you to add paragraph formattings (address, dd, div, dt, h1, h2, h3, h4, h5, h6, p, pre)</li>
 </ul>
 <h3 id="configuration">3 Configuration</h3>
->>>>>>> 6b2a57f2
 <p>The format plugin provides the following config options:</p>
 <div class="code_container">
 <pre class="brush: javascript; gutter: false; toolbar: false">
@@ -181,10 +177,6 @@
         <div id="subCol">
           <h3 class="chapter"><img src="images/strobe/chapters.png" alt="" />Chapters</h3>
           <ol class="chapters">
-<<<<<<< HEAD
-            <li><a href="#configuration"><p>Configuration</p>
-</a></li><li><a href="#components"><p>Components</p>
-=======
             <li><a href="#functional-description"><p>Functional Description</p>
 </a><ul><li><a href="#paragraph-headline-preformatted-or-remove-formatting"><p>Paragraph, Headline, Preformatted or remove formatting</p>
 </a></li> <li><a href="#bold-and-italic"><p>Bold and Italic</p>
@@ -194,7 +186,6 @@
 </a></li> <li><a href="#code"><p>Code</p>
 </a></li></ul></li><li><a href="#components"><p>Components</p>
 </a></li><li><a href="#configuration"><p>Configuration</p>
->>>>>>> 6b2a57f2
 </a></li>
           </ol>
         </div>

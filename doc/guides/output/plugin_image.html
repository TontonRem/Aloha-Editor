--- conflicted
+++ resolved
@@ -2,7 +2,7 @@
 <html lang="en">
 <head>
   <meta charset="utf-8" />
-  <title>Aloha GuidesAloha Guides: The Image Plugin</title>
+  <title>: The Image Plugin</title>
 
   <!-- guides styles -->
   <link rel="stylesheet" type="text/css" href="stylesheets/style.css" />
@@ -42,8 +42,8 @@
     <div class="wrapper">
       <div class="feature_header">
         <a href="/"><img src="images/strobe/guides.png"></a>
-        <h2><a href="/">Aloha Guides</a></h2>
-        <p>These guides help you to make your content editable and to develop Aloha.</p>
+        <h2><a href="/"></a></h2>
+        <p>These guides help you to make your content editable and to develop Aloha Editor.</p>
       </div>
       <div class="feature_sidebar">
         <a href="index.html" id="guidesMenu">
@@ -58,9 +58,9 @@
     <dt>Start Here</dt>
       <dd><a href="using_aloha.html">Using Aloha Editor</a></dd>
       <dd><a href="configure_aloha.html">Configuring Aloha Editor</a></dd>
-      <dd><a href="aloha_jquery.html">Aloha and jQuery</a></dd>
+      <dd><a href="aloha_jquery.html">Aloha Editor and jQuery</a></dd>
       <dd><a href="develop_aloha.html">Developing and building Aloha Editor</a></dd>
-      <dd><a href="require.html">Aloha dependency management</a></dd>
+      <dd><a href="require.html">Aloha Editor dependency management</a></dd>
       <dd><a href="writing_plugins.html">Writing Plugins</a></dd>
       <dd><a href="repository.html">Working with repositories</a></dd>
     <dt>The Core</dt>
@@ -68,7 +68,7 @@
     <dt>Commands</dt>
       <dd><a href="using_commands.html">Using commands</a></dd>
     <dt>UI</dt>
-      <dd><a href="ui.html">Aloha Editor Ui</a></dd>
+      <dd><a href="ui.html">Aloha Editor UI</a></dd>
       <dd><a href="toolbar.html">Aloha Editor toolbar</a></dd>
       <dd><a href="sidebar.html">Aloha Editor sidebar</a></dd>
       <dd><a href="componenttypes.html">Aloha Editor UI API</a></dd>
@@ -85,11 +85,8 @@
       <dd><a href="plugin_table.html">Table</a></dd>
       <dd><a href="plugin_paste.html">Paste</a></dd>
       <dd><a href="plugin_formatlesspaste.html">Formatless paste</a></dd>
-<<<<<<< HEAD
       <dd><a href="plugin_dom_to_xhtml.html">DOM to XHTML</a></dd>
-=======
       <dd><a href="plugin_wai-lang.html">WAI Language</a></dd>
->>>>>>> 8dc79628
     <dt>Contributing to Aloha Editor</dt>
       <dd><a href="releasing.html">Releasing</a></dd>
       <dd>Development Process</dd>
@@ -126,91 +123,13 @@
 
 
           </div>
-        <h3 id="configuration">1 Configuration</h3>
-<p>You can inject a full config object per editable, simply set selector as key in &#8220;editables&#8221; section of your plugin conf.</p>
-<div class="code_container">
-<pre class="brush: javascript; gutter: false; toolbar: false">
-
-Aloha.settings.plugins.image.settings = {
-	'maxWidth': 1600,
-	'minWidth': 3,
-	'maxHeight': 1200,
-	'minHeight': 3,
-	// This setting will correct manually values that are out of bounds
-	'autoCorrectManualInput': true,	 
-	// This setting will define a fixed aspect ratio for all resize actions
-	'fixedAspectRatio' : false, 
-	// When enabled this setting will order the plugin to automatically resize images to given bounds
-	'autoResize': false,
-	//Image manipulation options - ONLY in default config section
-	ui: {
-		oneTab		: false, //Place all ui components within one tab
-		insert      : true,
-		reset 		: true,
-		aspectRatioToggle: true, // Toggle button for the aspect ratio 
-		align		: true,	// Menu elements to show/hide in menu
-		resize		: true,	// Resize buttons
-		meta		: true,
-		margin		: true,
-		crop		: true,
-		resizable	: true,	// Resizable ui-drag image
-		handles     : 'ne, se, sw, nw'   
-	},
-	
-	/**
-	 * Crop callback is triggered after the user clicked accept to accept his crop
-	 * @param image jquery image object reference
-	 * @param props cropping properties
-	 */
-	onCropped: function ($image, props) {
-		Aloha.Log.info('Default onCropped invoked', $image, props);
-	},
-	
-	/**
-	 * Reset callback is triggered before the internal reset procedure is applied
-	 * if this function returns true, then the reset has been handled by the callback
-	 * which means that no other reset will be applied
-	 * if false is returned the internal reset procedure will be applied
-	 * @param image jquery image object reference
-	 * @return true if a reset has been applied, false otherwise
-	 */
-	onReset: function ($image) {
-		Aloha.Log.info('Default onReset invoked', $image);
-		return false;
-	},
-	
-	/**
-	 * Example callback method which gets called while the resize process is beeing executed.
-	 */
-	onResize: function ($image) {
-		Aloha.Log.info('Default onResize invoked', $image);
-	},
-	
-	/**
-	 * Resize callback is triggered after the internal resize procedure is applied.  
-	 */
-	onResized: function ($image) {
-		Aloha.Log.info('Default onResized invoked', $image);
-	}
-};
-</pre></div><h3 id="plugin-settings">2 Plugin Settings</h3>
-<h4 id="what-is-configurable">2.1 What is configurable</h4>
-<ul>
-	<li>make resizing configurable like in px: { steps: 50 } or {sizes: [50,150,300]} (<span class="caps">TODO</span>)</li>
-	<li>max image width/height in px (for display)</li>
-	<li>make all configuration options optional (true/false)</li>
-	<li>make removing image on empty optional. Alternatively set a default image (<span class="caps">TODO</span>)</li>
-	<li>inject callback for backend interaction integration</li>
-</ul>
-<<<<<<< HEAD
-<h4 id="enable-the-image-browser-button">2.2 Enable the image browser button</h4>
+        <h3 id="enable-the-image-browser-button">1 Enable the image browser button</h3>
 <p>If you have configured or integrated a repository containing images, you can enable an image browser button in the floating menu image scope. I will help user to choose an image picked from the repository. To enable this feature, just add &#8216;extra/imagebrowser&#8217; to the plugins list to be loaded.</p>
-=======
-<h4 id="components">2.1 Components</h4>
+<h3 id="components">2 Components</h3>
 <ul>
 	<li>insertimage &#8211; a button that allows you to insert an image</li>
 </ul>
-<h4 id="configuration-settings">2.2 Configuration settings</h4>
+<h3 id="configuration-settings">3 Configuration settings</h3>
 <div class="code_container">
 <pre class="brush: javascript; gutter: false; toolbar: false">
 
@@ -277,22 +196,15 @@
 	}
 };
 </pre></div>
->>>>>>> 8dc79628
 
       </div>
         <div id="subCol">
           <h3 class="chapter"><img src="images/strobe/chapters.png" alt="" />Chapters</h3>
           <ol class="chapters">
-            <li><a href="#configuration"><p>Configuration</p>
-</a></li><li><a href="#plugin-settings"><p>Plugin Settings</p>
-<<<<<<< HEAD
-</a><ul><li><a href="#what-is-configurable"><p>What is configurable</p>
-</a></li> <li><a href="#enable-the-image-browser-button"><p>Enable the image browser button</p>
-=======
-</a><ul><li><a href="#components"><p>Components</p>
-</a></li> <li><a href="#configuration-settings"><p>Configuration settings</p>
->>>>>>> 8dc79628
-</a></li></ul></li>
+            <li><a href="#enable-the-image-browser-button"><p>Enable the image browser button</p>
+</a></li><li><a href="#components"><p>Components</p>
+</a></li><li><a href="#configuration-settings"><p>Configuration settings</p>
+</a></li>
           </ol>
         </div>
     </div>

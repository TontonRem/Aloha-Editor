<<<<<<< HEAD
<!DOCTYPE html>
<html lang="en">
<head>
  <meta charset="utf-8" />
  <title></title>

  <!-- guides styles -->
  <link rel="stylesheet" type="text/css" href="stylesheets/style.css" />
  <link rel="stylesheet" type="text/css" href="stylesheets/print.css" media="print" />
  <link rel="stylesheet" type="text/css" href="stylesheets/strobe.css" />
  <link rel="stylesheet" type="text/css" href="stylesheets/overrides.style.css" />
  <link rel="stylesheet" type="text/css" href="stylesheets/overrides.print.css" media="print" />
  <!--[if lt IE 9]>
  <script src="http://html5shim.googlecode.com/svn/trunk/html5.js"></script>
  <![endif]-->

  <!-- syntax highlighting styles -->
  <link rel="stylesheet" type="text/css" href="stylesheets/syntaxhighlighter/shCore.css" />
  <link rel="stylesheet" type="text/css" href="stylesheets/shThemeStrobeGuides.css" />
</head>
<body class="guide">

  <header role="banner">
    <div class="container">
      <h1 id="logo">
        <a href="http://aloha-editor.org"><img src="images/header/logo.png" height="50" alt="Aloha Editor" /></a>
      </h1>
      <nav role="navigation">
        <ul>
			<li><a href="http://aloha-editor.org/features.php" title="A shortcut for Aloha Editor features" class="new">Features</a></li>
			<li><a href="http://aloha-editor.org/plugins.php" title="A list of all known Aloha Editor plugins.">Plugins</a></li>
	        <li class="active"><a href="http://aloha-editor.org/guides/" title="The Aloha Editor documentation">Guides</a></li>
			<li><a href="http://aloha-editor.org/about.php" title="Why Aloha? Why HTML5? Lern more about Aloha Editor">About</a></li>
			<li><a href="http://getsatisfaction.com/aloha_editor" title="Get help or help others">Forum</a></li>
			<li><a href="http://aloha-editor.org/demos.php" title="Feel the Aloha">Try it</a></li>
        </ul>
      </nav>
    </div>
  </header>

  <div id="feature">
    <div class="wrapper">
      <div class="feature_header">
        <a href="/"><img src="images/strobe/guides.png"></a>
        <h2><a href="/"></a></h2>
        <p>These guides help you to make your content editable and to develop Aloha.</p>
      </div>
      <div class="feature_sidebar">
        <a href="index.html" id="guidesMenu">
          Guides Index <span id="guidesArrow">&#9656;</span>
        </a>
        <div id="guides" class="clearfix" style="display: none;">
          <a href="index.html" class="guidesMenu">
            Guides Index <span class="guidesArrow">&#9662;</span>
          </a>
          <hr style="clear:both;">
          <dl class="L">
    <dt>Start Here</dt>
      <dd><a href="using_aloha.html">Using Aloha Editor</a></dd>
      <dd><a href="configure_aloha.html">Configuring Aloha Editor</a></dd>
      <dd><a href="aloha_jquery.html">Aloha and jQuery</a></dd>
      <dd><a href="develop_aloha.html">Developing and building Aloha Editor</a></dd>
      <dd><a href="require.html">Aloha dependency management</a></dd>
      <dd><a href="writing_plugins.html">Writing Plugins</a></dd>
      <dd><a href="repository.html">Working with repositories</a></dd>
    <dt>The Core</dt>
      <dd><a href="core.html">The Core</a></dd>
    <dt>Commands</dt>
      <dd><a href="using_commands.html">Using commands</a></dd>
    <dt>UI</dt>
      <dd><a href="ui.html">Aloha Editor Ui</a></dd>
      <dd><a href="toolbar.html">Aloha Editor toolbar</a></dd>
      <dd><a href="sidebar.html">Aloha Editor sidebar</a></dd>
      <dd><a href="componenttypes.html">Aloha Editor UI API</a></dd>
</dl>
<dl class="R">
    <dt>Plugins</dt>
      <dd><a href="plugins.html">Aloha Editor plugins</a></dd>
      <dd><a href="plugin_block.html">Block</a></dd>
      <dd><a href="plugin_image.html">Image</a></dd>
      <dd><a href="plugin_contenthandler.html">Content Handler</a></dd>
      <dd><a href="plugin_browser.html">Browser</a></dd>
      <dd><a href="plugin_numeratedheaders.html">Numerated Headers</a></dd>
      <dd><a href="plugin_undo.html">Undo</a></dd>
      <dd><a href="plugin_table.html">Table</a></dd>
      <dd><a href="plugin_paste.html">Paste</a></dd>
      <dd><a href="plugin_formatlesspaste.html">Formatless paste</a></dd>
    <dt>Contributing to Aloha Editor</dt>
      <dd><a href="releasing.html">Releasing</a></dd>
      <dd>Development Process</dd>
      <dd><a href="style_guide.html">Javascript Style Guide</a></dd>
      <dd><a href="documentation_guidelines.html">Documentation Guidelines</a></dd>
</dl>


        </div>
      </div>
    </div>
  </div>

  <div id="container">
    <div class="wrapper">
      <div id="mainCol">
        
  <h3 class="group">Start Here</h3>

  <dl>
      <dt><a href="using_aloha.html">Using Aloha Editor</a></dt>
      <dd class="clearfix">
        <p>Learn how to embed Aloha Editor and make your content editable.</p>
      </dd>
      <dt><a href="configure_aloha.html">Configuring Aloha Editor</a></dt>
      <dd class="clearfix">
        <p>Learn how to configure Aloha Editor.</p>
      </dd>
      <dt><a href="aloha_jquery.html">Aloha and jQuery</a></dt>
      <dd class="clearfix">
        <p>Read about Aloha and jQuery</p>
      </dd>
      <dt><a href="develop_aloha.html">Developing and building Aloha Editor</a></dt>
      <dd class="clearfix">
        <p>Learn how to develop or make a custom build of Aloha Editor.</p>
      </dd>
      <dt><a href="require.html">Aloha dependency management</a></dt>
      <dd class="clearfix">
        <p>In this guide, we will explain how dependencies are managed with Aloha Editor.</p>
      </dd>
      <dt><a href="writing_plugins.html">Writing Plugins</a></dt>
      <dd class="clearfix">
        <p>In this guide, we will explain the plugin structure, the usage of requireJS and the plugin lifecylce in Aloha Editor.</p>
      </dd>
      <dt><a href="repository.html">Working with repositories</a></dt>
      <dd class="clearfix">
        <p>In this guide, we will explain how repositories work.</p>
      </dd>
  </dl>
  <h3 class="group">The Core</h3>

  <dl>
      <dt><a href="core.html">The Core</a></dt>
      <dd class="clearfix">
        <p>Learn about the core of Aloha Editor and how to utilize it's functions.</p>
      </dd>
  </dl>
  <h3 class="group">Plugins</h3>

  <dl>
      <dt><a href="plugins.html">Aloha Editor plugins</a></dt>
      <dd class="clearfix">
        <p>Learn configure Aloha Editor plugins.</p>
      </dd>
      <dt><a href="plugin_block.html">Block</a></dt>
      <dd class="clearfix">
        <p>Learn how to use and extend the block plugin for advanced content editing.</p>
      </dd>
      <dt><a href="plugin_image.html">Image</a></dt>
      <dd class="clearfix">
        <p>Learn how to use and extend the block plugin for advanced content editing.</p>
      </dd>
      <dt><a href="plugin_contenthandler.html">Content Handler</a></dt>
      <dd class="clearfix">
        <p>Learn how to use and extend the contenthandler plugin for advanced content editing.</p>
      </dd>
      <dt><a href="plugin_browser.html">Browser</a></dt>
      <dd class="clearfix">
        <p>Learn how to use and extend the browser plugin for enhanced file browsing.</p>
      </dd>
      <dt><a href="plugin_numeratedheaders.html">Numerated Headers</a></dt>
      <dd class="clearfix">
        <p>Learn how to use the Numerated Headers Plugin.</p>
      </dd>
      <dt><a href="plugin_undo.html">Undo</a></dt>
      <dd class="clearfix">
        <p>The undo plugin.</p>
      </dd>
      <dt><a href="plugin_table.html">Table</a></dt>
      <dd class="clearfix">
        <p>The table plugin.</p>
      </dd>
      <dt><a href="plugin_paste.html">Paste</a></dt>
      <dd class="clearfix">
        <p>The paste plugin.</p>
      </dd>
      <dt><a href="plugin_formatlesspaste.html">Formatless paste</a></dt>
      <dd class="clearfix">
        <p>The formatlesspaste plugin.</p>
      </dd>
  </dl>
  <h3 class="group">Commands</h3>

  <dl>
      <dt><a href="using_commands.html">Using commands</a></dt>
      <dd class="clearfix">
        <p>Learn how to use commands.</p>
      </dd>
  </dl>
  <h3 class="group">UI</h3>

  <dl>
      <dt><a href="ui.html">Aloha Editor Ui</a></dt>
      <dd class="clearfix">
        <p>Learn how the Aloha Editor UI works.</p>
      </dd>
      <dt><a href="toolbar.html">Aloha Editor toolbar</a></dt>
      <dd class="clearfix">
        <p>Learn how to configure the toolbar.</p>
      </dd>
      <dt><a href="sidebar.html">Aloha Editor sidebar</a></dt>
      <dd class="clearfix">
        <p>Learn how to configure the sidebar.</p>
      </dd>
      <dt><a href="componenttypes.html">Aloha Editor UI API</a></dt>
      <dd class="clearfix">
        <p>Learn how to configure and implement components and componentTypes.</p>
      </dd>
  </dl>
  <h3 class="group">Contributing to Aloha Editor</h3>

  <dl>
      <dt><a href="releasing.html">Releasing</a></dt>
      <dd class="clearfix">
        <p>Our release process and scripts.</p>
      </dd>
      <dt>Development Process</dt>
      <dd class="clearfix">
        <p>Everything about the Aloha Editor development process and being a good contributor.</p>
      </dd>
      <dt><a href="style_guide.html">Javascript Style Guide</a></dt>
      <dd class="clearfix">
        <p>This guide covers the style of Aloha Editor.</p>
      </dd>
      <dt><a href="documentation_guidelines.html">Documentation Guidelines</a></dt>
      <dd class="clearfix">
        <p>Writing and generating jsdoc documentation.</p>
      </dd>
  </dl>



      </div>
      <div id="subCol">
        <h3>Get Involved</h3>

<p class="getInvolved">
  <img src="images/strobe/starperson.png">
  <a href="/credits.html">Author Credits</a><br>
  Meet the team responsible for putting the Aloha Editor Guides together.
</p>

<h3>Icon Legend</h3>

<p>
  <img src="images/strobe/warning.png">
  The warning icon means the content you're looking at isn't quite done yet.
</p>

<p>
  <img src="images/strobe/notes.png">
  Notes are bits of important side info you want to make sure you pay attention to.
</p>

<p>
  <img src="images/strobe/pin.png">
  Pins are for supplementary info tidbits you might want; background, fun facts, etc.
</p>

<p>
  <img src="images/strobe/code.png">
  This icon tells you you're looking at code. Which you likely knew... It's still pretty :p
</p>

      </div>
    </div>
  </div>

  <hr class="hide" />
	  <footer>
	    <div class="container">
	      <div class="col">
	        <a href="index.html"><img src="images/footer/logo.png" alt="Aloha Editor" /></a>
	        <p>
	        	Templates based on <a href="https://github.com/sproutcore/sproutguides">SproutCore guides</a>.
	        </p>
	      </div>
	      <a href="#feature" class="top">Back To Top</a>
	    </div>
	  </footer>

  <script src="http://code.jquery.com/jquery-1.6.min.js" type="text/javascript" charset="utf-8"></script>
  <script type="text/javascript" src="javascripts/alohaEditorGuides.js"></script>
  <script type="text/javascript" src="javascripts/syntaxhighlighter/shCore.js"></script>
  <script type="text/javascript" src="javascripts/syntaxhighlighter/shBrushRuby.js"></script>
  <script type="text/javascript" src="javascripts/syntaxhighlighter/shBrushJScript.js"></script>
  <script type="text/javascript" src="javascripts/syntaxhighlighter/shBrushCss.js"></script>
  <script type="text/javascript" src="javascripts/syntaxhighlighter/shBrushXml.js"></script>
  <script type="text/javascript" src="javascripts/syntaxhighlighter/shBrushSql.js"></script>
  <script type="text/javascript" src="javascripts/syntaxhighlighter/shBrushPlain.js"></script>
  <script type="text/javascript">
    SyntaxHighlighter.all()
  </script>
</body>
</html>
=======
<!DOCTYPE html>
<html lang="en">
<head>
  <meta charset="utf-8" />
  <title></title>

  <!-- guides styles -->
  <link rel="stylesheet" type="text/css" href="stylesheets/style.css" />
  <link rel="stylesheet" type="text/css" href="stylesheets/print.css" media="print" />
  <link rel="stylesheet" type="text/css" href="stylesheets/strobe.css" />
  <link rel="stylesheet" type="text/css" href="stylesheets/overrides.style.css" />
  <link rel="stylesheet" type="text/css" href="stylesheets/overrides.print.css" media="print" />
  <!--[if lt IE 9]>
  <script src="http://html5shim.googlecode.com/svn/trunk/html5.js"></script>
  <![endif]-->

  <!-- syntax highlighting styles -->
  <link rel="stylesheet" type="text/css" href="stylesheets/syntaxhighlighter/shCore.css" />
  <link rel="stylesheet" type="text/css" href="stylesheets/shThemeStrobeGuides.css" />
</head>
<body class="guide">

  <header role="banner">
    <div class="container">
      <h1 id="logo">
        <a href="http://aloha-editor.org"><img src="images/header/logo.png" height="50" alt="Aloha Editor" /></a>
      </h1>
      <nav role="navigation">
        <ul>
			<li><a href="http://aloha-editor.org/features.php" title="A shortcut for Aloha Editor features" class="new">Features</a></li>
			<li><a href="http://aloha-editor.org/plugins.php" title="A list of all known Aloha Editor plugins.">Plugins</a></li>
	        <li class="active"><a href="http://aloha-editor.org/guides/" title="The Aloha Editor documentation">Guides</a></li>
			<li><a href="http://aloha-editor.org/about.php" title="Why Aloha? Why HTML5? Lern more about Aloha Editor">About</a></li>
			<li><a href="http://getsatisfaction.com/aloha_editor" title="Get help or help others">Forum</a></li>
			<li><a href="http://aloha-editor.org/demos.php" title="Feel the Aloha">Try it</a></li>
        </ul>
      </nav>
    </div>
  </header>

  <div id="feature">
    <div class="wrapper">
      <div class="feature_header">
        <a href="/"><img src="images/strobe/guides.png"></a>
        <h2><a href="/"></a></h2>
        <p>These guides help you to make your content editable and to develop Aloha.</p>
      </div>
      <div class="feature_sidebar">
        <a href="index.html" id="guidesMenu">
          Guides Index <span id="guidesArrow">&#9656;</span>
        </a>
        <div id="guides" class="clearfix" style="display: none;">
          <a href="index.html" class="guidesMenu">
            Guides Index <span class="guidesArrow">&#9662;</span>
          </a>
          <hr style="clear:both;">
          <dl class="L">
    <dt>Start Here</dt>
      <dd><a href="using_aloha.html">Using Aloha Editor</a></dd>
      <dd><a href="develop_aloha.html">Developing and building Aloha Editor</a></dd>
      <dd><a href="configure_aloha.html">Configuring Aloha Editor</a></dd>
      <dd><a href="require.html">Aloha dependency management</a></dd>
      <dd><a href="writing_plugins.html">Writing Plugins</a></dd>
      <dd><a href="repository.html">Working with repositories</a></dd>
    <dt>The Core</dt>
      <dd><a href="core.html">The Core</a></dd>
    <dt>Commands</dt>
      <dd><a href="using_commands.html">Using commands</a></dd>
    <dt>UI</dt>
      <dd><a href="ui.html">Aloha Editor Ui</a></dd>
      <dd><a href="toolbar.html">Aloha Editor toolbar</a></dd>
      <dd><a href="sidebar.html">Aloha Editor sidebar</a></dd>
      <dd><a href="componenttypes.html">Aloha Editor UI API</a></dd>
</dl>
<dl class="R">
    <dt>Plugins</dt>
      <dd><a href="plugins.html">Aloha Editor plugins</a></dd>
      <dd><a href="plugin_block.html">Block</a></dd>
      <dd><a href="plugin_image.html">Image</a></dd>
      <dd><a href="plugin_contenthandler.html">Content Handler</a></dd>
      <dd><a href="plugin_browser.html">Browser</a></dd>
      <dd><a href="plugin_numeratedheaders.html">Numerated Headers</a></dd>
      <dd><a href="plugin_undo.html">Undo</a></dd>
      <dd><a href="plugin_table.html">Table</a></dd>
      <dd><a href="plugin_paste.html">Paste</a></dd>
      <dd><a href="plugin_formatlesspaste.html">Formatless paste</a></dd>
      <dd><a href="plugin_dom_to_xhtml.html">DOM to XHTML</a></dd>
    <dt>Contributing to Aloha Editor</dt>
      <dd><a href="releasing.html">Releasing</a></dd>
      <dd>Development Process</dd>
      <dd><a href="style_guide.html">Javascript Style Guide</a></dd>
      <dd><a href="documentation_guidelines.html">Documentation Guidelines</a></dd>
</dl>


        </div>
      </div>
    </div>
  </div>

  <div id="container">
    <div class="wrapper">
      <div id="mainCol">
        
  <h3 class="group">Start Here</h3>

  <dl>
      <dt><a href="using_aloha.html">Using Aloha Editor</a></dt>
      <dd class="clearfix">
        <p>Learn how to embed Aloha Editor and make your content editable and how to use and configure Aloha Editor plugins.</p>
      </dd>
      <dt><a href="develop_aloha.html">Developing and building Aloha Editor</a></dt>
      <dd class="clearfix">
        <p>Learn how to develop or make a custom build of Aloha Editor.</p>
      </dd>
      <dt><a href="configure_aloha.html">Configuring Aloha Editor</a></dt>
      <dd class="clearfix">
        <p>Learn how to configure Aloha Editor.</p>
      </dd>
      <dt><a href="require.html">Aloha dependency management</a></dt>
      <dd class="clearfix">
        <p>In this guide, we will explain how dependencies are managed with Aloha Editor.</p>
      </dd>
      <dt><a href="writing_plugins.html">Writing Plugins</a></dt>
      <dd class="clearfix">
        <p>In this guide, we will explain the plugin structure, the usage of requireJS and the plugin lifecylce in Aloha Editor.</p>
      </dd>
      <dt><a href="repository.html">Working with repositories</a></dt>
      <dd class="clearfix">
        <p>In this guide, we will explain how repositories work.</p>
      </dd>
  </dl>
  <h3 class="group">The Core</h3>

  <dl>
      <dt><a href="core.html">The Core</a></dt>
      <dd class="clearfix">
        <p>Learn about the core of Aloha Editor and how to utilize it's functions.</p>
      </dd>
  </dl>
  <h3 class="group">Plugins</h3>

  <dl>
      <dt><a href="plugins.html">Aloha Editor plugins</a></dt>
      <dd class="clearfix">
        <p>Learn configure Aloha Editor plugins.</p>
      </dd>
      <dt><a href="plugin_block.html">Block</a></dt>
      <dd class="clearfix">
        <p>Learn how to use and extend the block plugin for advanced content editing.</p>
      </dd>
      <dt><a href="plugin_image.html">Image</a></dt>
      <dd class="clearfix">
        <p>Learn how to use and extend the block plugin for advanced content editing.</p>
      </dd>
      <dt><a href="plugin_contenthandler.html">Content Handler</a></dt>
      <dd class="clearfix">
        <p>Learn how to use and extend the contenthandler plugin for advanced content editing.</p>
      </dd>
      <dt><a href="plugin_browser.html">Browser</a></dt>
      <dd class="clearfix">
        <p>Learn how to use and extend the browser plugin for enhanced file browsing.</p>
      </dd>
      <dt><a href="plugin_numeratedheaders.html">Numerated Headers</a></dt>
      <dd class="clearfix">
        <p>Learn how to use the Numerated Headers Plugin.</p>
      </dd>
      <dt><a href="plugin_undo.html">Undo</a></dt>
      <dd class="clearfix">
        <p>The undo plugin.</p>
      </dd>
      <dt><a href="plugin_table.html">Table</a></dt>
      <dd class="clearfix">
        <p>The table plugin.</p>
      </dd>
      <dt><a href="plugin_paste.html">Paste</a></dt>
      <dd class="clearfix">
        <p>The paste plugin.</p>
      </dd>
      <dt><a href="plugin_formatlesspaste.html">Formatless paste</a></dt>
      <dd class="clearfix">
        <p>The formatlesspaste plugin.</p>
      </dd>
      <dt><a href="plugin_dom_to_xhtml.html">DOM to XHTML</a></dt>
      <dd class="clearfix">
        <p>The DOM to XHTML plugin.</p>
      </dd>
  </dl>
  <h3 class="group">Commands</h3>

  <dl>
      <dt><a href="using_commands.html">Using commands</a></dt>
      <dd class="clearfix">
        <p>Learn how to use commands.</p>
      </dd>
  </dl>
  <h3 class="group">UI</h3>

  <dl>
      <dt><a href="ui.html">Aloha Editor Ui</a></dt>
      <dd class="clearfix">
        <p>Learn how the Aloha Editor UI works.</p>
      </dd>
      <dt><a href="toolbar.html">Aloha Editor toolbar</a></dt>
      <dd class="clearfix">
        <p>Learn how to configure the toolbar.</p>
      </dd>
      <dt><a href="sidebar.html">Aloha Editor sidebar</a></dt>
      <dd class="clearfix">
        <p>Learn how to configure the sidebar.</p>
      </dd>
      <dt><a href="componenttypes.html">Aloha Editor UI API</a></dt>
      <dd class="clearfix">
        <p>Learn how to configure and implement components and componentTypes.</p>
      </dd>
  </dl>
  <h3 class="group">Contributing to Aloha Editor</h3>

  <dl>
      <dt><a href="releasing.html">Releasing</a></dt>
      <dd class="clearfix">
        <p>Our release process and scripts.</p>
      </dd>
      <dt>Development Process</dt>
      <dd class="clearfix">
        <p>Everything about the Aloha Editor development process and being a good contributor.</p>
      </dd>
      <dt><a href="style_guide.html">Javascript Style Guide</a></dt>
      <dd class="clearfix">
        <p>This guide covers the style of Aloha Editor.</p>
      </dd>
      <dt><a href="documentation_guidelines.html">Documentation Guidelines</a></dt>
      <dd class="clearfix">
        <p>Writing and generating jsdoc documentation.</p>
      </dd>
  </dl>



      </div>
      <div id="subCol">
        <h3>Get Involved</h3>

<p class="getInvolved">
  <img src="images/strobe/starperson.png">
  <a href="/credits.html">Author Credits</a><br>
  Meet the team responsible for putting the Aloha Editor Guides together.
</p>

<h3>Icon Legend</h3>

<p>
  <img src="images/strobe/warning.png">
  The warning icon means the content you're looking at isn't quite done yet.
</p>

<p>
  <img src="images/strobe/notes.png">
  Notes are bits of important side info you want to make sure you pay attention to.
</p>

<p>
  <img src="images/strobe/pin.png">
  Pins are for supplementary info tidbits you might want; background, fun facts, etc.
</p>

<p>
  <img src="images/strobe/code.png">
  This icon tells you you're looking at code. Which you likely knew... It's still pretty :p
</p>

      </div>
    </div>
  </div>

  <hr class="hide" />
	  <footer>
	    <div class="container">
	      <div class="col">
	        <a href="index.html"><img src="images/footer/logo.png" alt="Aloha Editor" /></a>
	        <p>
	        	Templates based on <a href="https://github.com/sproutcore/sproutguides">SproutCore guides</a>.
	        </p>
	      </div>
	      <a href="#feature" class="top">Back To Top</a>
	    </div>
	  </footer>

  <script src="http://code.jquery.com/jquery-1.6.min.js" type="text/javascript" charset="utf-8"></script>
  <script type="text/javascript" src="javascripts/alohaEditorGuides.js"></script>
  <script type="text/javascript" src="javascripts/syntaxhighlighter/shCore.js"></script>
  <script type="text/javascript" src="javascripts/syntaxhighlighter/shBrushRuby.js"></script>
  <script type="text/javascript" src="javascripts/syntaxhighlighter/shBrushJScript.js"></script>
  <script type="text/javascript" src="javascripts/syntaxhighlighter/shBrushCss.js"></script>
  <script type="text/javascript" src="javascripts/syntaxhighlighter/shBrushXml.js"></script>
  <script type="text/javascript" src="javascripts/syntaxhighlighter/shBrushSql.js"></script>
  <script type="text/javascript" src="javascripts/syntaxhighlighter/shBrushPlain.js"></script>
  <script type="text/javascript">
    SyntaxHighlighter.all()
  </script>
</body>
</html>
>>>>>>> ff529c3d
<|MERGE_RESOLUTION|>--- conflicted
+++ resolved
@@ -1,307 +1,3 @@
-<<<<<<< HEAD
-<!DOCTYPE html>
-<html lang="en">
-<head>
-  <meta charset="utf-8" />
-  <title></title>
-
-  <!-- guides styles -->
-  <link rel="stylesheet" type="text/css" href="stylesheets/style.css" />
-  <link rel="stylesheet" type="text/css" href="stylesheets/print.css" media="print" />
-  <link rel="stylesheet" type="text/css" href="stylesheets/strobe.css" />
-  <link rel="stylesheet" type="text/css" href="stylesheets/overrides.style.css" />
-  <link rel="stylesheet" type="text/css" href="stylesheets/overrides.print.css" media="print" />
-  <!--[if lt IE 9]>
-  <script src="http://html5shim.googlecode.com/svn/trunk/html5.js"></script>
-  <![endif]-->
-
-  <!-- syntax highlighting styles -->
-  <link rel="stylesheet" type="text/css" href="stylesheets/syntaxhighlighter/shCore.css" />
-  <link rel="stylesheet" type="text/css" href="stylesheets/shThemeStrobeGuides.css" />
-</head>
-<body class="guide">
-
-  <header role="banner">
-    <div class="container">
-      <h1 id="logo">
-        <a href="http://aloha-editor.org"><img src="images/header/logo.png" height="50" alt="Aloha Editor" /></a>
-      </h1>
-      <nav role="navigation">
-        <ul>
-			<li><a href="http://aloha-editor.org/features.php" title="A shortcut for Aloha Editor features" class="new">Features</a></li>
-			<li><a href="http://aloha-editor.org/plugins.php" title="A list of all known Aloha Editor plugins.">Plugins</a></li>
-	        <li class="active"><a href="http://aloha-editor.org/guides/" title="The Aloha Editor documentation">Guides</a></li>
-			<li><a href="http://aloha-editor.org/about.php" title="Why Aloha? Why HTML5? Lern more about Aloha Editor">About</a></li>
-			<li><a href="http://getsatisfaction.com/aloha_editor" title="Get help or help others">Forum</a></li>
-			<li><a href="http://aloha-editor.org/demos.php" title="Feel the Aloha">Try it</a></li>
-        </ul>
-      </nav>
-    </div>
-  </header>
-
-  <div id="feature">
-    <div class="wrapper">
-      <div class="feature_header">
-        <a href="/"><img src="images/strobe/guides.png"></a>
-        <h2><a href="/"></a></h2>
-        <p>These guides help you to make your content editable and to develop Aloha.</p>
-      </div>
-      <div class="feature_sidebar">
-        <a href="index.html" id="guidesMenu">
-          Guides Index <span id="guidesArrow">&#9656;</span>
-        </a>
-        <div id="guides" class="clearfix" style="display: none;">
-          <a href="index.html" class="guidesMenu">
-            Guides Index <span class="guidesArrow">&#9662;</span>
-          </a>
-          <hr style="clear:both;">
-          <dl class="L">
-    <dt>Start Here</dt>
-      <dd><a href="using_aloha.html">Using Aloha Editor</a></dd>
-      <dd><a href="configure_aloha.html">Configuring Aloha Editor</a></dd>
-      <dd><a href="aloha_jquery.html">Aloha and jQuery</a></dd>
-      <dd><a href="develop_aloha.html">Developing and building Aloha Editor</a></dd>
-      <dd><a href="require.html">Aloha dependency management</a></dd>
-      <dd><a href="writing_plugins.html">Writing Plugins</a></dd>
-      <dd><a href="repository.html">Working with repositories</a></dd>
-    <dt>The Core</dt>
-      <dd><a href="core.html">The Core</a></dd>
-    <dt>Commands</dt>
-      <dd><a href="using_commands.html">Using commands</a></dd>
-    <dt>UI</dt>
-      <dd><a href="ui.html">Aloha Editor Ui</a></dd>
-      <dd><a href="toolbar.html">Aloha Editor toolbar</a></dd>
-      <dd><a href="sidebar.html">Aloha Editor sidebar</a></dd>
-      <dd><a href="componenttypes.html">Aloha Editor UI API</a></dd>
-</dl>
-<dl class="R">
-    <dt>Plugins</dt>
-      <dd><a href="plugins.html">Aloha Editor plugins</a></dd>
-      <dd><a href="plugin_block.html">Block</a></dd>
-      <dd><a href="plugin_image.html">Image</a></dd>
-      <dd><a href="plugin_contenthandler.html">Content Handler</a></dd>
-      <dd><a href="plugin_browser.html">Browser</a></dd>
-      <dd><a href="plugin_numeratedheaders.html">Numerated Headers</a></dd>
-      <dd><a href="plugin_undo.html">Undo</a></dd>
-      <dd><a href="plugin_table.html">Table</a></dd>
-      <dd><a href="plugin_paste.html">Paste</a></dd>
-      <dd><a href="plugin_formatlesspaste.html">Formatless paste</a></dd>
-    <dt>Contributing to Aloha Editor</dt>
-      <dd><a href="releasing.html">Releasing</a></dd>
-      <dd>Development Process</dd>
-      <dd><a href="style_guide.html">Javascript Style Guide</a></dd>
-      <dd><a href="documentation_guidelines.html">Documentation Guidelines</a></dd>
-</dl>
-
-
-        </div>
-      </div>
-    </div>
-  </div>
-
-  <div id="container">
-    <div class="wrapper">
-      <div id="mainCol">
-        
-  <h3 class="group">Start Here</h3>
-
-  <dl>
-      <dt><a href="using_aloha.html">Using Aloha Editor</a></dt>
-      <dd class="clearfix">
-        <p>Learn how to embed Aloha Editor and make your content editable.</p>
-      </dd>
-      <dt><a href="configure_aloha.html">Configuring Aloha Editor</a></dt>
-      <dd class="clearfix">
-        <p>Learn how to configure Aloha Editor.</p>
-      </dd>
-      <dt><a href="aloha_jquery.html">Aloha and jQuery</a></dt>
-      <dd class="clearfix">
-        <p>Read about Aloha and jQuery</p>
-      </dd>
-      <dt><a href="develop_aloha.html">Developing and building Aloha Editor</a></dt>
-      <dd class="clearfix">
-        <p>Learn how to develop or make a custom build of Aloha Editor.</p>
-      </dd>
-      <dt><a href="require.html">Aloha dependency management</a></dt>
-      <dd class="clearfix">
-        <p>In this guide, we will explain how dependencies are managed with Aloha Editor.</p>
-      </dd>
-      <dt><a href="writing_plugins.html">Writing Plugins</a></dt>
-      <dd class="clearfix">
-        <p>In this guide, we will explain the plugin structure, the usage of requireJS and the plugin lifecylce in Aloha Editor.</p>
-      </dd>
-      <dt><a href="repository.html">Working with repositories</a></dt>
-      <dd class="clearfix">
-        <p>In this guide, we will explain how repositories work.</p>
-      </dd>
-  </dl>
-  <h3 class="group">The Core</h3>
-
-  <dl>
-      <dt><a href="core.html">The Core</a></dt>
-      <dd class="clearfix">
-        <p>Learn about the core of Aloha Editor and how to utilize it's functions.</p>
-      </dd>
-  </dl>
-  <h3 class="group">Plugins</h3>
-
-  <dl>
-      <dt><a href="plugins.html">Aloha Editor plugins</a></dt>
-      <dd class="clearfix">
-        <p>Learn configure Aloha Editor plugins.</p>
-      </dd>
-      <dt><a href="plugin_block.html">Block</a></dt>
-      <dd class="clearfix">
-        <p>Learn how to use and extend the block plugin for advanced content editing.</p>
-      </dd>
-      <dt><a href="plugin_image.html">Image</a></dt>
-      <dd class="clearfix">
-        <p>Learn how to use and extend the block plugin for advanced content editing.</p>
-      </dd>
-      <dt><a href="plugin_contenthandler.html">Content Handler</a></dt>
-      <dd class="clearfix">
-        <p>Learn how to use and extend the contenthandler plugin for advanced content editing.</p>
-      </dd>
-      <dt><a href="plugin_browser.html">Browser</a></dt>
-      <dd class="clearfix">
-        <p>Learn how to use and extend the browser plugin for enhanced file browsing.</p>
-      </dd>
-      <dt><a href="plugin_numeratedheaders.html">Numerated Headers</a></dt>
-      <dd class="clearfix">
-        <p>Learn how to use the Numerated Headers Plugin.</p>
-      </dd>
-      <dt><a href="plugin_undo.html">Undo</a></dt>
-      <dd class="clearfix">
-        <p>The undo plugin.</p>
-      </dd>
-      <dt><a href="plugin_table.html">Table</a></dt>
-      <dd class="clearfix">
-        <p>The table plugin.</p>
-      </dd>
-      <dt><a href="plugin_paste.html">Paste</a></dt>
-      <dd class="clearfix">
-        <p>The paste plugin.</p>
-      </dd>
-      <dt><a href="plugin_formatlesspaste.html">Formatless paste</a></dt>
-      <dd class="clearfix">
-        <p>The formatlesspaste plugin.</p>
-      </dd>
-  </dl>
-  <h3 class="group">Commands</h3>
-
-  <dl>
-      <dt><a href="using_commands.html">Using commands</a></dt>
-      <dd class="clearfix">
-        <p>Learn how to use commands.</p>
-      </dd>
-  </dl>
-  <h3 class="group">UI</h3>
-
-  <dl>
-      <dt><a href="ui.html">Aloha Editor Ui</a></dt>
-      <dd class="clearfix">
-        <p>Learn how the Aloha Editor UI works.</p>
-      </dd>
-      <dt><a href="toolbar.html">Aloha Editor toolbar</a></dt>
-      <dd class="clearfix">
-        <p>Learn how to configure the toolbar.</p>
-      </dd>
-      <dt><a href="sidebar.html">Aloha Editor sidebar</a></dt>
-      <dd class="clearfix">
-        <p>Learn how to configure the sidebar.</p>
-      </dd>
-      <dt><a href="componenttypes.html">Aloha Editor UI API</a></dt>
-      <dd class="clearfix">
-        <p>Learn how to configure and implement components and componentTypes.</p>
-      </dd>
-  </dl>
-  <h3 class="group">Contributing to Aloha Editor</h3>
-
-  <dl>
-      <dt><a href="releasing.html">Releasing</a></dt>
-      <dd class="clearfix">
-        <p>Our release process and scripts.</p>
-      </dd>
-      <dt>Development Process</dt>
-      <dd class="clearfix">
-        <p>Everything about the Aloha Editor development process and being a good contributor.</p>
-      </dd>
-      <dt><a href="style_guide.html">Javascript Style Guide</a></dt>
-      <dd class="clearfix">
-        <p>This guide covers the style of Aloha Editor.</p>
-      </dd>
-      <dt><a href="documentation_guidelines.html">Documentation Guidelines</a></dt>
-      <dd class="clearfix">
-        <p>Writing and generating jsdoc documentation.</p>
-      </dd>
-  </dl>
-
-
-
-      </div>
-      <div id="subCol">
-        <h3>Get Involved</h3>
-
-<p class="getInvolved">
-  <img src="images/strobe/starperson.png">
-  <a href="/credits.html">Author Credits</a><br>
-  Meet the team responsible for putting the Aloha Editor Guides together.
-</p>
-
-<h3>Icon Legend</h3>
-
-<p>
-  <img src="images/strobe/warning.png">
-  The warning icon means the content you're looking at isn't quite done yet.
-</p>
-
-<p>
-  <img src="images/strobe/notes.png">
-  Notes are bits of important side info you want to make sure you pay attention to.
-</p>
-
-<p>
-  <img src="images/strobe/pin.png">
-  Pins are for supplementary info tidbits you might want; background, fun facts, etc.
-</p>
-
-<p>
-  <img src="images/strobe/code.png">
-  This icon tells you you're looking at code. Which you likely knew... It's still pretty :p
-</p>
-
-      </div>
-    </div>
-  </div>
-
-  <hr class="hide" />
-	  <footer>
-	    <div class="container">
-	      <div class="col">
-	        <a href="index.html"><img src="images/footer/logo.png" alt="Aloha Editor" /></a>
-	        <p>
-	        	Templates based on <a href="https://github.com/sproutcore/sproutguides">SproutCore guides</a>.
-	        </p>
-	      </div>
-	      <a href="#feature" class="top">Back To Top</a>
-	    </div>
-	  </footer>
-
-  <script src="http://code.jquery.com/jquery-1.6.min.js" type="text/javascript" charset="utf-8"></script>
-  <script type="text/javascript" src="javascripts/alohaEditorGuides.js"></script>
-  <script type="text/javascript" src="javascripts/syntaxhighlighter/shCore.js"></script>
-  <script type="text/javascript" src="javascripts/syntaxhighlighter/shBrushRuby.js"></script>
-  <script type="text/javascript" src="javascripts/syntaxhighlighter/shBrushJScript.js"></script>
-  <script type="text/javascript" src="javascripts/syntaxhighlighter/shBrushCss.js"></script>
-  <script type="text/javascript" src="javascripts/syntaxhighlighter/shBrushXml.js"></script>
-  <script type="text/javascript" src="javascripts/syntaxhighlighter/shBrushSql.js"></script>
-  <script type="text/javascript" src="javascripts/syntaxhighlighter/shBrushPlain.js"></script>
-  <script type="text/javascript">
-    SyntaxHighlighter.all()
-  </script>
-</body>
-</html>
-=======
 <!DOCTYPE html>
 <html lang="en">
 <head>
@@ -603,5 +299,4 @@
     SyntaxHighlighter.all()
   </script>
 </body>
-</html>
->>>>>>> ff529c3d
+</html>
<<<<<<< HEAD
<!DOCTYPE html>
<html lang="en">
<head>
  <meta charset="utf-8" />
  <title>: The Content Handler Plugin</title>

  <!-- guides styles -->
  <link rel="stylesheet" type="text/css" href="stylesheets/style.css" />
  <link rel="stylesheet" type="text/css" href="stylesheets/print.css" media="print" />
  <link rel="stylesheet" type="text/css" href="stylesheets/strobe.css" />
  <link rel="stylesheet" type="text/css" href="stylesheets/overrides.style.css" />
  <link rel="stylesheet" type="text/css" href="stylesheets/overrides.print.css" media="print" />
  <!--[if lt IE 9]>
  <script src="http://html5shim.googlecode.com/svn/trunk/html5.js"></script>
  <![endif]-->

  <!-- syntax highlighting styles -->
  <link rel="stylesheet" type="text/css" href="stylesheets/syntaxhighlighter/shCore.css" />
  <link rel="stylesheet" type="text/css" href="stylesheets/shThemeStrobeGuides.css" />
</head>
<body class="guide">

  <header role="banner">
    <div class="container">
      <h1 id="logo">
        <a href="http://aloha-editor.org"><img src="images/header/logo.png" height="50" alt="Aloha Editor" /></a>
      </h1>
      <nav role="navigation">
        <ul>
			<li><a href="http://aloha-editor.org/features.php" title="A shortcut for Aloha Editor features" class="new">Features</a></li>
			<li><a href="http://aloha-editor.org/plugins.php" title="A list of all known Aloha Editor plugins.">Plugins</a></li>
	        <li class="active"><a href="http://aloha-editor.org/guides/" title="The Aloha Editor documentation">Guides</a></li>
			<li><a href="http://aloha-editor.org/about.php" title="Why Aloha? Why HTML5? Lern more about Aloha Editor">About</a></li>
			<li><a href="http://getsatisfaction.com/aloha_editor" title="Get help or help others">Forum</a></li>
			<li><a href="http://aloha-editor.org/demos.php" title="Feel the Aloha">Try it</a></li>
        </ul>
      </nav>
    </div>
  </header>

  <div id="feature">
    <div class="wrapper">
      <div class="feature_header">
        <a href="/"><img src="images/strobe/guides.png"></a>
        <h2><a href="/"></a></h2>
        <p>These guides help you to make your content editable and to develop Aloha.</p>
      </div>
      <div class="feature_sidebar">
        <a href="index.html" id="guidesMenu">
          Guides Index <span id="guidesArrow">&#9656;</span>
        </a>
        <div id="guides" class="clearfix" style="display: none;">
          <a href="index.html" class="guidesMenu">
            Guides Index <span class="guidesArrow">&#9662;</span>
          </a>
          <hr style="clear:both;">
          <dl class="L">
    <dt>Start Here</dt>
      <dd><a href="using_aloha.html">Using Aloha Editor</a></dd>
      <dd><a href="configure_aloha.html">Configuring Aloha Editor</a></dd>
      <dd><a href="aloha_jquery.html">Aloha and jQuery</a></dd>
      <dd><a href="develop_aloha.html">Developing and building Aloha Editor</a></dd>
      <dd><a href="require.html">Aloha dependency management</a></dd>
      <dd><a href="writing_plugins.html">Writing Plugins</a></dd>
      <dd><a href="repository.html">Working with repositories</a></dd>
    <dt>The Core</dt>
      <dd><a href="core.html">The Core</a></dd>
    <dt>Commands</dt>
      <dd><a href="using_commands.html">Using commands</a></dd>
    <dt>UI</dt>
      <dd><a href="ui.html">Aloha Editor Ui</a></dd>
      <dd><a href="toolbar.html">Aloha Editor toolbar</a></dd>
      <dd><a href="sidebar.html">Aloha Editor sidebar</a></dd>
      <dd><a href="componenttypes.html">Aloha Editor UI API</a></dd>
</dl>
<dl class="R">
    <dt>Plugins</dt>
      <dd><a href="plugins.html">Aloha Editor plugins</a></dd>
      <dd><a href="plugin_block.html">Block</a></dd>
      <dd><a href="plugin_image.html">Image</a></dd>
      <dd><a href="plugin_contenthandler.html">Content Handler</a></dd>
      <dd><a href="plugin_browser.html">Browser</a></dd>
      <dd><a href="plugin_numeratedheaders.html">Numerated Headers</a></dd>
      <dd><a href="plugin_undo.html">Undo</a></dd>
      <dd><a href="plugin_table.html">Table</a></dd>
      <dd><a href="plugin_paste.html">Paste</a></dd>
      <dd><a href="plugin_formatlesspaste.html">Formatless paste</a></dd>
    <dt>Contributing to Aloha Editor</dt>
      <dd><a href="releasing.html">Releasing</a></dd>
      <dd>Development Process</dd>
      <dd><a href="style_guide.html">Javascript Style Guide</a></dd>
      <dd><a href="documentation_guidelines.html">Documentation Guidelines</a></dd>
</dl>


        </div>
      </div>
    </div>
  </div>

  <div id="container">
    <div class="wrapper">
      <div id="mainCol">
          <div class="headerSection">
            <h2>The Content Handler Plugin</h2>
<p>After reading this guide, you will be able to:</p>
<ul>
	<li>Understand what Content Handler are and how to use them</li>
	<li>Use the Content Handler <span class="caps">API</span> to create, modify and</li>
	<li>Extend Content Handler with custom implementations</li>
</ul>

          </div>
        
<div class="warning"><p>This guide is currently work-in-progress.</p></div>
<h3 id="what-are-content-handler">1 What are Content Handler?</h3>
<p><strong>Aloha Content Handler</strong> (Content Handler) are used to sanitize content loaded or pasted in Aloha Editor.</p>
<p>There are some Content Handler available:</p>
<ul>
	<li>Generic</li>
	<li>Word</li>
	<li>oEmbed</li>
	<li>Sanitize</li>
</ul>
<p>Plugins also provide Content Handler:</p>
<ul>
	<li>Block <tt>common/block</tt> plugin</li>
</ul>
<p>There are two hooks available:</p>
<ul>
	<li>insertHtml in <tt>common/commands</tt> plugin</li>
	<li>initEditable in core/editable.js</li>
</ul>
<h3 id="enabling-the-content-handler-plugin">2 Enabling the Content Handler Plugin</h3>
<h4 id="using-configuration">2.1 Using Configuration</h4>
<div class="code_container">
<pre class="brush: javascript; gutter: false; toolbar: false">

	Aloha.settings.contentHandler: {
		insertHtml: [ 'word', 'generic', 'oembed', 'sanitize' ],
		initEditable: [ 'sanitize' ],
		sanitize: 'relaxed' // relaxed, restricted, basic,
		allows: {
			elements: [
				'strong', 'em', 'i', 'b', 'blockquote', 'br', 'cite', 'code', 'dd', 'div', 'dl', 'dt', 'em',
				'i', 'li', 'ol', 'p', 'pre', 'q', 'small', 'strike', 'sub',
				'sup', 'u', 'ul'],

			attributes: {
				'a'         : ['href'],
				'blockquote': ['cite'],
				'q'         : ['cite']
			 },

			protocols: {
				'a'         : {'href': ['ftp', 'http', 'https', 'mailto', '__relative__']}, // Sanitize.RELATIVE
				'blockquote': {'cite': ['http', 'https', '__relative__']},
				'q'         : {'cite': ['http', 'https', '__relative__']}
			}
		}
	}
</pre></div><p>For the sanitize Content Handler you can use a predefined set of allowed <span class="caps">HTML</span>-tags and attributes (&#8220;sanitize&#8221; option) or your own set defined as &#8220;allows&#8221; option. The configuration option for &#8220;insertHtml&#8221; and &#8220;initEditable&#8221; defines which Content Handler should be used at that hook points. &#8220;initEditable&#8221; uses the &#8220;sanitize&#8221; Content Handler by default. &#8220;insertHtml&#8221; uses all registered Content Handler by default (including the Content Handler from other Plugins)</p>
<div class="warning"><p>The order how the handlers are loaded and executed is important. If you first load the &#8220;sanitize&#8221; or &#8220;generic&#8221; handler the &#8220;word&#8221; handler will not be able to detect a MS Word document.</p></div>
<h3 id="apis-and-extension-points">3 APIs and Extension Points</h3>
<p>There is the Content Handler Manager in Aloha Core available where Content Handler can register themself.</p>
<h4 id="writing-your-own-content-handler">3.1 Writing your own Content Handler</h4>
<div class="code_container">
<pre class="brush: javascript; gutter: false; toolbar: false">

	define(
	['aloha', 'aloha/jquery', 'aloha/contenthandlermanager'],
	function(Aloha, jQuery, ContentHandlerManager) {
		&quot;use strict&quot;;
	
		var MyContentHandler = ContentHandlerManager.createHandler({
			handleContent: function( content ) {
				
				// do something with the content
				
				return content; // return as HTML text not jQuery/DOM object
			}
		});

		return MyContentHandler;
	});
</pre></div><p>All Content Handler needs to support the &#8220;handleContent&#8221; method and will receive and return the content as <span class="caps">HTML</span> text.</p>
<h3 id="internals">4 Internals</h3>
<h3 id="future-work">5 Future Work</h3>
<h3 id="changelog">6 Changelog</h3>
<ul>
	<li>October 06, 2011: Initial version by <a href="credits.html#rene_kapusta">Rene Kapusta</a></li>
</ul>

      </div>
        <div id="subCol">
          <h3 class="chapter"><img src="images/strobe/chapters.png" alt="" />Chapters</h3>
          <ol class="chapters">
            <li><a href="#what-are-content-handler"><p>What are Content Handler?</p>
</a></li><li><a href="#enabling-the-content-handler-plugin"><p>Enabling the Content Handler Plugin</p>
</a><ul><li><a href="#using-configuration"><p>Using Configuration</p>
</a></li></ul></li><li><a href="#apis-and-extension-points"><p>APIs and Extension Points</p>
</a><ul><li><a href="#writing-your-own-content-handler"><p>Writing your own Content Handler</p>
</a></li></ul></li><li><a href="#internals"><p>Internals</p>
</a></li><li><a href="#future-work"><p>Future Work</p>
</a></li><li><a href="#changelog"><p>Changelog</p>
</a></li>
          </ol>
        </div>
    </div>
  </div>

  <hr class="hide" />
	  <footer>
	    <div class="container">
	      <div class="col">
	        <a href="index.html"><img src="images/footer/logo.png" alt="Aloha Editor" /></a>
	        <p>
	        	Templates based on <a href="https://github.com/sproutcore/sproutguides">SproutCore guides</a>.
	        </p>
	      </div>
	      <a href="#feature" class="top">Back To Top</a>
	    </div>
	  </footer>

  <script src="http://code.jquery.com/jquery-1.6.min.js" type="text/javascript" charset="utf-8"></script>
  <script type="text/javascript" src="javascripts/alohaEditorGuides.js"></script>
  <script type="text/javascript" src="javascripts/syntaxhighlighter/shCore.js"></script>
  <script type="text/javascript" src="javascripts/syntaxhighlighter/shBrushRuby.js"></script>
  <script type="text/javascript" src="javascripts/syntaxhighlighter/shBrushJScript.js"></script>
  <script type="text/javascript" src="javascripts/syntaxhighlighter/shBrushCss.js"></script>
  <script type="text/javascript" src="javascripts/syntaxhighlighter/shBrushXml.js"></script>
  <script type="text/javascript" src="javascripts/syntaxhighlighter/shBrushSql.js"></script>
  <script type="text/javascript" src="javascripts/syntaxhighlighter/shBrushPlain.js"></script>
  <script type="text/javascript">
    SyntaxHighlighter.all()
  </script>
</body>
</html>
=======
<!DOCTYPE html>
<html lang="en">
<head>
  <meta charset="utf-8" />
  <title>: The Content Handler Plugin</title>

  <!-- guides styles -->
  <link rel="stylesheet" type="text/css" href="stylesheets/style.css" />
  <link rel="stylesheet" type="text/css" href="stylesheets/print.css" media="print" />
  <link rel="stylesheet" type="text/css" href="stylesheets/strobe.css" />
  <link rel="stylesheet" type="text/css" href="stylesheets/overrides.style.css" />
  <link rel="stylesheet" type="text/css" href="stylesheets/overrides.print.css" media="print" />
  <!--[if lt IE 9]>
  <script src="http://html5shim.googlecode.com/svn/trunk/html5.js"></script>
  <![endif]-->

  <!-- syntax highlighting styles -->
  <link rel="stylesheet" type="text/css" href="stylesheets/syntaxhighlighter/shCore.css" />
  <link rel="stylesheet" type="text/css" href="stylesheets/shThemeStrobeGuides.css" />
</head>
<body class="guide">

  <header role="banner">
    <div class="container">
      <h1 id="logo">
        <a href="http://aloha-editor.org"><img src="images/header/logo.png" height="50" alt="Aloha Editor" /></a>
      </h1>
      <nav role="navigation">
        <ul>
			<li><a href="http://aloha-editor.org/features.php" title="A shortcut for Aloha Editor features" class="new">Features</a></li>
			<li><a href="http://aloha-editor.org/plugins.php" title="A list of all known Aloha Editor plugins.">Plugins</a></li>
	        <li class="active"><a href="http://aloha-editor.org/guides/" title="The Aloha Editor documentation">Guides</a></li>
			<li><a href="http://aloha-editor.org/about.php" title="Why Aloha? Why HTML5? Lern more about Aloha Editor">About</a></li>
			<li><a href="http://getsatisfaction.com/aloha_editor" title="Get help or help others">Forum</a></li>
			<li><a href="http://aloha-editor.org/demos.php" title="Feel the Aloha">Try it</a></li>
        </ul>
      </nav>
    </div>
  </header>

  <div id="feature">
    <div class="wrapper">
      <div class="feature_header">
        <a href="/"><img src="images/strobe/guides.png"></a>
        <h2><a href="/"></a></h2>
        <p>These guides help you to make your content editable and to develop Aloha.</p>
      </div>
      <div class="feature_sidebar">
        <a href="index.html" id="guidesMenu">
          Guides Index <span id="guidesArrow">&#9656;</span>
        </a>
        <div id="guides" class="clearfix" style="display: none;">
          <a href="index.html" class="guidesMenu">
            Guides Index <span class="guidesArrow">&#9662;</span>
          </a>
          <hr style="clear:both;">
          <dl class="L">
    <dt>Start Here</dt>
      <dd><a href="using_aloha.html">Using Aloha Editor</a></dd>
      <dd><a href="develop_aloha.html">Developing and building Aloha Editor</a></dd>
      <dd><a href="configure_aloha.html">Configuring Aloha Editor</a></dd>
      <dd><a href="require.html">Aloha dependency management</a></dd>
      <dd><a href="writing_plugins.html">Writing Plugins</a></dd>
      <dd><a href="repository.html">Working with repositories</a></dd>
    <dt>The Core</dt>
      <dd><a href="core.html">The Core</a></dd>
    <dt>Commands</dt>
      <dd><a href="using_commands.html">Using commands</a></dd>
    <dt>UI</dt>
      <dd><a href="ui.html">Aloha Editor Ui</a></dd>
      <dd><a href="toolbar.html">Aloha Editor toolbar</a></dd>
      <dd><a href="sidebar.html">Aloha Editor sidebar</a></dd>
      <dd><a href="componenttypes.html">Aloha Editor UI API</a></dd>
</dl>
<dl class="R">
    <dt>Plugins</dt>
      <dd><a href="plugins.html">Aloha Editor plugins</a></dd>
      <dd><a href="plugin_block.html">Block</a></dd>
      <dd><a href="plugin_image.html">Image</a></dd>
      <dd><a href="plugin_contenthandler.html">Content Handler</a></dd>
      <dd><a href="plugin_browser.html">Browser</a></dd>
      <dd><a href="plugin_numeratedheaders.html">Numerated Headers</a></dd>
      <dd><a href="plugin_undo.html">Undo</a></dd>
      <dd><a href="plugin_table.html">Table</a></dd>
      <dd><a href="plugin_paste.html">Paste</a></dd>
      <dd><a href="plugin_formatlesspaste.html">Formatless paste</a></dd>
      <dd><a href="plugin_dom_to_xhtml.html">DOM to XHTML</a></dd>
    <dt>Contributing to Aloha Editor</dt>
      <dd><a href="releasing.html">Releasing</a></dd>
      <dd>Development Process</dd>
      <dd><a href="style_guide.html">Javascript Style Guide</a></dd>
      <dd><a href="documentation_guidelines.html">Documentation Guidelines</a></dd>
</dl>


        </div>
      </div>
    </div>
  </div>

  <div id="container">
    <div class="wrapper">
      <div id="mainCol">
          <div class="headerSection">
            <h2>The Content Handler Plugin</h2>
<p>The Contenthandler Plugin has no user interface and is used for example in conjunction with the paste plugin to be able to handle pasted content from Microsoft Word and the like. Currently it provides three so called &#8220;Content Handlers&#8221; which will be used to cleanup html content on various occasions like pasting or when initializing an editable.</p>

          </div>
        <h3 id="available-content-handlers">1 Available Content Handlers</h3>
<p>The available contenthandlers are:</p>
<ul>
	<li>word</li>
	<li>generic</li>
	<li>sanitize</li>
	<li>oEmbed</li>
</ul>
<p>Plugins also provide Content Handler:</p>
<ul>
	<li>Block <code>common/block</code> plugin</li>
</ul>
<h3 id="configuration">2 Configuration</h3>
<p>There are two hooks available:</p>
<ul>
	<li>insertHtml in <code>common/commands</code> plugin</li>
	<li>initEditable in core/editable.js</li>
</ul>
<div class="code_container">
<pre class="brush: javascript; gutter: false; toolbar: false">

	Aloha.settings.contentHandler: {
        // The following content handlers will be called when HTML is inserted into an editable (pasted, for example).
		insertHtml: [ 'word', 'generic', 'oembed', 'sanitize' ],
        // The following content handlers will be called when the editable is initialized (editable.aloha()).
		initEditable: [ 'sanitize' ],
		sanitize: 'relaxed' // relaxed, restricted, basic,
		allows: {
			elements: [
				'strong', 'em', 'i', 'b', 'blockquote', 'br', 'cite', 'code', 'dd', 'div', 'dl', 'dt', 'em',
				'i', 'li', 'ol', 'p', 'pre', 'q', 'small', 'strike', 'sub',
				'sup', 'u', 'ul'],

			attributes: {
				'a'         : ['href'],
				'blockquote': ['cite'],
				'q'         : ['cite']
			 },

			protocols: {
				'a'         : {'href': ['ftp', 'http', 'https', 'mailto', '__relative__']}, // Sanitize.RELATIVE
				'blockquote': {'cite': ['http', 'https', '__relative__']},
				'q'         : {'cite': ['http', 'https', '__relative__']}
			}
		}
	}
</pre></div><h3 id="word-content-handler">3 Word Content Handler</h3>
<p>The Word Content Handler will detect content pasted from Microsoft Word 2003 and newer versions. It transforms and cleans the pasted html code so that deteriorating effects on mental health by staring at bogus and totally fubar html code can be kept to an acceptable minimum. Therefore it will</p>
<ul>
	<li>remove all &#8220;mso-whatever&#8221; classes</li>
	<li>remove all divs from the pasted content</li>
	<li>remove font tags</li>
	<li>convert bullet points to real html lists with proper nesting</li>
	<li>transform titles to h1 and subtitles to h2 tags</li>
</ul>
<h3 id="generic-content-handler">4 Generic Content Handler</h3>
<p>The Generic Content Handler is a bit less generic than his name might suggest as he will apply the following cleaning actions:</p>
<ul>
	<li>clean lists by removing any non-ul or li children</li>
	<li>cleaning tables by removing the following attributes
	<ul>
		<li>border</li>
		<li>cellpadding</li>
		<li>cellspacing</li>
		<li>width</li>
		<li>height</li>
		<li>valign</li>
	</ul></li>
	<li>remove comments</li>
	<li>unwrap font and span tags</li>
	<li>remove styles</li>
	<li>remove namespaced elements</li>
	<li>transform formattings by turning
	<ul>
		<li><code>&lt;strong&gt;</code> tags into <code>&lt;b&gt;</code> tags</li>
		<li><code>&lt;em&gt;</code> to <code>&lt;i&gt;</code></li>
		<li><code>&lt;s&gt;</code> to <code>&lt;del&gt;</code></li>
		<li>and by removing <code>&lt;u&gt;</code> tags (as underline text decoration should solely be used for links)</li>
	</ul></li>
</ul>
<h3 id="sanitize-content-handler">5 Sanitize Content Handler</h3>
<p>The Sanitize Content Handler will remove all dom elements and attributes not covered by it&#8217;s configuration. You may specify your own configuration based on these default settings:</p>
<div class="code_container">
<pre class="brush: javascript; gutter: false; toolbar: false">

Aloha.settings.contentHandler.sanitize = {
	// elements allowed in the content
	elements: [
		'a', 'abbr', 'b', 'blockquote', 'br', 'cite', 'code', 'dd', 'dl', 'dt', 'em',
		'i', 'li', 'ol', 'p', 'pre', 'q', 'small', 'strike', 'strong', 'sub',
		'sup', 'u', 'ul' ],
	// attributes allowed for specific elements
	attributes: {
		'a' : ['href'],
		'blockquote' : ['cite'],
		'q' : ['cite'],
		'abbr': ['title']
	},
	// protocols allowed for certain attributes of elements
	protocols: {
		'a' : {'href': ['ftp', 'http', 'https', 'mailto', '__relative__']},
		'blockquote' : {'cite': ['http', 'https', '__relative__']},
		'q' : {'cite': ['http', 'https', '__relative__']}
	}
}
</pre></div><p>For the sanitize Content Handler you can use a predefined set of allowed <span class="caps">HTML</span>-tags and attributes (&#8220;sanitize&#8221; option) or your own set defined as &#8220;allows&#8221; option. The configuration option for &#8220;insertHtml&#8221; and &#8220;initEditable&#8221; defines which Content Handler should be used at that hook points. &#8220;initEditable&#8221; uses the &#8220;sanitize&#8221; Content Handler by default. &#8220;insertHtml&#8221; uses all registered Content Handler by default (including the Content Handler from other Plugins)</p>
<div class="warning"><p>The order how the handlers are loaded and executed is important. If you first load the &#8220;sanitize&#8221; or &#8220;generic&#8221; handler the &#8220;word&#8221; handler will not be able to detect a MS Word document.</p></div>
<h3 id="apis-and-extension-points">6 APIs and Extension Points</h3>
<p>There is the Content Handler Manager in Aloha Core available where Content Handler can register themself.</p>
<h3 id="writing-your-own-content-handler">7 Writing your own Content Handler</h3>
<p>All Content Handler needs to support the &#8220;handleContent&#8221; method and will receive and return the content as <span class="caps">HTML</span> text.</p>
<div class="code_container">
<pre class="brush: javascript; gutter: false; toolbar: false">

	define(
	['aloha', 'aloha/jquery', 'aloha/contenthandlermanager'],
	function(Aloha, jQuery, ContentHandlerManager) {
		&quot;use strict&quot;;
	
		var MyContentHandler = ContentHandlerManager.createHandler({
			handleContent: function( content ) {
				
				// do something with the content
				
				return content; // return as HTML text not jQuery/DOM object
			}
		});

		return MyContentHandler;
	});
</pre></div>

      </div>
        <div id="subCol">
          <h3 class="chapter"><img src="images/strobe/chapters.png" alt="" />Chapters</h3>
          <ol class="chapters">
            <li><a href="#available-content-handlers"><p>Available Content Handlers</p>
</a></li><li><a href="#configuration"><p>Configuration</p>
</a></li><li><a href="#word-content-handler"><p>Word Content Handler</p>
</a></li><li><a href="#generic-content-handler"><p>Generic Content Handler</p>
</a></li><li><a href="#sanitize-content-handler"><p>Sanitize Content Handler</p>
</a></li><li><a href="#apis-and-extension-points"><p>APIs and Extension Points</p>
</a></li><li><a href="#writing-your-own-content-handler"><p>Writing your own Content Handler</p>
</a></li>
          </ol>
        </div>
    </div>
  </div>

  <hr class="hide" />
	  <footer>
	    <div class="container">
	      <div class="col">
	        <a href="index.html"><img src="images/footer/logo.png" alt="Aloha Editor" /></a>
	        <p>
	        	Templates based on <a href="https://github.com/sproutcore/sproutguides">SproutCore guides</a>.
	        </p>
	      </div>
	      <a href="#feature" class="top">Back To Top</a>
	    </div>
	  </footer>

  <script src="http://code.jquery.com/jquery-1.6.min.js" type="text/javascript" charset="utf-8"></script>
  <script type="text/javascript" src="javascripts/alohaEditorGuides.js"></script>
  <script type="text/javascript" src="javascripts/syntaxhighlighter/shCore.js"></script>
  <script type="text/javascript" src="javascripts/syntaxhighlighter/shBrushRuby.js"></script>
  <script type="text/javascript" src="javascripts/syntaxhighlighter/shBrushJScript.js"></script>
  <script type="text/javascript" src="javascripts/syntaxhighlighter/shBrushCss.js"></script>
  <script type="text/javascript" src="javascripts/syntaxhighlighter/shBrushXml.js"></script>
  <script type="text/javascript" src="javascripts/syntaxhighlighter/shBrushSql.js"></script>
  <script type="text/javascript" src="javascripts/syntaxhighlighter/shBrushPlain.js"></script>
  <script type="text/javascript">
    SyntaxHighlighter.all()
  </script>
</body>
</html>
>>>>>>> ff529c3d
<|MERGE_RESOLUTION|>--- conflicted
+++ resolved
@@ -1,243 +1,3 @@
-<<<<<<< HEAD
-<!DOCTYPE html>
-<html lang="en">
-<head>
-  <meta charset="utf-8" />
-  <title>: The Content Handler Plugin</title>
-
-  <!-- guides styles -->
-  <link rel="stylesheet" type="text/css" href="stylesheets/style.css" />
-  <link rel="stylesheet" type="text/css" href="stylesheets/print.css" media="print" />
-  <link rel="stylesheet" type="text/css" href="stylesheets/strobe.css" />
-  <link rel="stylesheet" type="text/css" href="stylesheets/overrides.style.css" />
-  <link rel="stylesheet" type="text/css" href="stylesheets/overrides.print.css" media="print" />
-  <!--[if lt IE 9]>
-  <script src="http://html5shim.googlecode.com/svn/trunk/html5.js"></script>
-  <![endif]-->
-
-  <!-- syntax highlighting styles -->
-  <link rel="stylesheet" type="text/css" href="stylesheets/syntaxhighlighter/shCore.css" />
-  <link rel="stylesheet" type="text/css" href="stylesheets/shThemeStrobeGuides.css" />
-</head>
-<body class="guide">
-
-  <header role="banner">
-    <div class="container">
-      <h1 id="logo">
-        <a href="http://aloha-editor.org"><img src="images/header/logo.png" height="50" alt="Aloha Editor" /></a>
-      </h1>
-      <nav role="navigation">
-        <ul>
-			<li><a href="http://aloha-editor.org/features.php" title="A shortcut for Aloha Editor features" class="new">Features</a></li>
-			<li><a href="http://aloha-editor.org/plugins.php" title="A list of all known Aloha Editor plugins.">Plugins</a></li>
-	        <li class="active"><a href="http://aloha-editor.org/guides/" title="The Aloha Editor documentation">Guides</a></li>
-			<li><a href="http://aloha-editor.org/about.php" title="Why Aloha? Why HTML5? Lern more about Aloha Editor">About</a></li>
-			<li><a href="http://getsatisfaction.com/aloha_editor" title="Get help or help others">Forum</a></li>
-			<li><a href="http://aloha-editor.org/demos.php" title="Feel the Aloha">Try it</a></li>
-        </ul>
-      </nav>
-    </div>
-  </header>
-
-  <div id="feature">
-    <div class="wrapper">
-      <div class="feature_header">
-        <a href="/"><img src="images/strobe/guides.png"></a>
-        <h2><a href="/"></a></h2>
-        <p>These guides help you to make your content editable and to develop Aloha.</p>
-      </div>
-      <div class="feature_sidebar">
-        <a href="index.html" id="guidesMenu">
-          Guides Index <span id="guidesArrow">&#9656;</span>
-        </a>
-        <div id="guides" class="clearfix" style="display: none;">
-          <a href="index.html" class="guidesMenu">
-            Guides Index <span class="guidesArrow">&#9662;</span>
-          </a>
-          <hr style="clear:both;">
-          <dl class="L">
-    <dt>Start Here</dt>
-      <dd><a href="using_aloha.html">Using Aloha Editor</a></dd>
-      <dd><a href="configure_aloha.html">Configuring Aloha Editor</a></dd>
-      <dd><a href="aloha_jquery.html">Aloha and jQuery</a></dd>
-      <dd><a href="develop_aloha.html">Developing and building Aloha Editor</a></dd>
-      <dd><a href="require.html">Aloha dependency management</a></dd>
-      <dd><a href="writing_plugins.html">Writing Plugins</a></dd>
-      <dd><a href="repository.html">Working with repositories</a></dd>
-    <dt>The Core</dt>
-      <dd><a href="core.html">The Core</a></dd>
-    <dt>Commands</dt>
-      <dd><a href="using_commands.html">Using commands</a></dd>
-    <dt>UI</dt>
-      <dd><a href="ui.html">Aloha Editor Ui</a></dd>
-      <dd><a href="toolbar.html">Aloha Editor toolbar</a></dd>
-      <dd><a href="sidebar.html">Aloha Editor sidebar</a></dd>
-      <dd><a href="componenttypes.html">Aloha Editor UI API</a></dd>
-</dl>
-<dl class="R">
-    <dt>Plugins</dt>
-      <dd><a href="plugins.html">Aloha Editor plugins</a></dd>
-      <dd><a href="plugin_block.html">Block</a></dd>
-      <dd><a href="plugin_image.html">Image</a></dd>
-      <dd><a href="plugin_contenthandler.html">Content Handler</a></dd>
-      <dd><a href="plugin_browser.html">Browser</a></dd>
-      <dd><a href="plugin_numeratedheaders.html">Numerated Headers</a></dd>
-      <dd><a href="plugin_undo.html">Undo</a></dd>
-      <dd><a href="plugin_table.html">Table</a></dd>
-      <dd><a href="plugin_paste.html">Paste</a></dd>
-      <dd><a href="plugin_formatlesspaste.html">Formatless paste</a></dd>
-    <dt>Contributing to Aloha Editor</dt>
-      <dd><a href="releasing.html">Releasing</a></dd>
-      <dd>Development Process</dd>
-      <dd><a href="style_guide.html">Javascript Style Guide</a></dd>
-      <dd><a href="documentation_guidelines.html">Documentation Guidelines</a></dd>
-</dl>
-
-
-        </div>
-      </div>
-    </div>
-  </div>
-
-  <div id="container">
-    <div class="wrapper">
-      <div id="mainCol">
-          <div class="headerSection">
-            <h2>The Content Handler Plugin</h2>
-<p>After reading this guide, you will be able to:</p>
-<ul>
-	<li>Understand what Content Handler are and how to use them</li>
-	<li>Use the Content Handler <span class="caps">API</span> to create, modify and</li>
-	<li>Extend Content Handler with custom implementations</li>
-</ul>
-
-          </div>
-        
-<div class="warning"><p>This guide is currently work-in-progress.</p></div>
-<h3 id="what-are-content-handler">1 What are Content Handler?</h3>
-<p><strong>Aloha Content Handler</strong> (Content Handler) are used to sanitize content loaded or pasted in Aloha Editor.</p>
-<p>There are some Content Handler available:</p>
-<ul>
-	<li>Generic</li>
-	<li>Word</li>
-	<li>oEmbed</li>
-	<li>Sanitize</li>
-</ul>
-<p>Plugins also provide Content Handler:</p>
-<ul>
-	<li>Block <tt>common/block</tt> plugin</li>
-</ul>
-<p>There are two hooks available:</p>
-<ul>
-	<li>insertHtml in <tt>common/commands</tt> plugin</li>
-	<li>initEditable in core/editable.js</li>
-</ul>
-<h3 id="enabling-the-content-handler-plugin">2 Enabling the Content Handler Plugin</h3>
-<h4 id="using-configuration">2.1 Using Configuration</h4>
-<div class="code_container">
-<pre class="brush: javascript; gutter: false; toolbar: false">
-
-	Aloha.settings.contentHandler: {
-		insertHtml: [ 'word', 'generic', 'oembed', 'sanitize' ],
-		initEditable: [ 'sanitize' ],
-		sanitize: 'relaxed' // relaxed, restricted, basic,
-		allows: {
-			elements: [
-				'strong', 'em', 'i', 'b', 'blockquote', 'br', 'cite', 'code', 'dd', 'div', 'dl', 'dt', 'em',
-				'i', 'li', 'ol', 'p', 'pre', 'q', 'small', 'strike', 'sub',
-				'sup', 'u', 'ul'],
-
-			attributes: {
-				'a'         : ['href'],
-				'blockquote': ['cite'],
-				'q'         : ['cite']
-			 },
-
-			protocols: {
-				'a'         : {'href': ['ftp', 'http', 'https', 'mailto', '__relative__']}, // Sanitize.RELATIVE
-				'blockquote': {'cite': ['http', 'https', '__relative__']},
-				'q'         : {'cite': ['http', 'https', '__relative__']}
-			}
-		}
-	}
-</pre></div><p>For the sanitize Content Handler you can use a predefined set of allowed <span class="caps">HTML</span>-tags and attributes (&#8220;sanitize&#8221; option) or your own set defined as &#8220;allows&#8221; option. The configuration option for &#8220;insertHtml&#8221; and &#8220;initEditable&#8221; defines which Content Handler should be used at that hook points. &#8220;initEditable&#8221; uses the &#8220;sanitize&#8221; Content Handler by default. &#8220;insertHtml&#8221; uses all registered Content Handler by default (including the Content Handler from other Plugins)</p>
-<div class="warning"><p>The order how the handlers are loaded and executed is important. If you first load the &#8220;sanitize&#8221; or &#8220;generic&#8221; handler the &#8220;word&#8221; handler will not be able to detect a MS Word document.</p></div>
-<h3 id="apis-and-extension-points">3 APIs and Extension Points</h3>
-<p>There is the Content Handler Manager in Aloha Core available where Content Handler can register themself.</p>
-<h4 id="writing-your-own-content-handler">3.1 Writing your own Content Handler</h4>
-<div class="code_container">
-<pre class="brush: javascript; gutter: false; toolbar: false">
-
-	define(
-	['aloha', 'aloha/jquery', 'aloha/contenthandlermanager'],
-	function(Aloha, jQuery, ContentHandlerManager) {
-		&quot;use strict&quot;;
-	
-		var MyContentHandler = ContentHandlerManager.createHandler({
-			handleContent: function( content ) {
-				
-				// do something with the content
-				
-				return content; // return as HTML text not jQuery/DOM object
-			}
-		});
-
-		return MyContentHandler;
-	});
-</pre></div><p>All Content Handler needs to support the &#8220;handleContent&#8221; method and will receive and return the content as <span class="caps">HTML</span> text.</p>
-<h3 id="internals">4 Internals</h3>
-<h3 id="future-work">5 Future Work</h3>
-<h3 id="changelog">6 Changelog</h3>
-<ul>
-	<li>October 06, 2011: Initial version by <a href="credits.html#rene_kapusta">Rene Kapusta</a></li>
-</ul>
-
-      </div>
-        <div id="subCol">
-          <h3 class="chapter"><img src="images/strobe/chapters.png" alt="" />Chapters</h3>
-          <ol class="chapters">
-            <li><a href="#what-are-content-handler"><p>What are Content Handler?</p>
-</a></li><li><a href="#enabling-the-content-handler-plugin"><p>Enabling the Content Handler Plugin</p>
-</a><ul><li><a href="#using-configuration"><p>Using Configuration</p>
-</a></li></ul></li><li><a href="#apis-and-extension-points"><p>APIs and Extension Points</p>
-</a><ul><li><a href="#writing-your-own-content-handler"><p>Writing your own Content Handler</p>
-</a></li></ul></li><li><a href="#internals"><p>Internals</p>
-</a></li><li><a href="#future-work"><p>Future Work</p>
-</a></li><li><a href="#changelog"><p>Changelog</p>
-</a></li>
-          </ol>
-        </div>
-    </div>
-  </div>
-
-  <hr class="hide" />
-	  <footer>
-	    <div class="container">
-	      <div class="col">
-	        <a href="index.html"><img src="images/footer/logo.png" alt="Aloha Editor" /></a>
-	        <p>
-	        	Templates based on <a href="https://github.com/sproutcore/sproutguides">SproutCore guides</a>.
-	        </p>
-	      </div>
-	      <a href="#feature" class="top">Back To Top</a>
-	    </div>
-	  </footer>
-
-  <script src="http://code.jquery.com/jquery-1.6.min.js" type="text/javascript" charset="utf-8"></script>
-  <script type="text/javascript" src="javascripts/alohaEditorGuides.js"></script>
-  <script type="text/javascript" src="javascripts/syntaxhighlighter/shCore.js"></script>
-  <script type="text/javascript" src="javascripts/syntaxhighlighter/shBrushRuby.js"></script>
-  <script type="text/javascript" src="javascripts/syntaxhighlighter/shBrushJScript.js"></script>
-  <script type="text/javascript" src="javascripts/syntaxhighlighter/shBrushCss.js"></script>
-  <script type="text/javascript" src="javascripts/syntaxhighlighter/shBrushXml.js"></script>
-  <script type="text/javascript" src="javascripts/syntaxhighlighter/shBrushSql.js"></script>
-  <script type="text/javascript" src="javascripts/syntaxhighlighter/shBrushPlain.js"></script>
-  <script type="text/javascript">
-    SyntaxHighlighter.all()
-  </script>
-</body>
-</html>
-=======
 <!DOCTYPE html>
 <html lang="en">
 <head>
@@ -521,5 +281,4 @@
     SyntaxHighlighter.all()
   </script>
 </body>
-</html>
->>>>>>> ff529c3d
+</html>
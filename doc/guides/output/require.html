<<<<<<< HEAD
<!DOCTYPE html>
<html lang="en">
<head>
  <meta charset="utf-8" />
  <title>: Writing Plugins</title>

  <!-- guides styles -->
  <link rel="stylesheet" type="text/css" href="stylesheets/style.css" />
  <link rel="stylesheet" type="text/css" href="stylesheets/print.css" media="print" />
  <link rel="stylesheet" type="text/css" href="stylesheets/strobe.css" />
  <link rel="stylesheet" type="text/css" href="stylesheets/overrides.style.css" />
  <link rel="stylesheet" type="text/css" href="stylesheets/overrides.print.css" media="print" />
  <!--[if lt IE 9]>
  <script src="http://html5shim.googlecode.com/svn/trunk/html5.js"></script>
  <![endif]-->

  <!-- syntax highlighting styles -->
  <link rel="stylesheet" type="text/css" href="stylesheets/syntaxhighlighter/shCore.css" />
  <link rel="stylesheet" type="text/css" href="stylesheets/shThemeStrobeGuides.css" />
</head>
<body class="guide">

  <header role="banner">
    <div class="container">
      <h1 id="logo">
        <a href="http://aloha-editor.org"><img src="images/header/logo.png" height="50" alt="Aloha Editor" /></a>
      </h1>
      <nav role="navigation">
        <ul>
			<li><a href="http://aloha-editor.org/features.php" title="A shortcut for Aloha Editor features" class="new">Features</a></li>
			<li><a href="http://aloha-editor.org/plugins.php" title="A list of all known Aloha Editor plugins.">Plugins</a></li>
	        <li class="active"><a href="http://aloha-editor.org/guides/" title="The Aloha Editor documentation">Guides</a></li>
			<li><a href="http://aloha-editor.org/about.php" title="Why Aloha? Why HTML5? Lern more about Aloha Editor">About</a></li>
			<li><a href="http://getsatisfaction.com/aloha_editor" title="Get help or help others">Forum</a></li>
			<li><a href="http://aloha-editor.org/demos.php" title="Feel the Aloha">Try it</a></li>
        </ul>
      </nav>
    </div>
  </header>

  <div id="feature">
    <div class="wrapper">
      <div class="feature_header">
        <a href="/"><img src="images/strobe/guides.png"></a>
        <h2><a href="/"></a></h2>
        <p>These guides help you to make your content editable and to develop Aloha.</p>
      </div>
      <div class="feature_sidebar">
        <a href="index.html" id="guidesMenu">
          Guides Index <span id="guidesArrow">&#9656;</span>
        </a>
        <div id="guides" class="clearfix" style="display: none;">
          <a href="index.html" class="guidesMenu">
            Guides Index <span class="guidesArrow">&#9662;</span>
          </a>
          <hr style="clear:both;">
          <dl class="L">
    <dt>Start Here</dt>
      <dd><a href="using_aloha.html">Using Aloha Editor</a></dd>
      <dd><a href="configure_aloha.html">Configuring Aloha Editor</a></dd>
      <dd><a href="aloha_jquery.html">Aloha and jQuery</a></dd>
      <dd><a href="develop_aloha.html">Developing and building Aloha Editor</a></dd>
      <dd><a href="require.html">Aloha dependency management</a></dd>
      <dd><a href="writing_plugins.html">Writing Plugins</a></dd>
      <dd><a href="repository.html">Working with repositories</a></dd>
    <dt>The Core</dt>
      <dd><a href="core.html">The Core</a></dd>
    <dt>Commands</dt>
      <dd><a href="using_commands.html">Using commands</a></dd>
    <dt>UI</dt>
      <dd><a href="ui.html">Aloha Editor Ui</a></dd>
      <dd><a href="toolbar.html">Aloha Editor toolbar</a></dd>
      <dd><a href="sidebar.html">Aloha Editor sidebar</a></dd>
      <dd><a href="componenttypes.html">Aloha Editor UI API</a></dd>
</dl>
<dl class="R">
    <dt>Plugins</dt>
      <dd><a href="plugins.html">Aloha Editor plugins</a></dd>
      <dd><a href="plugin_block.html">Block</a></dd>
      <dd><a href="plugin_image.html">Image</a></dd>
      <dd><a href="plugin_contenthandler.html">Content Handler</a></dd>
      <dd><a href="plugin_browser.html">Browser</a></dd>
      <dd><a href="plugin_numeratedheaders.html">Numerated Headers</a></dd>
      <dd><a href="plugin_undo.html">Undo</a></dd>
      <dd><a href="plugin_table.html">Table</a></dd>
      <dd><a href="plugin_paste.html">Paste</a></dd>
      <dd><a href="plugin_formatlesspaste.html">Formatless paste</a></dd>
    <dt>Contributing to Aloha Editor</dt>
      <dd><a href="releasing.html">Releasing</a></dd>
      <dd>Development Process</dd>
      <dd><a href="style_guide.html">Javascript Style Guide</a></dd>
      <dd><a href="documentation_guidelines.html">Documentation Guidelines</a></dd>
</dl>


        </div>
      </div>
    </div>
  </div>

  <div id="container">
    <div class="wrapper">
      <div id="mainCol">
          <div class="headerSection">
            <h2>Writing Plugins</h2>
<p>After reading this guide, you will be able to:</p>
<ul>
	<li>Create plugins to adjust Aloha Editor to your needs.</li>
	<li>Load and define dependencies with RequireJS.</li>
	<li>Include other resources from your plugins</li>
</ul>

          </div>
        <h3 id="requirejs-modules-explained">1 RequireJS modules explained</h3>
<p>We use <a href="http://requirejs.org">RequireJS</a> to manage JavaScript dependencies, that&#8217;s why some basic understanding is very helpful. By using RequireJS, we gain some nice benefits: First, we the dependency management between JavaScript files is done for us, meaning they are included in the correct order.</p>
<p>The basic element of RequireJS is a so called <tt>module</tt> which is one file that defines and exports a JavaScript object. This reference can be used in other modules by <strong>requiring</strong> that module.</p>
<div class="note"><p>A module does not need to define its own name, it is simply named by its location on the file system.</p></div>
<p>Modules are created using <tt>define(dependencies, callback)</tt>, where the first parameter <code>dependencies</code> is an array of other RequireJS modules this plugin needs in order to function properly. The second parameter is <code>callback</code> is a function which is executed <strong>as soon as all dependencies are loaded</strong>. The first dependency is passed to the <code>callback</code> as first parameter, the second dependency as the second, and so on.</p>
<div class="note"><p>Circular dependencies need some special treatment. It is most often a sign of bad code, but if you need to do this, follow the <a href="http://requirejs.org/docs/api.html#circular">guide at the RequireJS website</a>.</p></div>
<p>You may use modules by requireing them if you specified the dependency you may use:</p>
<div class="code_container">
<pre class="brush: javascript; gutter: false; toolbar: false">

	var module = require( 'module' );
</pre></div><p>If you want to load a module dynamically without defining a dependency you may use:</p>
<div class="code_container">
<pre class="brush: javascript; gutter: false; toolbar: false">

	// note the array!
	require( ['module'], function( module ) {
		// module available here
	});
</pre></div><h3 id="using-require">2 Using require</h3>
<p>You may user require to define modules as well as requiring dynamically other modules.</p>
<p>To define a module you need to define it with its dependencies and a callback function. The callback function gets the defined modules as parameters in order you defined them.</p>
<div class="code_container">
<div class="filename">myplugin/lib/module.js</div>
<pre class="brush: javascript; gutter: false; toolbar: false">

define(
[ 'dependendmodule1', 'dependendmodule2' ],
function( dependendmodule1, dependendmodule2 ) {
	&quot;use strict&quot;;

	// you can use  dependendmodule1, dependendmodule2 here. 
	// both are loaded.

	return {};

});
</pre></div><p>You do not need to define all parameter of the callback function but <tt>require</tt> the module as needed. In order to not interfere with other modules we require all Aloha Editor modules in the <tt>aloha</tt> context. The configuration is available in <tt>Aloha.settings.requireConf</tt>. The method <tt>Aloha.require()</tt> is a shorthand to require with the Aloha Editor configuration and additionally gives you the <tt>Aloha</tt> object an argument if you pass only a callback function or as return if you pass no argument at all.</p>
<div class="code_container">
<div class="filename">myplugin/lib/module.js</div>
<pre class="brush: javascript; gutter: false; toolbar: false">

define(
[ 'dependendmodule1', 'dependendmodule2' ],
function() {
	&quot;use strict&quot;;

	var 
		Aloha = Aloha.require(),
		dependendmodule1 = require( Aloha.settings.requireConf, 'dependendmodule1' ),
		dependendmodule2 = Aloha.require( 'dependendmodule2' ); // shorthand to the above
		
	Aloha.require( function( localAloha ) {
		// localAloha is available here  
	};
	
	return {};

});
</pre></div><p>You may also require module or Aloha itself on demand</p>
<div class="code_container">
<div class="filename">someJS.js</div>
<pre class="brush: javascript; gutter: false; toolbar: false">

( function() {
	&quot;use strict&quot;;

	Aloha.require( function( Aloha ) {
		// localAloha is available here
		// but not neccessarily fully initialized
		Aloha.jQuery('body').bind('aloha', function() {
			// Aloha is initialized here
		});  
	});
	
	Aloha.require( ['dependendmodule1'], function( dependendmodule1 ) {
		// dependendmodule1 is available here  
	};
	
	return {};

});
</pre></div><h3 id="aloha-plugins-and-their-dependencies">3 Aloha plugins and their dependencies</h3>
<p>In the following example, we define a components plugin with two modules. The first module <code>componenttype</code> defines two classes. The second module <code>component</code> has a dependency to <code>componenttype</code>, and RequireJS injects what has been returned by <code>componenttype</code>.</p>
<p>The plugin requires the module <tt>aloha/plugin</tt> which gives you the plugin factory method <tt>create()</tt></p>
<div class="code_container">
<div class="filename">plugin1/lib/plugin1-plugin.js</div>
<pre class="brush: javascript; gutter: false; toolbar: false">

define(
[ 'aloha/plugin' ],
function( plugin ) {
    &quot;use strict&quot;;
	// we do nothing but provide component modules...
    return plugin.create( 'plugin1', {});
});
</pre></div><p>The <tt>componenttye</tt> has no dependency thus the dependency array is empty.</p>
<div class="code_container">
<div class="filename">plugin1/lib/abstractmodule.js</div>
<pre class="brush: javascript; gutter: false; toolbar: false">

define(
[], // no dependency
function() {
	&quot;use strict&quot;;

	var abstractModule = Class.extend({
    	doOther: function() {
    		return 'didOther';
    	}
    });

	return abstractModule;

});
</pre></div><p>The <tt>component</tt> depends on the local module <tt>componenttype</tt> and defines its dependency.</p>
<div class="code_container">
<div class="filename">plugin1/lib/module.js</div>
<pre class="brush: javascript; gutter: false; toolbar: false">

define(
['./abstractmodule'], // dependency in the same path
function( abstractModule ) {
    &quot;use strict&quot;;

    var module = abstractModule.extend({
		doSome: function() {
			return 'didSome';
		}
    });
    return new module();

});
</pre></div><h4 id="cross-plugin-dependencies">3.1 Cross plugin dependencies</h4>
<p>If we want to use cross plugin modules you should not define a dependency on <tt>plugin1/module</tt> from plugin1 because that would hinder your plugin from working, because of the unfullfilled dependency. Instead require the module in your code with a <tt>Aloha.require()</tt> and extend the module with our own function when plugin2 is loaded. If another plugin would require <tt>plugin1/module</tt> it would have our extended functionality.</p>
<div class="code_container">
<div class="filename">plugin2/lib/plugin2-plugin.js</div>
<pre class="brush: javascript; gutter: false; toolbar: false">

define(
[ 'aloha/plugin' ],
function( plugin, module ) {
    &quot;use strict&quot;;
    
    // now we require the the modue of plugin1
    Aloha.require( [ 'plugin1/module' ], function( module ) }
 	   // module is available here
    	module.doThis = function() {
    		return 'didThis';
    	};
    });
    
	// we do nothing but provide component modules...
    return plugin.create( 'plugin2', {});
});
</pre></div><h3 id="aloha-require-path-mapping-for-plugins">4 Aloha require path mapping for plugins</h3>
<p>So, at which place does Aloha look up modules? We&#8217;ll explain this with a few examples:</p>
<table>
	<tr>
		<th>Definition in RequireJS </th>
		<th>File Name </th>
	</tr>
	<tr>
		<td> <code>myplugin/foo</code> </td>
		<td> <code>path_to_bundle/myplugin/lib/foo.js</code> <br /> Including other RequireJS modules is the most common case </td>
	</tr>
	<tr>
		<td> <code>myplugin/vendor/legacy_lib</code> </td>
		<td> <code>path_to_bundle/myplugin/vendor/legacy_lib.js</code> <br /> Include a legacy library </td>
	</tr>
	<tr>
		<td> <code>css!myplugin/css/cssfile.css</code> </td>
		<td> <code>path_to_bundle/myplugin/css/cssfile.css</code> <br /> Includes the <span class="caps">CSS</span> file in the document <code>&lt;head&gt;</code>. </td>
	</tr>
	<tr>
		<td> <code>i18n!myplugin/nls/i18n.js</code> </td>
		<td> uses <tt>Aloha.settings.locale</tt> or tries to detect the language from the browser. </td>
	</tr>
	<tr>
		<td> <code>text!myplugin/res/template.html</code> </td>
		<td> Load the content of a text file (e.g. templates). </td>
	</tr>
</table>
<div class="note"><p>The bundle name is not part of the RequireJS definition, as this is installation-specific. You as plugin developer should not care about where other plugins are located on disk.</p></div>
<h3 id="changelog">5 Changelog</h3>
<ul>
	<li>July 3, 2011: Initial version by <a href="credits.html#skurfuerst">Sebastian Kurfürst</a> and <a href="credits.html#hlubek">Christopher Hlubek</a></li>
</ul>

      </div>
        <div id="subCol">
          <h3 class="chapter"><img src="images/strobe/chapters.png" alt="" />Chapters</h3>
          <ol class="chapters">
            <li><a href="#requirejs-modules-explained"><p>RequireJS modules explained</p>
</a></li><li><a href="#using-require"><p>Using require</p>
</a></li><li><a href="#aloha-plugins-and-their-dependencies"><p>Aloha plugins and their dependencies</p>
</a><ul><li><a href="#cross-plugin-dependencies"><p>Cross plugin dependencies</p>
</a></li></ul></li><li><a href="#aloha-require-path-mapping-for-plugins"><p>Aloha require path mapping for plugins</p>
</a></li><li><a href="#changelog"><p>Changelog</p>
</a></li>
          </ol>
        </div>
    </div>
  </div>

  <hr class="hide" />
	  <footer>
	    <div class="container">
	      <div class="col">
	        <a href="index.html"><img src="images/footer/logo.png" alt="Aloha Editor" /></a>
	        <p>
	        	Templates based on <a href="https://github.com/sproutcore/sproutguides">SproutCore guides</a>.
	        </p>
	      </div>
	      <a href="#feature" class="top">Back To Top</a>
	    </div>
	  </footer>

  <script src="http://code.jquery.com/jquery-1.6.min.js" type="text/javascript" charset="utf-8"></script>
  <script type="text/javascript" src="javascripts/alohaEditorGuides.js"></script>
  <script type="text/javascript" src="javascripts/syntaxhighlighter/shCore.js"></script>
  <script type="text/javascript" src="javascripts/syntaxhighlighter/shBrushRuby.js"></script>
  <script type="text/javascript" src="javascripts/syntaxhighlighter/shBrushJScript.js"></script>
  <script type="text/javascript" src="javascripts/syntaxhighlighter/shBrushCss.js"></script>
  <script type="text/javascript" src="javascripts/syntaxhighlighter/shBrushXml.js"></script>
  <script type="text/javascript" src="javascripts/syntaxhighlighter/shBrushSql.js"></script>
  <script type="text/javascript" src="javascripts/syntaxhighlighter/shBrushPlain.js"></script>
  <script type="text/javascript">
    SyntaxHighlighter.all()
  </script>
</body>
</html>
=======
<!DOCTYPE html>
<html lang="en">
<head>
  <meta charset="utf-8" />
  <title>: Writing Plugins</title>

  <!-- guides styles -->
  <link rel="stylesheet" type="text/css" href="stylesheets/style.css" />
  <link rel="stylesheet" type="text/css" href="stylesheets/print.css" media="print" />
  <link rel="stylesheet" type="text/css" href="stylesheets/strobe.css" />
  <link rel="stylesheet" type="text/css" href="stylesheets/overrides.style.css" />
  <link rel="stylesheet" type="text/css" href="stylesheets/overrides.print.css" media="print" />
  <!--[if lt IE 9]>
  <script src="http://html5shim.googlecode.com/svn/trunk/html5.js"></script>
  <![endif]-->

  <!-- syntax highlighting styles -->
  <link rel="stylesheet" type="text/css" href="stylesheets/syntaxhighlighter/shCore.css" />
  <link rel="stylesheet" type="text/css" href="stylesheets/shThemeStrobeGuides.css" />
</head>
<body class="guide">

  <header role="banner">
    <div class="container">
      <h1 id="logo">
        <a href="http://aloha-editor.org"><img src="images/header/logo.png" height="50" alt="Aloha Editor" /></a>
      </h1>
      <nav role="navigation">
        <ul>
			<li><a href="http://aloha-editor.org/features.php" title="A shortcut for Aloha Editor features" class="new">Features</a></li>
			<li><a href="http://aloha-editor.org/plugins.php" title="A list of all known Aloha Editor plugins.">Plugins</a></li>
	        <li class="active"><a href="http://aloha-editor.org/guides/" title="The Aloha Editor documentation">Guides</a></li>
			<li><a href="http://aloha-editor.org/about.php" title="Why Aloha? Why HTML5? Lern more about Aloha Editor">About</a></li>
			<li><a href="http://getsatisfaction.com/aloha_editor" title="Get help or help others">Forum</a></li>
			<li><a href="http://aloha-editor.org/demos.php" title="Feel the Aloha">Try it</a></li>
        </ul>
      </nav>
    </div>
  </header>

  <div id="feature">
    <div class="wrapper">
      <div class="feature_header">
        <a href="/"><img src="images/strobe/guides.png"></a>
        <h2><a href="/"></a></h2>
        <p>These guides help you to make your content editable and to develop Aloha.</p>
      </div>
      <div class="feature_sidebar">
        <a href="index.html" id="guidesMenu">
          Guides Index <span id="guidesArrow">&#9656;</span>
        </a>
        <div id="guides" class="clearfix" style="display: none;">
          <a href="index.html" class="guidesMenu">
            Guides Index <span class="guidesArrow">&#9662;</span>
          </a>
          <hr style="clear:both;">
          <dl class="L">
    <dt>Start Here</dt>
      <dd><a href="using_aloha.html">Using Aloha Editor</a></dd>
      <dd><a href="develop_aloha.html">Developing and building Aloha Editor</a></dd>
      <dd><a href="configure_aloha.html">Configuring Aloha Editor</a></dd>
      <dd><a href="require.html">Aloha dependency management</a></dd>
      <dd><a href="writing_plugins.html">Writing Plugins</a></dd>
      <dd><a href="repository.html">Working with repositories</a></dd>
    <dt>The Core</dt>
      <dd><a href="core.html">The Core</a></dd>
    <dt>Commands</dt>
      <dd><a href="using_commands.html">Using commands</a></dd>
    <dt>UI</dt>
      <dd><a href="ui.html">Aloha Editor Ui</a></dd>
      <dd><a href="toolbar.html">Aloha Editor toolbar</a></dd>
      <dd><a href="sidebar.html">Aloha Editor sidebar</a></dd>
      <dd><a href="componenttypes.html">Aloha Editor UI API</a></dd>
</dl>
<dl class="R">
    <dt>Plugins</dt>
      <dd><a href="plugins.html">Aloha Editor plugins</a></dd>
      <dd><a href="plugin_block.html">Block</a></dd>
      <dd><a href="plugin_image.html">Image</a></dd>
      <dd><a href="plugin_contenthandler.html">Content Handler</a></dd>
      <dd><a href="plugin_browser.html">Browser</a></dd>
      <dd><a href="plugin_numeratedheaders.html">Numerated Headers</a></dd>
      <dd><a href="plugin_undo.html">Undo</a></dd>
      <dd><a href="plugin_table.html">Table</a></dd>
      <dd><a href="plugin_paste.html">Paste</a></dd>
      <dd><a href="plugin_formatlesspaste.html">Formatless paste</a></dd>
      <dd><a href="plugin_dom_to_xhtml.html">DOM to XHTML</a></dd>
    <dt>Contributing to Aloha Editor</dt>
      <dd><a href="releasing.html">Releasing</a></dd>
      <dd>Development Process</dd>
      <dd><a href="style_guide.html">Javascript Style Guide</a></dd>
      <dd><a href="documentation_guidelines.html">Documentation Guidelines</a></dd>
</dl>


        </div>
      </div>
    </div>
  </div>

  <div id="container">
    <div class="wrapper">
      <div id="mainCol">
          <div class="headerSection">
            <h2>Writing Plugins</h2>
<p>After reading this guide, you will be able to:</p>
<ul>
	<li>Create plugins to adjust Aloha Editor to your needs.</li>
	<li>Load and define dependencies with RequireJS.</li>
	<li>Include other resources from your plugins</li>
</ul>

          </div>
        <h3 id="requirejs-modules-explained">1 RequireJS modules explained</h3>
<p>We use <a href="http://requirejs.org">RequireJS</a> to manage JavaScript dependencies, that&#8217;s why some basic understanding is very helpful. By using RequireJS, we gain some nice benefits: First, we the dependency management between JavaScript files is done for us, meaning they are included in the correct order.</p>
<p>The basic element of RequireJS is a so called <tt>module</tt> which is one file that defines and exports a JavaScript object. This reference can be used in other modules by <strong>requiring</strong> that module.</p>
<div class="note"><p>A module does not need to define its own name, it is simply named by its location on the file system.</p></div>
<p>Modules are created using <tt>define(dependencies, callback)</tt>, where the first parameter <code>dependencies</code> is an array of other RequireJS modules this plugin needs in order to function properly. The second parameter is <code>callback</code> is a function which is executed <strong>as soon as all dependencies are loaded</strong>. The first dependency is passed to the <code>callback</code> as first parameter, the second dependency as the second, and so on.</p>
<div class="note"><p>Circular dependencies need some special treatment. It is most often a sign of bad code, but if you need to do this, follow the <a href="http://requirejs.org/docs/api.html#circular">guide at the RequireJS website</a>.</p></div>
<p>You may use modules by requireing them if you specified the dependency you may use:</p>
<div class="code_container">
<pre class="brush: javascript; gutter: false; toolbar: false">

	var module = require( 'module' );
</pre></div><p>If you want to load a module dynamically without defining a dependency you may use:</p>
<div class="code_container">
<pre class="brush: javascript; gutter: false; toolbar: false">

	// note the array!
	require( ['module'], function( module ) {
		// module available here
	});
</pre></div><h3 id="using-require">2 Using require</h3>
<p>You may user require to define modules as well as requiring dynamically other modules.</p>
<p>To define a module you need to define it with its dependencies and a callback function. The callback function gets the defined modules as parameters in order you defined them.</p>
<div class="code_container">
<div class="filename">myplugin/lib/module.js</div>
<pre class="brush: javascript; gutter: false; toolbar: false">

define(
[ 'dependendmodule1', 'dependendmodule2' ],
function( dependendmodule1, dependendmodule2 ) {
	&quot;use strict&quot;;

	// you can use  dependendmodule1, dependendmodule2 here. 
	// both are loaded.

	return {};

});
</pre></div><p>You do not need to define all parameter of the callback function but <tt>require</tt> the module as needed. In order to not interfere with other modules we require all Aloha Editor modules in the <tt>aloha</tt> context. The configuration is available in <tt>Aloha.settings.requireConf</tt>. The method <tt>Aloha.require()</tt> is a shorthand to require with the Aloha Editor configuration and additionally gives you the <tt>Aloha</tt> object an argument if you pass only a callback function or as return if you pass no argument at all.</p>
<div class="code_container">
<div class="filename">myplugin/lib/module.js</div>
<pre class="brush: javascript; gutter: false; toolbar: false">

define(
[ 'dependendmodule1', 'dependendmodule2' ],
function() {
	&quot;use strict&quot;;

	var 
		Aloha = Aloha.require(),
		dependendmodule1 = require( Aloha.settings.requireConf, 'dependendmodule1' ),
		dependendmodule2 = Aloha.require( 'dependendmodule2' ); // shorthand to the above
		
	Aloha.require( function( localAloha ) {
		// localAloha is available here  
	};
	
	return {};

});
</pre></div><p>You may also require module or Aloha itself on demand</p>
<div class="code_container">
<div class="filename">someJS.js</div>
<pre class="brush: javascript; gutter: false; toolbar: false">

( function() {
	&quot;use strict&quot;;

	Aloha.require( function( Aloha ) {
		// localAloha is available here
		// but not neccessarily fully initialized
		Aloha.jQuery('body').bind('aloha', function() {
			// Aloha is initialized here
		});  
	});
	
	Aloha.require( ['dependendmodule1'], function( dependendmodule1 ) {
		// dependendmodule1 is available here  
	};
	
	return {};

});
</pre></div><h3 id="aloha-plugins-and-their-dependencies">3 Aloha plugins and their dependencies</h3>
<p>In the following example, we define a components plugin with two modules. The first module <code>componenttype</code> defines two classes. The second module <code>component</code> has a dependency to <code>componenttype</code>, and RequireJS injects what has been returned by <code>componenttype</code>.</p>
<p>The plugin requires the module <tt>aloha/plugin</tt> which gives you the plugin factory method <tt>create()</tt></p>
<div class="code_container">
<div class="filename">plugin1/lib/plugin1-plugin.js</div>
<pre class="brush: javascript; gutter: false; toolbar: false">

define(
[ 'aloha/plugin' ],
function( plugin ) {
    &quot;use strict&quot;;
	// we do nothing but provide component modules...
    return plugin.create( 'plugin1', {});
});
</pre></div><p>The <tt>componenttye</tt> has no dependency thus the dependency array is empty.</p>
<div class="code_container">
<div class="filename">plugin1/lib/abstractmodule.js</div>
<pre class="brush: javascript; gutter: false; toolbar: false">

define(
[], // no dependency
function() {
	&quot;use strict&quot;;

	var abstractModule = Class.extend({
    	doOther: function() {
    		return 'didOther';
    	}
    });

	return abstractModule;

});
</pre></div><p>The <tt>component</tt> depends on the local module <tt>componenttype</tt> and defines its dependency.</p>
<div class="code_container">
<div class="filename">plugin1/lib/module.js</div>
<pre class="brush: javascript; gutter: false; toolbar: false">

define(
['./abstractmodule'], // dependency in the same path
function( abstractModule ) {
    &quot;use strict&quot;;

    var module = abstractModule.extend({
		doSome: function() {
			return 'didSome';
		}
    });
    return new module();

});
</pre></div><h4 id="cross-plugin-dependencies">3.1 Cross plugin dependencies</h4>
<p>If we want to use cross plugin modules you should not define a dependency on <tt>plugin1/module</tt> from plugin1 because that would hinder your plugin from working, because of the unfullfilled dependency. Instead require the module in your code with a <tt>Aloha.require()</tt> and extend the module with our own function when plugin2 is loaded. If another plugin would require <tt>plugin1/module</tt> it would have our extended functionality.</p>
<div class="code_container">
<div class="filename">plugin2/lib/plugin2-plugin.js</div>
<pre class="brush: javascript; gutter: false; toolbar: false">

define(
[ 'aloha/plugin' ],
function( plugin, module ) {
    &quot;use strict&quot;;
    
    // now we require the the modue of plugin1
    Aloha.require( [ 'plugin1/module' ], function( module ) }
 	   // module is available here
    	module.doThis = function() {
    		return 'didThis';
    	};
    });
    
	// we do nothing but provide component modules...
    return plugin.create( 'plugin2', {});
});
</pre></div><h3 id="aloha-require-path-mapping-for-plugins">4 Aloha require path mapping for plugins</h3>
<p>So, at which place does Aloha look up modules? We&#8217;ll explain this with a few examples:</p>
<table>
	<tr>
		<th>Definition in RequireJS </th>
		<th>File Name </th>
	</tr>
	<tr>
		<td> <code>myplugin/foo</code> </td>
		<td> <code>path_to_bundle/myplugin/lib/foo.js</code> <br /> Including other RequireJS modules is the most common case </td>
	</tr>
	<tr>
		<td> <code>myplugin/vendor/legacy_lib</code> </td>
		<td> <code>path_to_bundle/myplugin/vendor/legacy_lib.js</code> <br /> Include a legacy library </td>
	</tr>
	<tr>
		<td> <code>css!myplugin/css/cssfile.css</code> </td>
		<td> <code>path_to_bundle/myplugin/css/cssfile.css</code> <br /> Includes the <span class="caps">CSS</span> file in the document <code>&lt;head&gt;</code>. </td>
	</tr>
	<tr>
		<td> <code>i18n!myplugin/nls/i18n.js</code> </td>
		<td> uses <tt>Aloha.settings.locale</tt> or tries to detect the language from the browser. </td>
	</tr>
	<tr>
		<td> <code>text!myplugin/res/template.html</code> </td>
		<td> Load the content of a text file (e.g. templates). </td>
	</tr>
</table>
<div class="note"><p>The bundle name is not part of the RequireJS definition, as this is installation-specific. You as plugin developer should not care about where other plugins are located on disk.</p></div>
<h3 id="changelog">5 Changelog</h3>
<ul>
	<li>July 3, 2011: Initial version by <a href="credits.html#skurfuerst">Sebastian Kurfürst</a> and <a href="credits.html#hlubek">Christopher Hlubek</a></li>
</ul>

      </div>
        <div id="subCol">
          <h3 class="chapter"><img src="images/strobe/chapters.png" alt="" />Chapters</h3>
          <ol class="chapters">
            <li><a href="#requirejs-modules-explained"><p>RequireJS modules explained</p>
</a></li><li><a href="#using-require"><p>Using require</p>
</a></li><li><a href="#aloha-plugins-and-their-dependencies"><p>Aloha plugins and their dependencies</p>
</a><ul><li><a href="#cross-plugin-dependencies"><p>Cross plugin dependencies</p>
</a></li></ul></li><li><a href="#aloha-require-path-mapping-for-plugins"><p>Aloha require path mapping for plugins</p>
</a></li><li><a href="#changelog"><p>Changelog</p>
</a></li>
          </ol>
        </div>
    </div>
  </div>

  <hr class="hide" />
	  <footer>
	    <div class="container">
	      <div class="col">
	        <a href="index.html"><img src="images/footer/logo.png" alt="Aloha Editor" /></a>
	        <p>
	        	Templates based on <a href="https://github.com/sproutcore/sproutguides">SproutCore guides</a>.
	        </p>
	      </div>
	      <a href="#feature" class="top">Back To Top</a>
	    </div>
	  </footer>

  <script src="http://code.jquery.com/jquery-1.6.min.js" type="text/javascript" charset="utf-8"></script>
  <script type="text/javascript" src="javascripts/alohaEditorGuides.js"></script>
  <script type="text/javascript" src="javascripts/syntaxhighlighter/shCore.js"></script>
  <script type="text/javascript" src="javascripts/syntaxhighlighter/shBrushRuby.js"></script>
  <script type="text/javascript" src="javascripts/syntaxhighlighter/shBrushJScript.js"></script>
  <script type="text/javascript" src="javascripts/syntaxhighlighter/shBrushCss.js"></script>
  <script type="text/javascript" src="javascripts/syntaxhighlighter/shBrushXml.js"></script>
  <script type="text/javascript" src="javascripts/syntaxhighlighter/shBrushSql.js"></script>
  <script type="text/javascript" src="javascripts/syntaxhighlighter/shBrushPlain.js"></script>
  <script type="text/javascript">
    SyntaxHighlighter.all()
  </script>
</body>
</html>
>>>>>>> ff529c3d
<|MERGE_RESOLUTION|>--- conflicted
+++ resolved
@@ -1,350 +1,3 @@
-<<<<<<< HEAD
-<!DOCTYPE html>
-<html lang="en">
-<head>
-  <meta charset="utf-8" />
-  <title>: Writing Plugins</title>
-
-  <!-- guides styles -->
-  <link rel="stylesheet" type="text/css" href="stylesheets/style.css" />
-  <link rel="stylesheet" type="text/css" href="stylesheets/print.css" media="print" />
-  <link rel="stylesheet" type="text/css" href="stylesheets/strobe.css" />
-  <link rel="stylesheet" type="text/css" href="stylesheets/overrides.style.css" />
-  <link rel="stylesheet" type="text/css" href="stylesheets/overrides.print.css" media="print" />
-  <!--[if lt IE 9]>
-  <script src="http://html5shim.googlecode.com/svn/trunk/html5.js"></script>
-  <![endif]-->
-
-  <!-- syntax highlighting styles -->
-  <link rel="stylesheet" type="text/css" href="stylesheets/syntaxhighlighter/shCore.css" />
-  <link rel="stylesheet" type="text/css" href="stylesheets/shThemeStrobeGuides.css" />
-</head>
-<body class="guide">
-
-  <header role="banner">
-    <div class="container">
-      <h1 id="logo">
-        <a href="http://aloha-editor.org"><img src="images/header/logo.png" height="50" alt="Aloha Editor" /></a>
-      </h1>
-      <nav role="navigation">
-        <ul>
-			<li><a href="http://aloha-editor.org/features.php" title="A shortcut for Aloha Editor features" class="new">Features</a></li>
-			<li><a href="http://aloha-editor.org/plugins.php" title="A list of all known Aloha Editor plugins.">Plugins</a></li>
-	        <li class="active"><a href="http://aloha-editor.org/guides/" title="The Aloha Editor documentation">Guides</a></li>
-			<li><a href="http://aloha-editor.org/about.php" title="Why Aloha? Why HTML5? Lern more about Aloha Editor">About</a></li>
-			<li><a href="http://getsatisfaction.com/aloha_editor" title="Get help or help others">Forum</a></li>
-			<li><a href="http://aloha-editor.org/demos.php" title="Feel the Aloha">Try it</a></li>
-        </ul>
-      </nav>
-    </div>
-  </header>
-
-  <div id="feature">
-    <div class="wrapper">
-      <div class="feature_header">
-        <a href="/"><img src="images/strobe/guides.png"></a>
-        <h2><a href="/"></a></h2>
-        <p>These guides help you to make your content editable and to develop Aloha.</p>
-      </div>
-      <div class="feature_sidebar">
-        <a href="index.html" id="guidesMenu">
-          Guides Index <span id="guidesArrow">&#9656;</span>
-        </a>
-        <div id="guides" class="clearfix" style="display: none;">
-          <a href="index.html" class="guidesMenu">
-            Guides Index <span class="guidesArrow">&#9662;</span>
-          </a>
-          <hr style="clear:both;">
-          <dl class="L">
-    <dt>Start Here</dt>
-      <dd><a href="using_aloha.html">Using Aloha Editor</a></dd>
-      <dd><a href="configure_aloha.html">Configuring Aloha Editor</a></dd>
-      <dd><a href="aloha_jquery.html">Aloha and jQuery</a></dd>
-      <dd><a href="develop_aloha.html">Developing and building Aloha Editor</a></dd>
-      <dd><a href="require.html">Aloha dependency management</a></dd>
-      <dd><a href="writing_plugins.html">Writing Plugins</a></dd>
-      <dd><a href="repository.html">Working with repositories</a></dd>
-    <dt>The Core</dt>
-      <dd><a href="core.html">The Core</a></dd>
-    <dt>Commands</dt>
-      <dd><a href="using_commands.html">Using commands</a></dd>
-    <dt>UI</dt>
-      <dd><a href="ui.html">Aloha Editor Ui</a></dd>
-      <dd><a href="toolbar.html">Aloha Editor toolbar</a></dd>
-      <dd><a href="sidebar.html">Aloha Editor sidebar</a></dd>
-      <dd><a href="componenttypes.html">Aloha Editor UI API</a></dd>
-</dl>
-<dl class="R">
-    <dt>Plugins</dt>
-      <dd><a href="plugins.html">Aloha Editor plugins</a></dd>
-      <dd><a href="plugin_block.html">Block</a></dd>
-      <dd><a href="plugin_image.html">Image</a></dd>
-      <dd><a href="plugin_contenthandler.html">Content Handler</a></dd>
-      <dd><a href="plugin_browser.html">Browser</a></dd>
-      <dd><a href="plugin_numeratedheaders.html">Numerated Headers</a></dd>
-      <dd><a href="plugin_undo.html">Undo</a></dd>
-      <dd><a href="plugin_table.html">Table</a></dd>
-      <dd><a href="plugin_paste.html">Paste</a></dd>
-      <dd><a href="plugin_formatlesspaste.html">Formatless paste</a></dd>
-    <dt>Contributing to Aloha Editor</dt>
-      <dd><a href="releasing.html">Releasing</a></dd>
-      <dd>Development Process</dd>
-      <dd><a href="style_guide.html">Javascript Style Guide</a></dd>
-      <dd><a href="documentation_guidelines.html">Documentation Guidelines</a></dd>
-</dl>
-
-
-        </div>
-      </div>
-    </div>
-  </div>
-
-  <div id="container">
-    <div class="wrapper">
-      <div id="mainCol">
-          <div class="headerSection">
-            <h2>Writing Plugins</h2>
-<p>After reading this guide, you will be able to:</p>
-<ul>
-	<li>Create plugins to adjust Aloha Editor to your needs.</li>
-	<li>Load and define dependencies with RequireJS.</li>
-	<li>Include other resources from your plugins</li>
-</ul>
-
-          </div>
-        <h3 id="requirejs-modules-explained">1 RequireJS modules explained</h3>
-<p>We use <a href="http://requirejs.org">RequireJS</a> to manage JavaScript dependencies, that&#8217;s why some basic understanding is very helpful. By using RequireJS, we gain some nice benefits: First, we the dependency management between JavaScript files is done for us, meaning they are included in the correct order.</p>
-<p>The basic element of RequireJS is a so called <tt>module</tt> which is one file that defines and exports a JavaScript object. This reference can be used in other modules by <strong>requiring</strong> that module.</p>
-<div class="note"><p>A module does not need to define its own name, it is simply named by its location on the file system.</p></div>
-<p>Modules are created using <tt>define(dependencies, callback)</tt>, where the first parameter <code>dependencies</code> is an array of other RequireJS modules this plugin needs in order to function properly. The second parameter is <code>callback</code> is a function which is executed <strong>as soon as all dependencies are loaded</strong>. The first dependency is passed to the <code>callback</code> as first parameter, the second dependency as the second, and so on.</p>
-<div class="note"><p>Circular dependencies need some special treatment. It is most often a sign of bad code, but if you need to do this, follow the <a href="http://requirejs.org/docs/api.html#circular">guide at the RequireJS website</a>.</p></div>
-<p>You may use modules by requireing them if you specified the dependency you may use:</p>
-<div class="code_container">
-<pre class="brush: javascript; gutter: false; toolbar: false">
-
-	var module = require( 'module' );
-</pre></div><p>If you want to load a module dynamically without defining a dependency you may use:</p>
-<div class="code_container">
-<pre class="brush: javascript; gutter: false; toolbar: false">
-
-	// note the array!
-	require( ['module'], function( module ) {
-		// module available here
-	});
-</pre></div><h3 id="using-require">2 Using require</h3>
-<p>You may user require to define modules as well as requiring dynamically other modules.</p>
-<p>To define a module you need to define it with its dependencies and a callback function. The callback function gets the defined modules as parameters in order you defined them.</p>
-<div class="code_container">
-<div class="filename">myplugin/lib/module.js</div>
-<pre class="brush: javascript; gutter: false; toolbar: false">
-
-define(
-[ 'dependendmodule1', 'dependendmodule2' ],
-function( dependendmodule1, dependendmodule2 ) {
-	&quot;use strict&quot;;
-
-	// you can use  dependendmodule1, dependendmodule2 here. 
-	// both are loaded.
-
-	return {};
-
-});
-</pre></div><p>You do not need to define all parameter of the callback function but <tt>require</tt> the module as needed. In order to not interfere with other modules we require all Aloha Editor modules in the <tt>aloha</tt> context. The configuration is available in <tt>Aloha.settings.requireConf</tt>. The method <tt>Aloha.require()</tt> is a shorthand to require with the Aloha Editor configuration and additionally gives you the <tt>Aloha</tt> object an argument if you pass only a callback function or as return if you pass no argument at all.</p>
-<div class="code_container">
-<div class="filename">myplugin/lib/module.js</div>
-<pre class="brush: javascript; gutter: false; toolbar: false">
-
-define(
-[ 'dependendmodule1', 'dependendmodule2' ],
-function() {
-	&quot;use strict&quot;;
-
-	var 
-		Aloha = Aloha.require(),
-		dependendmodule1 = require( Aloha.settings.requireConf, 'dependendmodule1' ),
-		dependendmodule2 = Aloha.require( 'dependendmodule2' ); // shorthand to the above
-		
-	Aloha.require( function( localAloha ) {
-		// localAloha is available here  
-	};
-	
-	return {};
-
-});
-</pre></div><p>You may also require module or Aloha itself on demand</p>
-<div class="code_container">
-<div class="filename">someJS.js</div>
-<pre class="brush: javascript; gutter: false; toolbar: false">
-
-( function() {
-	&quot;use strict&quot;;
-
-	Aloha.require( function( Aloha ) {
-		// localAloha is available here
-		// but not neccessarily fully initialized
-		Aloha.jQuery('body').bind('aloha', function() {
-			// Aloha is initialized here
-		});  
-	});
-	
-	Aloha.require( ['dependendmodule1'], function( dependendmodule1 ) {
-		// dependendmodule1 is available here  
-	};
-	
-	return {};
-
-});
-</pre></div><h3 id="aloha-plugins-and-their-dependencies">3 Aloha plugins and their dependencies</h3>
-<p>In the following example, we define a components plugin with two modules. The first module <code>componenttype</code> defines two classes. The second module <code>component</code> has a dependency to <code>componenttype</code>, and RequireJS injects what has been returned by <code>componenttype</code>.</p>
-<p>The plugin requires the module <tt>aloha/plugin</tt> which gives you the plugin factory method <tt>create()</tt></p>
-<div class="code_container">
-<div class="filename">plugin1/lib/plugin1-plugin.js</div>
-<pre class="brush: javascript; gutter: false; toolbar: false">
-
-define(
-[ 'aloha/plugin' ],
-function( plugin ) {
-    &quot;use strict&quot;;
-	// we do nothing but provide component modules...
-    return plugin.create( 'plugin1', {});
-});
-</pre></div><p>The <tt>componenttye</tt> has no dependency thus the dependency array is empty.</p>
-<div class="code_container">
-<div class="filename">plugin1/lib/abstractmodule.js</div>
-<pre class="brush: javascript; gutter: false; toolbar: false">
-
-define(
-[], // no dependency
-function() {
-	&quot;use strict&quot;;
-
-	var abstractModule = Class.extend({
-    	doOther: function() {
-    		return 'didOther';
-    	}
-    });
-
-	return abstractModule;
-
-});
-</pre></div><p>The <tt>component</tt> depends on the local module <tt>componenttype</tt> and defines its dependency.</p>
-<div class="code_container">
-<div class="filename">plugin1/lib/module.js</div>
-<pre class="brush: javascript; gutter: false; toolbar: false">
-
-define(
-['./abstractmodule'], // dependency in the same path
-function( abstractModule ) {
-    &quot;use strict&quot;;
-
-    var module = abstractModule.extend({
-		doSome: function() {
-			return 'didSome';
-		}
-    });
-    return new module();
-
-});
-</pre></div><h4 id="cross-plugin-dependencies">3.1 Cross plugin dependencies</h4>
-<p>If we want to use cross plugin modules you should not define a dependency on <tt>plugin1/module</tt> from plugin1 because that would hinder your plugin from working, because of the unfullfilled dependency. Instead require the module in your code with a <tt>Aloha.require()</tt> and extend the module with our own function when plugin2 is loaded. If another plugin would require <tt>plugin1/module</tt> it would have our extended functionality.</p>
-<div class="code_container">
-<div class="filename">plugin2/lib/plugin2-plugin.js</div>
-<pre class="brush: javascript; gutter: false; toolbar: false">
-
-define(
-[ 'aloha/plugin' ],
-function( plugin, module ) {
-    &quot;use strict&quot;;
-    
-    // now we require the the modue of plugin1
-    Aloha.require( [ 'plugin1/module' ], function( module ) }
- 	   // module is available here
-    	module.doThis = function() {
-    		return 'didThis';
-    	};
-    });
-    
-	// we do nothing but provide component modules...
-    return plugin.create( 'plugin2', {});
-});
-</pre></div><h3 id="aloha-require-path-mapping-for-plugins">4 Aloha require path mapping for plugins</h3>
-<p>So, at which place does Aloha look up modules? We&#8217;ll explain this with a few examples:</p>
-<table>
-	<tr>
-		<th>Definition in RequireJS </th>
-		<th>File Name </th>
-	</tr>
-	<tr>
-		<td> <code>myplugin/foo</code> </td>
-		<td> <code>path_to_bundle/myplugin/lib/foo.js</code> <br /> Including other RequireJS modules is the most common case </td>
-	</tr>
-	<tr>
-		<td> <code>myplugin/vendor/legacy_lib</code> </td>
-		<td> <code>path_to_bundle/myplugin/vendor/legacy_lib.js</code> <br /> Include a legacy library </td>
-	</tr>
-	<tr>
-		<td> <code>css!myplugin/css/cssfile.css</code> </td>
-		<td> <code>path_to_bundle/myplugin/css/cssfile.css</code> <br /> Includes the <span class="caps">CSS</span> file in the document <code>&lt;head&gt;</code>. </td>
-	</tr>
-	<tr>
-		<td> <code>i18n!myplugin/nls/i18n.js</code> </td>
-		<td> uses <tt>Aloha.settings.locale</tt> or tries to detect the language from the browser. </td>
-	</tr>
-	<tr>
-		<td> <code>text!myplugin/res/template.html</code> </td>
-		<td> Load the content of a text file (e.g. templates). </td>
-	</tr>
-</table>
-<div class="note"><p>The bundle name is not part of the RequireJS definition, as this is installation-specific. You as plugin developer should not care about where other plugins are located on disk.</p></div>
-<h3 id="changelog">5 Changelog</h3>
-<ul>
-	<li>July 3, 2011: Initial version by <a href="credits.html#skurfuerst">Sebastian Kurfürst</a> and <a href="credits.html#hlubek">Christopher Hlubek</a></li>
-</ul>
-
-      </div>
-        <div id="subCol">
-          <h3 class="chapter"><img src="images/strobe/chapters.png" alt="" />Chapters</h3>
-          <ol class="chapters">
-            <li><a href="#requirejs-modules-explained"><p>RequireJS modules explained</p>
-</a></li><li><a href="#using-require"><p>Using require</p>
-</a></li><li><a href="#aloha-plugins-and-their-dependencies"><p>Aloha plugins and their dependencies</p>
-</a><ul><li><a href="#cross-plugin-dependencies"><p>Cross plugin dependencies</p>
-</a></li></ul></li><li><a href="#aloha-require-path-mapping-for-plugins"><p>Aloha require path mapping for plugins</p>
-</a></li><li><a href="#changelog"><p>Changelog</p>
-</a></li>
-          </ol>
-        </div>
-    </div>
-  </div>
-
-  <hr class="hide" />
-	  <footer>
-	    <div class="container">
-	      <div class="col">
-	        <a href="index.html"><img src="images/footer/logo.png" alt="Aloha Editor" /></a>
-	        <p>
-	        	Templates based on <a href="https://github.com/sproutcore/sproutguides">SproutCore guides</a>.
-	        </p>
-	      </div>
-	      <a href="#feature" class="top">Back To Top</a>
-	    </div>
-	  </footer>
-
-  <script src="http://code.jquery.com/jquery-1.6.min.js" type="text/javascript" charset="utf-8"></script>
-  <script type="text/javascript" src="javascripts/alohaEditorGuides.js"></script>
-  <script type="text/javascript" src="javascripts/syntaxhighlighter/shCore.js"></script>
-  <script type="text/javascript" src="javascripts/syntaxhighlighter/shBrushRuby.js"></script>
-  <script type="text/javascript" src="javascripts/syntaxhighlighter/shBrushJScript.js"></script>
-  <script type="text/javascript" src="javascripts/syntaxhighlighter/shBrushCss.js"></script>
-  <script type="text/javascript" src="javascripts/syntaxhighlighter/shBrushXml.js"></script>
-  <script type="text/javascript" src="javascripts/syntaxhighlighter/shBrushSql.js"></script>
-  <script type="text/javascript" src="javascripts/syntaxhighlighter/shBrushPlain.js"></script>
-  <script type="text/javascript">
-    SyntaxHighlighter.all()
-  </script>
-</body>
-</html>
-=======
 <!DOCTYPE html>
 <html lang="en">
 <head>
@@ -689,5 +342,4 @@
     SyntaxHighlighter.all()
   </script>
 </body>
-</html>
->>>>>>> ff529c3d
+</html>
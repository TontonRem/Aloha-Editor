--- conflicted
+++ resolved
@@ -133,10 +133,6 @@
 	<li>A button in the floating menu to toggle between meta and normal view.</li>
 </ul>
 <h3 id="configuration">4 Configuration</h3>
-<<<<<<< HEAD
-<p>No configuration options are available.</p>
-<p>You can adjust the used <span class="caps">CSS</span> styles for your needs.</p>
-=======
 <div class="code_container">
 <pre class="brush: javascript; gutter: false; toolbar: false">
 
@@ -150,7 +146,6 @@
 	}
 };
 </pre></div>
->>>>>>> 1ddce8d5
 
       </div>
         <div id="subCol">

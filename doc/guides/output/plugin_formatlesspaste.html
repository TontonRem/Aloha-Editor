<!DOCTYPE html>
<html lang="en">
<head>
  <meta charset="utf-8" />
  <title>Aloha Editor GuidesAloha Editor Guides: Formatless Paste Plugin</title>

  <!-- guides styles -->
  <link rel="stylesheet" type="text/css" href="stylesheets/style.css" />
  <link rel="stylesheet" type="text/css" href="stylesheets/print.css" media="print" />
  <link rel="stylesheet" type="text/css" href="stylesheets/strobe.css" />
  <link rel="stylesheet" type="text/css" href="stylesheets/overrides.style.css" />
  <link rel="stylesheet" type="text/css" href="stylesheets/overrides.print.css" media="print" />
  <!--[if lt IE 9]>
  <script src="http://html5shim.googlecode.com/svn/trunk/html5.js"></script>
  <![endif]-->

  <!-- syntax highlighting styles -->
  <link rel="stylesheet" type="text/css" href="stylesheets/syntaxhighlighter/shCore.css" />
  <link rel="stylesheet" type="text/css" href="stylesheets/shThemeStrobeGuides.css" />
</head>
<body class="guide">

  <header role="banner">
    <div class="container">
      <h1 id="logo">
        <a href="http://aloha-editor.org"><img src="images/header/logo.png" height="50" alt="Aloha Editor" /></a>
      </h1>
      <nav role="navigation">
        <ul>
			<li><a href="http://aloha-editor.org/features.php" title="A shortcut for Aloha Editor features" class="new">Features</a></li>
			<li><a href="http://aloha-editor.org/plugins.php" title="A list of all known Aloha Editor plugins.">Plugins</a></li>
	        <li class="active"><a href="http://aloha-editor.org/guides/" title="The Aloha Editor documentation">Guides</a></li>
			<li><a href="http://aloha-editor.org/about.php" title="Why Aloha? Why HTML5? Lern more about Aloha Editor">About</a></li>
			<li><a href="http://getsatisfaction.com/aloha_editor" title="Get help or help others">Forum</a></li>
			<li><a href="http://aloha-editor.org/demos.php" title="Feel the Aloha">Try it</a></li>
        </ul>
      </nav>
    </div>
  </header>

  <div id="feature">
    <div class="wrapper">
      <div class="feature_header">
        <a href="/"><img src="images/strobe/guides.png"></a>
        <h2><a href="/">Aloha Editor Guides</a></h2>
        <p>These guides help you to make your content editable and to develop Aloha Editor.</p>
      </div>
      <div class="feature_sidebar">
        <a href="index.html" id="guidesMenu">
          Guides Index <span id="guidesArrow">&#9656;</span>
        </a>
        <div id="guides" class="clearfix" style="display: none;">
          <a href="index.html" class="guidesMenu">
            Guides Index <span class="guidesArrow">&#9662;</span>
          </a>
          <hr style="clear:both;">
          <dl class="L">
    <dt>Start Here</dt>
      <dd><a href="using_aloha.html">Using Aloha Editor</a></dd>
      <dd><a href="functional_description.html">Functional Description</a></dd>
      <dd><a href="develop_aloha.html">Developing and building Aloha Editor</a></dd>
      <dd><a href="configure_aloha.html">Configuring Aloha Editor</a></dd>
      <dd><a href="aloha_jquery.html">Aloha Editor and jQuery</a></dd>
      <dd><a href="develop_aloha.html">Developing and building Aloha Editor</a></dd>
      <dd><a href="require.html">Aloha Editor dependency management</a></dd>
      <dd><a href="writing_plugins.html">Writing Plugins</a></dd>
      <dd><a href="repository.html">Working with repositories</a></dd>
    <dt>The Core</dt>
      <dd><a href="core.html">The Core</a></dd>
    <dt>Commands</dt>
      <dd><a href="using_commands.html">Using commands</a></dd>
    <dt>UI</dt>
      <dd><a href="ui.html">Aloha Editor UI</a></dd>
      <dd><a href="toolbar.html">Aloha Editor toolbar</a></dd>
      <dd><a href="sidebar.html">Aloha Editor sidebar</a></dd>
      <dd><a href="componenttypes.html">Aloha Editor UI API</a></dd>
</dl>
<dl class="R">
    <dt>Plugins</dt>
      <dd><a href="plugins.html">Aloha Editor plugins</a></dd>
      <dd><a href="plugin_block.html">Block</a></dd>
      <dd><a href="plugin_image.html">Image</a></dd>
      <dd><a href="plugin_contenthandler.html">Content Handler</a></dd>
      <dd><a href="plugin_browser.html">Browser</a></dd>
      <dd>Numerated Headers</dd>
      <dd><a href="plugin_undo.html">Undo</a></dd>
      <dd><a href="plugin_table.html">Table</a></dd>
      <dd><a href="plugin_paste.html">Paste</a></dd>
      <dd><a href="plugin_formatlesspaste.html">Formatless paste</a></dd>
      <dd><a href="plugin_dom_to_xhtml.html">DOM to XHTML</a></dd>
      <dd><a href="plugin_wai-lang.html">WAI Language</a></dd>
    <dt>Contributing to Aloha Editor</dt>
      <dd><a href="releasing.html">Releasing</a></dd>
      <dd>Development Process</dd>
      <dd><a href="style_guide.html">Javascript Style Guide</a></dd>
      <dd><a href="documentation_guidelines.html">Documentation Guidelines</a></dd>
</dl>


        </div>
      </div>
    </div>
  </div>

  <div id="container">
    <div class="wrapper">
      <div id="mainCol">
          <div class="headerSection">
            <h2>Formatless Paste Plugin</h2>
<p>The formatless paste plugin can be used to strip <span class="caps">HTML</span> tags from pasted content.</p>

          </div>
        <h3 id="overview">1 Overview</h3>
<p>With this plugin <span class="caps">HTML</span> tags can be removed from pasted content.</p>
<p>It provides the following features</p>
<ul>
	<li>Strip a configurable set of tags from pasted content</li>
	<li>Enabled / disabled via a button in the floating menu</li>
	<li>Configure the default behaviour (enabled/disabled)</li>
</ul>
<h3 id="usage">2 Usage</h3>
<p>Select some text from a website or document you want to insert and copy it to your clipboard Crtl + C</p>
<p>Position the cursor where you want the pasted content to be placed.<br />
If you want the content to be pasted &#8220;formatless&#8221; click the &#8220;Toggle Formatless Pasting&#8221; button. <img src="images/plugins/formatlesspaste-01.png" style="width:620px"></p>
<p>Press Crtl + V to insert the content from the clipboard.<br />
In this case we strip all formating like bold, italic and so on but allow a-Tags. <img src="images/plugins/formatlesspaste-02.png" style="width:620px"></p>
<h3 id="components">3 Components</h3>
<ul>
	<li>Button to toggle enable / disable the button</li>
</ul>
<h3 id="configuration">4 Configuration</h3>
<p>The default behaviour can be configured with the setting &#8220;formatlessPasteOption&#8221;. The set of elements that should be stripped can be configured with the setting &#8220;strippedElements&#8221;.</p>
<p>The default configuration looks like this:</p>
<<<<<<< HEAD
<div class="code_container">
<pre class="brush: javascript; gutter: false; toolbar: false">

	Aloha.settings.plugins: {
		formatlesspaste: {
			config: {
				button: true, // if set to false the button will be hidden
				formatlessPasteOption: true, // default state of the button
				strippedElements: [ // elements to be stripped from the pasted code
					&quot;a&quot;,
					&quot;em&quot;,
					&quot;strong&quot;,
					&quot;small&quot;,
					&quot;s&quot;,
					&quot;cite&quot;,
					&quot;q&quot;,
					&quot;dfn&quot;,
					&quot;abbr&quot;,
					&quot;time&quot;,
					&quot;code&quot;,
					&quot;var&quot;,
					&quot;samp&quot;,
					&quot;kbd&quot;,
					&quot;sub&quot;,
					&quot;sup&quot;,
					&quot;i&quot;,
					&quot;b&quot;,
					&quot;u&quot;,
					&quot;mark&quot;,
					&quot;ruby&quot;,
					&quot;rt&quot;,
					&quot;rp&quot;,
					&quot;bdi&quot;,
					&quot;bdo&quot;,
					&quot;ins&quot;,
					&quot;del&quot;
				]
			}
		}
	}
</pre></div><p>You can also have configurations for individual editables:</p>
=======
>>>>>>> b1da8147
<div class="code_container">
<pre class="brush: javascript; gutter: false; toolbar: false">

	Aloha.settings.plugins: {
		formatlesspaste: {
			config: {
<<<<<<< HEAD
				formatlessPasteOption: true, // default state of the button
			},
			editables: {
				'#one' : {
					button: false, // hides the button in this editable
					formatlessPasteOption: true, // will always activate formatless paste when this editable is activated
					strippedElements: [ 'a' ] // only remove anchor tags when pasting to this editable
				}
			}
=======
				button: true, // if set to false the button will be hidden
				formatlessPasteOption: true, // default state of the button
				strippedElements: [ // elements to be stripped from the pasted code
				&quot;a&quot;,
				&quot;em&quot;,
				&quot;strong&quot;,
				&quot;small&quot;,
				&quot;s&quot;,
				&quot;cite&quot;,
				&quot;q&quot;,
				&quot;dfn&quot;,
				&quot;abbr&quot;,
				&quot;time&quot;,
				&quot;code&quot;,
				&quot;var&quot;,
				&quot;samp&quot;,
				&quot;kbd&quot;,
				&quot;sub&quot;,
				&quot;sup&quot;,
				&quot;i&quot;,
				&quot;b&quot;,
				&quot;u&quot;,
				&quot;mark&quot;,
				&quot;ruby&quot;,
				&quot;rt&quot;,
				&quot;rp&quot;,
				&quot;bdi&quot;,
				&quot;bdo&quot;,
				&quot;ins&quot;,
				&quot;del&quot;
			]
>>>>>>> b1da8147
		}
	}
</pre></div><h3 id="testing-the-plugin">5 Testing the Plugin</h3>
<p>Have a look at the <a href="/plugin_formatlesspaste_test.html">test protocol</a></p>

      </div>
        <div id="subCol">
          <h3 class="chapter"><img src="images/strobe/chapters.png" alt="" />Chapters</h3>
          <ol class="chapters">
            <li><a href="#overview"><p>Overview</p>
</a></li><li><a href="#usage"><p>Usage</p>
</a></li><li><a href="#components"><p>Components</p>
</a></li><li><a href="#configuration"><p>Configuration</p>
</a></li><li><a href="#testing-the-plugin"><p>Testing the Plugin</p>
</a></li>
          </ol>
        </div>
    </div>
  </div>

  <hr class="hide" />
	  <footer>
	    <div class="container">
	      <div class="col">
	        <a href="index.html"><img src="images/footer/logo.png" alt="Aloha Editor" /></a>
	        <p>
	        	Templates based on <a href="https://github.com/sproutcore/sproutguides">SproutCore guides</a>.
	        </p>
	      </div>
	      <a href="#feature" class="top">Back To Top</a>
	    </div>
	  </footer>

  <script src="http://code.jquery.com/jquery-1.6.min.js" type="text/javascript" charset="utf-8"></script>
  <script type="text/javascript" src="javascripts/alohaEditorGuides.js"></script>
  <script type="text/javascript" src="javascripts/syntaxhighlighter/shCore.js"></script>
  <script type="text/javascript" src="javascripts/syntaxhighlighter/shBrushRuby.js"></script>
  <script type="text/javascript" src="javascripts/syntaxhighlighter/shBrushJScript.js"></script>
  <script type="text/javascript" src="javascripts/syntaxhighlighter/shBrushCss.js"></script>
  <script type="text/javascript" src="javascripts/syntaxhighlighter/shBrushXml.js"></script>
  <script type="text/javascript" src="javascripts/syntaxhighlighter/shBrushSql.js"></script>
  <script type="text/javascript" src="javascripts/syntaxhighlighter/shBrushPlain.js"></script>
  <script type="text/javascript">
    SyntaxHighlighter.all()
  </script>
</body>
</html><|MERGE_RESOLUTION|>--- conflicted
+++ resolved
@@ -2,7 +2,7 @@
 <html lang="en">
 <head>
   <meta charset="utf-8" />
-  <title>Aloha Editor GuidesAloha Editor Guides: Formatless Paste Plugin</title>
+  <title>: Formatless Paste Plugin</title>
 
   <!-- guides styles -->
   <link rel="stylesheet" type="text/css" href="stylesheets/style.css" />
@@ -42,7 +42,7 @@
     <div class="wrapper">
       <div class="feature_header">
         <a href="/"><img src="images/strobe/guides.png"></a>
-        <h2><a href="/">Aloha Editor Guides</a></h2>
+        <h2><a href="/"></a></h2>
         <p>These guides help you to make your content editable and to develop Aloha Editor.</p>
       </div>
       <div class="feature_sidebar">
@@ -57,8 +57,6 @@
           <dl class="L">
     <dt>Start Here</dt>
       <dd><a href="using_aloha.html">Using Aloha Editor</a></dd>
-      <dd><a href="functional_description.html">Functional Description</a></dd>
-      <dd><a href="develop_aloha.html">Developing and building Aloha Editor</a></dd>
       <dd><a href="configure_aloha.html">Configuring Aloha Editor</a></dd>
       <dd><a href="aloha_jquery.html">Aloha Editor and jQuery</a></dd>
       <dd><a href="develop_aloha.html">Developing and building Aloha Editor</a></dd>
@@ -130,71 +128,14 @@
 </ul>
 <h3 id="configuration">4 Configuration</h3>
 <p>The default behaviour can be configured with the setting &#8220;formatlessPasteOption&#8221;. The set of elements that should be stripped can be configured with the setting &#8220;strippedElements&#8221;.</p>
-<p>The default configuration looks like this:</p>
-<<<<<<< HEAD
+<p>A typical configuration could look like this. If no configuration is provided, this is also the default configuration.</p>
 <div class="code_container">
 <pre class="brush: javascript; gutter: false; toolbar: false">
 
 	Aloha.settings.plugins: {
 		formatlesspaste: {
-			config: {
-				button: true, // if set to false the button will be hidden
-				formatlessPasteOption: true, // default state of the button
-				strippedElements: [ // elements to be stripped from the pasted code
-					&quot;a&quot;,
-					&quot;em&quot;,
-					&quot;strong&quot;,
-					&quot;small&quot;,
-					&quot;s&quot;,
-					&quot;cite&quot;,
-					&quot;q&quot;,
-					&quot;dfn&quot;,
-					&quot;abbr&quot;,
-					&quot;time&quot;,
-					&quot;code&quot;,
-					&quot;var&quot;,
-					&quot;samp&quot;,
-					&quot;kbd&quot;,
-					&quot;sub&quot;,
-					&quot;sup&quot;,
-					&quot;i&quot;,
-					&quot;b&quot;,
-					&quot;u&quot;,
-					&quot;mark&quot;,
-					&quot;ruby&quot;,
-					&quot;rt&quot;,
-					&quot;rp&quot;,
-					&quot;bdi&quot;,
-					&quot;bdo&quot;,
-					&quot;ins&quot;,
-					&quot;del&quot;
-				]
-			}
-		}
-	}
-</pre></div><p>You can also have configurations for individual editables:</p>
-=======
->>>>>>> b1da8147
-<div class="code_container">
-<pre class="brush: javascript; gutter: false; toolbar: false">
-
-	Aloha.settings.plugins: {
-		formatlesspaste: {
-			config: {
-<<<<<<< HEAD
-				formatlessPasteOption: true, // default state of the button
-			},
-			editables: {
-				'#one' : {
-					button: false, // hides the button in this editable
-					formatlessPasteOption: true, // will always activate formatless paste when this editable is activated
-					strippedElements: [ 'a' ] // only remove anchor tags when pasting to this editable
-				}
-			}
-=======
-				button: true, // if set to false the button will be hidden
-				formatlessPasteOption: true, // default state of the button
-				strippedElements: [ // elements to be stripped from the pasted code
+			formatlessPasteOption: true,
+			strippedElements: [
 				&quot;a&quot;,
 				&quot;em&quot;,
 				&quot;strong&quot;,
@@ -223,7 +164,6 @@
 				&quot;ins&quot;,
 				&quot;del&quot;
 			]
->>>>>>> b1da8147
 		}
 	}
 </pre></div><h3 id="testing-the-plugin">5 Testing the Plugin</h3>

<!DOCTYPE html>
<html lang="en">
<head>
  <meta charset="utf-8" />
  <title>Aloha Guides: Using Aloha Editor</title>

  <!-- guides styles -->
  <link rel="stylesheet" type="text/css" href="stylesheets/style.css" />
  <link rel="stylesheet" type="text/css" href="stylesheets/print.css" media="print" />
  <link rel="stylesheet" type="text/css" href="stylesheets/strobe.css" />
  <link rel="stylesheet" type="text/css" href="stylesheets/overrides.style.css" />
  <link rel="stylesheet" type="text/css" href="stylesheets/overrides.print.css" media="print" />
  <!--[if lt IE 9]>
  <script src="http://html5shim.googlecode.com/svn/trunk/html5.js"></script>
  <![endif]-->

  <!-- syntax highlighting styles -->
  <link rel="stylesheet" type="text/css" href="stylesheets/syntaxhighlighter/shCore.css" />
  <link rel="stylesheet" type="text/css" href="stylesheets/shThemeStrobeGuides.css" />
</head>
<body class="guide">

  <header role="banner">
    <div class="container">
      <h1 id="logo">
        <a href="http://aloha-editor.org"><img src="images/header/logo.png" height="50" alt="Aloha Editor" /></a>
      </h1>
      <nav role="navigation">
        <ul>
			<li><a href="http://aloha-editor.org/features.php" title="A shortcut for Aloha Editor features" class="new">Features</a></li>
			<li><a href="http://aloha-editor.org/plugins.php" title="A list of all known Aloha Editor plugins.">Plugins</a></li>
	        <li class="active"><a href="http://aloha-editor.org/guides/" title="The Aloha Editor documentation">Guides</a></li>
			<li><a href="http://aloha-editor.org/about.php" title="Why Aloha? Why HTML5? Lern more about Aloha Editor">About</a></li>
			<li><a href="http://getsatisfaction.com/aloha_editor" title="Get help or help others">Forum</a></li>
			<li><a href="http://aloha-editor.org/demos.php" title="Feel the Aloha">Try it</a></li>
        </ul>
      </nav>
    </div>
  </header>

  <div id="feature">
    <div class="wrapper">
      <div class="feature_header">
        <a href="/"><img src="images/strobe/guides.png"></a>
        <h2><a href="/">Aloha Guides</a></h2>
        <p>These guides help you to make your content editable and to develop Aloha.</p>
      </div>
      <div class="feature_sidebar">
        <a href="index.html" id="guidesMenu">
          Guides Index <span id="guidesArrow">&#9656;</span>
        </a>
        <div id="guides" class="clearfix" style="display: none;">
          <a href="index.html" class="guidesMenu">
            Guides Index <span class="guidesArrow">&#9662;</span>
          </a>
          <hr style="clear:both;">
          <dl class="L">
    <dt>Contributing to Aloha Editor</dt>
      <dd>Development Process</dd>
      <dd><a href="style_guide.html">Javascript Style Guide</a></dd>
      <dd><a href="documentation_guidelines.html">Documentation Guidelines</a></dd>
    <dt>Plugins</dt>
      <dd><a href="plugin_block.html">Block</a></dd>
      <dd>Image</dd>
      <dd><a href="plugin_contenthandler.html">Content Handler</a></dd>
    <dt>Start Here</dt>
      <dd><a href="using_aloha.html">Using Aloha Editor</a></dd>
      <dd><a href="develop_aloha.html">Developing and building Aloha Editor</a></dd>
      <dd><a href="configure_aloha.html">Configuring Aloha Editor</a></dd>
      <dd><a href="require.html">Aloha dependency management with requireJS</a></dd>
      <dd><a href="writing_plugins.html">Writing Plugins</a></dd>
</dl>
<dl class="R">
<<<<<<< HEAD
    <dt>Commands</dt>
      <dd><a href="using_commands.html">Using commands</a></dd>
=======
    <dt>Plugins</dt>
      <dd><a href="plugin_block.html">Block</a></dd>
      <dd>Image</dd>
      <dd><a href="plugin_contenthandler.html">Content Handler</a></dd>
    <dt>Contributing to Aloha Editor</dt>
      <dd>Development Process</dd>
      <dd><a href="style_guide.html">Javascript Style Guide</a></dd>
      <dd><a href="documentation_guidelines.html">Documentation Guidelines</a></dd>
>>>>>>> 6abb62d1
</dl>


        </div>
      </div>
    </div>
  </div>

  <div id="container">
    <div class="wrapper">
      <div id="mainCol">
          <div class="headerSection">
            <h2>Using Aloha Editor</h2>
<p>After reading this guide, you will be able to:</p>
<ul>
	<li>Prepare your development envireonment</li>
	<li>build your custom Aloha Editor</li>
</ul>

          </div>
        <h3 id="clone-from-github">1 Clone from Github</h3>
<div class="note"><p>You should know how to work with git before continuing.</p></div>
<p>First of all you have to get your copy of the Aloha Editor. Just clone our <a href="http://github.com/alohaeditor/Aloha-Editor">Github repository</a>:</p>
<div class="warning"><p>fork Aloha Editor before doing anything ;-)</p></div>

<div class="code_container">
<pre class="brush: plain; gutter: false; toolbar: false">

git clone git@github.com:YOURNAME/Aloha-Editor.git alohaeditor
cd alohaeditor
git checkout dev
</pre></div><h3 id="building-aloha-building">2 Building  &#8211; Aloha Building</h3>
<h4 id="debian-linux">2.1 Debian Linux</h4>
<<<<<<< HEAD
<ul>
	<li>Install nodejs http://nodejs.org/</li>
</ul>
<ul>
	<li>Install npm</li>
</ul>
<div class="code_container">
<pre class="brush: plain; gutter: false; toolbar: false">

curl http://npmjs.org/install.sh | sh
</pre></div><ul>
	<li>Install r.js</li>
</ul>
<div class="code_container">
<pre class="brush: plain; gutter: false; toolbar: false">

npm install requirejs 
Note: Please use r.js 26.0
ln -s /root/node_modules/requirejs/bin/r.js /usr/local/bin/
</pre></div><p>Manually from <a href="https://github.com/jrburke/r.js">github</a></p>
<ul>
	<li>Invoke Building:</li>
</ul>
<div class="code_container">
<pre class="brush: plain; gutter: false; toolbar: false">

cd alohaeditor
./bin/build.sh aloha
</pre></div><h4 id="other-os">2.2 Other OS:</h4>
<ul>
	<li>Microsoft Windows: Not yet supported</li>
	<li>Mac <span class="caps">OSX</span>: <span class="caps">TBD</span></li>
</ul>
<h3 id="guide">3 Guide</h3>
<ul>
	<li><a href="http://redcloth.org/hobix.com/textile/">Textile manual</a></li>
</ul>
<div class="code_container">
<pre class="brush: plain; gutter: false; toolbar: false">

apt-get install build-essential
apt-get install ruby1.9.1-full
gem install guides
ln -s ruby1.9.1  ruby
ln -s gem1.9.1  gem
ln -s /var/lib/gems/1.9.1/gems/guides-0.7.1/bin/guides /usr/bin/guides
guides preview 
</pre></div><h5>Microsoft Windows</h5>
<ul>
	<li><a href="http://guides-pkg.strobeapp.com/Guides.exe">Download Guides.exe</a></li>
</ul>
<h5>Mac <span class="caps">OSX</span></h5>
<div class="code_container">
<pre class="brush: plain; gutter: false; toolbar: false">

gem install guides
</pre></div><ul>
	<li>Building Guides:</li>
</ul>
<div class="code_container">
<pre class="brush: plain; gutter: false; toolbar: false">

guides build
</pre></div><ul>
	<li>Preview Guides:</li>
</ul>
<div class="code_container">
<pre class="brush: plain; gutter: false; toolbar: false">

cd alohaeditor/doc/guides
guides preview
</pre></div><ul>
	<li>Preview <span class="caps">URL</span>: http://localhost:9292/</li>
</ul>
<h3 id="changelog">4 Changelog</h3>
<ul>
=======
<ul>
	<li>Install nodejs http://nodejs.org/</li>
</ul>
<ul>
	<li>Install npm</li>
</ul>
<div class="code_container">
<pre class="brush: plain; gutter: false; toolbar: false">

curl http://npmjs.org/install.sh | sh
</pre></div><ul>
	<li>Install r.js</li>
</ul>
<div class="code_container">
<pre class="brush: plain; gutter: false; toolbar: false">

npm install requirejs 
Note: Please use r.js 26.0
ln -s /root/node_modules/requirejs/bin/r.js /usr/local/bin/
</pre></div><p>Manually from <a href="https://github.com/jrburke/r.js">github</a></p>
<ul>
	<li>Invoke Building:</li>
</ul>
<div class="code_container">
<pre class="brush: plain; gutter: false; toolbar: false">

cd alohaeditor
./bin/build.sh aloha
</pre></div><h4 id="other-os">2.2 Other OS:</h4>
<ul>
	<li>Microsoft Windows: Not yet supported</li>
	<li>Mac <span class="caps">OSX</span>: <span class="caps">TBD</span></li>
</ul>
<h3 id="guide">3 Guide</h3>
<ul>
	<li><a href="http://redcloth.org/hobix.com/textile/">Textile manual</a></li>
</ul>
<div class="code_container">
<pre class="brush: plain; gutter: false; toolbar: false">

apt-get install build-essential
apt-get install ruby1.9.1-full
gem install guides
ln -s ruby1.9.1  ruby
ln -s gem1.9.1  gem
ln -s /var/lib/gems/1.9.1/gems/guides-0.7.1/bin/guides /usr/bin/guides
guides preview 
</pre></div><h5>Microsoft Windows</h5>
<ul>
	<li><a href="http://guides-pkg.strobeapp.com/Guides.exe">Download Guides.exe</a></li>
</ul>
<h5>Mac <span class="caps">OSX</span></h5>
<div class="code_container">
<pre class="brush: plain; gutter: false; toolbar: false">

gem install guides
</pre></div><ul>
	<li>Building Guides:</li>
</ul>
<div class="code_container">
<pre class="brush: plain; gutter: false; toolbar: false">

guides build
</pre></div><ul>
	<li>Preview Guides:</li>
</ul>
<div class="code_container">
<pre class="brush: plain; gutter: false; toolbar: false">

cd alohaeditor/doc/guides
guides preview
</pre></div><ul>
	<li>Preview <span class="caps">URL</span>: http://localhost:9292/</li>
</ul>
<h3 id="changelog">4 Changelog</h3>
<ul>
>>>>>>> 6abb62d1
	<li>October 11, 2011: Added building information</li>
	<li>July 3, 2011: Initial version by <a href="credits.html#skurfuerst">Sebastian Kurfürst</a> and <a href="credits.html#hlubek">Christopher Hlubek</a></li>
</ul>

      </div>
        <div id="subCol">
          <h3 class="chapter"><img src="images/strobe/chapters.png" alt="" />Chapters</h3>
          <ol class="chapters">
            <li><a href="#clone-from-github"><p>Clone from Github</p>
</a></li><li><a href="#building-aloha-building"><p>Building  &#8211; Aloha Building</p>
</a><ul><li><a href="#debian-linux"><p>Debian Linux</p>
</a></li> <li><a href="#other-os"><p>Other OS:</p>
</a></li></ul></li><li><a href="#guide"><p>Guide</p>
</a></li><li><a href="#changelog"><p>Changelog</p>
</a></li>
          </ol>
        </div>
    </div>
  </div>

  <hr class="hide" />
	  <footer>
	    <div class="container">
	      <div class="col">
	        <a href="index.html"><img src="images/footer/logo.png" alt="Aloha Editor" /></a>
	        <p>
	        	Templates based on <a href="https://github.com/sproutcore/sproutguides">SproutCore guides</a>.
	        </p>
	      </div>
	      <a href="#feature" class="top">Back To Top</a>
	    </div>
	  </footer>

  <script src="http://code.jquery.com/jquery-1.6.min.js" type="text/javascript" charset="utf-8"></script>
  <script type="text/javascript" src="javascripts/alohaEditorGuides.js"></script>
  <script type="text/javascript" src="javascripts/syntaxhighlighter/shCore.js"></script>
  <script type="text/javascript" src="javascripts/syntaxhighlighter/shBrushRuby.js"></script>
  <script type="text/javascript" src="javascripts/syntaxhighlighter/shBrushJScript.js"></script>
  <script type="text/javascript" src="javascripts/syntaxhighlighter/shBrushCss.js"></script>
  <script type="text/javascript" src="javascripts/syntaxhighlighter/shBrushXml.js"></script>
  <script type="text/javascript" src="javascripts/syntaxhighlighter/shBrushSql.js"></script>
  <script type="text/javascript" src="javascripts/syntaxhighlighter/shBrushPlain.js"></script>
  <script type="text/javascript">
    SyntaxHighlighter.all()
  </script>
</body>
</html><|MERGE_RESOLUTION|>--- conflicted
+++ resolved
@@ -55,26 +55,13 @@
           </a>
           <hr style="clear:both;">
           <dl class="L">
-    <dt>Contributing to Aloha Editor</dt>
-      <dd>Development Process</dd>
-      <dd><a href="style_guide.html">Javascript Style Guide</a></dd>
-      <dd><a href="documentation_guidelines.html">Documentation Guidelines</a></dd>
-    <dt>Plugins</dt>
-      <dd><a href="plugin_block.html">Block</a></dd>
-      <dd>Image</dd>
-      <dd><a href="plugin_contenthandler.html">Content Handler</a></dd>
     <dt>Start Here</dt>
       <dd><a href="using_aloha.html">Using Aloha Editor</a></dd>
       <dd><a href="develop_aloha.html">Developing and building Aloha Editor</a></dd>
-      <dd><a href="configure_aloha.html">Configuring Aloha Editor</a></dd>
       <dd><a href="require.html">Aloha dependency management with requireJS</a></dd>
       <dd><a href="writing_plugins.html">Writing Plugins</a></dd>
 </dl>
 <dl class="R">
-<<<<<<< HEAD
-    <dt>Commands</dt>
-      <dd><a href="using_commands.html">Using commands</a></dd>
-=======
     <dt>Plugins</dt>
       <dd><a href="plugin_block.html">Block</a></dd>
       <dd>Image</dd>
@@ -83,7 +70,6 @@
       <dd>Development Process</dd>
       <dd><a href="style_guide.html">Javascript Style Guide</a></dd>
       <dd><a href="documentation_guidelines.html">Documentation Guidelines</a></dd>
->>>>>>> 6abb62d1
 </dl>
 
 
@@ -117,7 +103,6 @@
 git checkout dev
 </pre></div><h3 id="building-aloha-building">2 Building  &#8211; Aloha Building</h3>
 <h4 id="debian-linux">2.1 Debian Linux</h4>
-<<<<<<< HEAD
 <ul>
 	<li>Install nodejs http://nodejs.org/</li>
 </ul>
@@ -194,84 +179,6 @@
 </ul>
 <h3 id="changelog">4 Changelog</h3>
 <ul>
-=======
-<ul>
-	<li>Install nodejs http://nodejs.org/</li>
-</ul>
-<ul>
-	<li>Install npm</li>
-</ul>
-<div class="code_container">
-<pre class="brush: plain; gutter: false; toolbar: false">
-
-curl http://npmjs.org/install.sh | sh
-</pre></div><ul>
-	<li>Install r.js</li>
-</ul>
-<div class="code_container">
-<pre class="brush: plain; gutter: false; toolbar: false">
-
-npm install requirejs 
-Note: Please use r.js 26.0
-ln -s /root/node_modules/requirejs/bin/r.js /usr/local/bin/
-</pre></div><p>Manually from <a href="https://github.com/jrburke/r.js">github</a></p>
-<ul>
-	<li>Invoke Building:</li>
-</ul>
-<div class="code_container">
-<pre class="brush: plain; gutter: false; toolbar: false">
-
-cd alohaeditor
-./bin/build.sh aloha
-</pre></div><h4 id="other-os">2.2 Other OS:</h4>
-<ul>
-	<li>Microsoft Windows: Not yet supported</li>
-	<li>Mac <span class="caps">OSX</span>: <span class="caps">TBD</span></li>
-</ul>
-<h3 id="guide">3 Guide</h3>
-<ul>
-	<li><a href="http://redcloth.org/hobix.com/textile/">Textile manual</a></li>
-</ul>
-<div class="code_container">
-<pre class="brush: plain; gutter: false; toolbar: false">
-
-apt-get install build-essential
-apt-get install ruby1.9.1-full
-gem install guides
-ln -s ruby1.9.1  ruby
-ln -s gem1.9.1  gem
-ln -s /var/lib/gems/1.9.1/gems/guides-0.7.1/bin/guides /usr/bin/guides
-guides preview 
-</pre></div><h5>Microsoft Windows</h5>
-<ul>
-	<li><a href="http://guides-pkg.strobeapp.com/Guides.exe">Download Guides.exe</a></li>
-</ul>
-<h5>Mac <span class="caps">OSX</span></h5>
-<div class="code_container">
-<pre class="brush: plain; gutter: false; toolbar: false">
-
-gem install guides
-</pre></div><ul>
-	<li>Building Guides:</li>
-</ul>
-<div class="code_container">
-<pre class="brush: plain; gutter: false; toolbar: false">
-
-guides build
-</pre></div><ul>
-	<li>Preview Guides:</li>
-</ul>
-<div class="code_container">
-<pre class="brush: plain; gutter: false; toolbar: false">
-
-cd alohaeditor/doc/guides
-guides preview
-</pre></div><ul>
-	<li>Preview <span class="caps">URL</span>: http://localhost:9292/</li>
-</ul>
-<h3 id="changelog">4 Changelog</h3>
-<ul>
->>>>>>> 6abb62d1
 	<li>October 11, 2011: Added building information</li>
 	<li>July 3, 2011: Initial version by <a href="credits.html#skurfuerst">Sebastian Kurfürst</a> and <a href="credits.html#hlubek">Christopher Hlubek</a></li>
 </ul>

<!DOCTYPE html>
<html lang="en">
<head>
  <meta charset="utf-8" />
  <title>Aloha Guides: Using Aloha Editor</title>

  <!-- guides styles -->
  <link rel="stylesheet" type="text/css" href="stylesheets/style.css" />
  <link rel="stylesheet" type="text/css" href="stylesheets/print.css" media="print" />
  <link rel="stylesheet" type="text/css" href="stylesheets/strobe.css" />
  <link rel="stylesheet" type="text/css" href="stylesheets/overrides.style.css" />
  <link rel="stylesheet" type="text/css" href="stylesheets/overrides.print.css" media="print" />
  <!--[if lt IE 9]>
  <script src="http://html5shim.googlecode.com/svn/trunk/html5.js"></script>
  <![endif]-->

  <!-- syntax highlighting styles -->
  <link rel="stylesheet" type="text/css" href="stylesheets/syntaxhighlighter/shCore.css" />
  <link rel="stylesheet" type="text/css" href="stylesheets/shThemeStrobeGuides.css" />
</head>
<body class="guide">

  <header role="banner">
    <div class="container">
      <h1 id="logo">
        <a href="http://aloha-editor.org"><img src="images/header/logo.png" height="50" alt="Aloha Editor" /></a>
      </h1>
      <nav role="navigation">
        <ul>
			<li><a href="http://aloha-editor.org/features.php" title="A shortcut for Aloha Editor features" class="new">Features</a></li>
			<li><a href="http://aloha-editor.org/plugins.php" title="A list of all known Aloha Editor plugins.">Plugins</a></li>
	        <li class="active"><a href="http://aloha-editor.org/guides/" title="The Aloha Editor documentation">Guides</a></li>
			<li><a href="http://aloha-editor.org/about.php" title="Why Aloha? Why HTML5? Lern more about Aloha Editor">About</a></li>
			<li><a href="http://getsatisfaction.com/aloha_editor" title="Get help or help others">Forum</a></li>
			<li><a href="http://aloha-editor.org/demos.php" title="Feel the Aloha">Try it</a></li>
        </ul>
      </nav>
    </div>
  </header>

  <div id="feature">
    <div class="wrapper">
      <div class="feature_header">
        <a href="/"><img src="images/strobe/guides.png"></a>
        <h2><a href="/">Aloha Guides</a></h2>
        <p>These guides help you to make your content editable and to develop Aloha.</p>
      </div>
      <div class="feature_sidebar">
        <a href="index.html" id="guidesMenu">
          Guides Index <span id="guidesArrow">&#9656;</span>
        </a>
        <div id="guides" class="clearfix" style="display: none;">
          <a href="index.html" class="guidesMenu">
            Guides Index <span class="guidesArrow">&#9662;</span>
          </a>
          <hr style="clear:both;">
          <dl class="L">
    <dt>Contributing to Aloha Editor</dt>
      <dd>Development Process</dd>
      <dd><a href="style_guide.html">Javascript Style Guide</a></dd>
      <dd><a href="documentation_guidelines.html">Documentation Guidelines</a></dd>
    <dt>Plugins</dt>
      <dd><a href="plugin_block.html">Block</a></dd>
      <dd>Image</dd>
      <dd><a href="plugin_contenthandler.html">Content Handler</a></dd>
    <dt>Start Here</dt>
      <dd><a href="using_aloha.html">Using Aloha Editor</a></dd>
      <dd><a href="develop_aloha.html">Developing and building Aloha Editor</a></dd>
      <dd><a href="configure_aloha.html">Configuring Aloha Editor</a></dd>
      <dd><a href="require.html">Aloha dependency management with requireJS</a></dd>
      <dd><a href="writing_plugins.html">Writing Plugins</a></dd>
</dl>
<dl class="R">
<<<<<<< HEAD
    <dt>Commands</dt>
      <dd><a href="using_commands.html">Using commands</a></dd>
=======
    <dt>Plugins</dt>
      <dd><a href="plugin_block.html">Block</a></dd>
      <dd>Image</dd>
      <dd><a href="plugin_contenthandler.html">Content Handler</a></dd>
    <dt>Contributing to Aloha Editor</dt>
      <dd>Development Process</dd>
      <dd><a href="style_guide.html">Javascript Style Guide</a></dd>
      <dd><a href="documentation_guidelines.html">Documentation Guidelines</a></dd>
>>>>>>> 55717787
</dl>


        </div>
      </div>
    </div>
  </div>

  <div id="container">
    <div class="wrapper">
      <div id="mainCol">
          <div class="headerSection">
            <h2>Using Aloha Editor</h2>
<p>After reading this guide, you will be able to:</p>
<ul>
	<li>Prepare your development envireonment</li>
	<li>build your custom Aloha Editor</li>
</ul>

          </div>
        <h3 id="clone-from-github">1 Clone from Github</h3>
<div class="note"><p>You should know how to work with git before continuing.</p></div>
<p>First of all you have to get your copy of the Aloha Editor. Just clone our <a href="http://github.com/alohaeditor/Aloha-Editor">Github repository</a>:</p>
<div class="warning"><p>fork Aloha Editor before doing anything ;-)</p></div>

<div class="code_container">
<pre class="brush: plain; gutter: false; toolbar: false">

git clone git@github.com:YOURNAME/Aloha-Editor.git alohaeditor
cd alohaeditor
git checkout dev
</pre></div><h3 id="building-aloha-building">2 Building  &#8211; Aloha Building</h3>
<h4 id="debian-linux">2.1 Debian Linux</h4>
<ul>
	<li>Install nodejs http://nodejs.org/</li>
</ul>
<ul>
	<li>Install npm</li>
</ul>
<div class="code_container">
<pre class="brush: plain; gutter: false; toolbar: false">

curl http://npmjs.org/install.sh | sh
</pre></div><ul>
	<li>Install r.js</li>
</ul>
<div class="code_container">
<pre class="brush: plain; gutter: false; toolbar: false">

npm install requirejs 
Note: Please use r.js 26.0
ln -s /root/node_modules/requirejs/bin/r.js /usr/local/bin/
</pre></div><p>Manually from <a href="https://github.com/jrburke/r.js">github</a></p>
<ul>
	<li>Invoke Building:</li>
</ul>
<div class="code_container">
<pre class="brush: plain; gutter: false; toolbar: false">

cd alohaeditor
./bin/build.sh aloha
</pre></div><h4 id="other-os">2.2 Other OS:</h4>
<ul>
	<li>Microsoft Windows: Not yet supported</li>
	<li>Mac <span class="caps">OSX</span>: <span class="caps">TBD</span></li>
</ul>
<h3 id="guide">3 Guide</h3>
<ul>
	<li><a href="http://redcloth.org/hobix.com/textile/">Textile manual</a></li>
</ul>
<div class="code_container">
<pre class="brush: plain; gutter: false; toolbar: false">

apt-get install build-essential
apt-get install ruby1.9.1-full
gem install guides
ln -s ruby1.9.1  ruby
ln -s gem1.9.1  gem
ln -s /var/lib/gems/1.9.1/gems/guides-0.7.1/bin/guides /usr/bin/guides
guides preview 
</pre></div><h5>Microsoft Windows</h5>
<ul>
	<li><a href="http://guides-pkg.strobeapp.com/Guides.exe">Download Guides.exe</a></li>
</ul>
<h5>Mac <span class="caps">OSX</span></h5>
<div class="code_container">
<pre class="brush: plain; gutter: false; toolbar: false">

gem install guides
</pre></div><ul>
	<li>Building Guides:</li>
</ul>
<div class="code_container">
<pre class="brush: plain; gutter: false; toolbar: false">

guides build
</pre></div><ul>
	<li>Preview Guides:</li>
</ul>
<div class="code_container">
<pre class="brush: plain; gutter: false; toolbar: false">

cd alohaeditor/doc/guides
guides preview
</pre></div><ul>
	<li>Preview <span class="caps">URL</span>: http://localhost:9292/</li>
</ul>
<h3 id="changelog">4 Changelog</h3>
<ul>
	<li>October 11, 2011: Added building information</li>
	<li>July 3, 2011: Initial version by <a href="credits.html#skurfuerst">Sebastian Kurfürst</a> and <a href="credits.html#hlubek">Christopher Hlubek</a></li>
</ul>

      </div>
        <div id="subCol">
          <h3 class="chapter"><img src="images/strobe/chapters.png" alt="" />Chapters</h3>
          <ol class="chapters">
            <li><a href="#clone-from-github"><p>Clone from Github</p>
</a></li><li><a href="#building-aloha-building"><p>Building  &#8211; Aloha Building</p>
</a><ul><li><a href="#debian-linux"><p>Debian Linux</p>
</a></li> <li><a href="#other-os"><p>Other OS:</p>
</a></li></ul></li><li><a href="#guide"><p>Guide</p>
</a></li><li><a href="#changelog"><p>Changelog</p>
</a></li>
          </ol>
        </div>
    </div>
  </div>

  <hr class="hide" />
	  <footer>
	    <div class="container">
	      <div class="col">
	        <a href="index.html"><img src="images/footer/logo.png" alt="Aloha Editor" /></a>
	        <p>
	        	Templates based on <a href="https://github.com/sproutcore/sproutguides">SproutCore guides</a>.
	        </p>
	      </div>
	      <a href="#feature" class="top">Back To Top</a>
	    </div>
	  </footer>

  <script src="http://code.jquery.com/jquery-1.6.min.js" type="text/javascript" charset="utf-8"></script>
  <script type="text/javascript" src="javascripts/alohaEditorGuides.js"></script>
  <script type="text/javascript" src="javascripts/syntaxhighlighter/shCore.js"></script>
  <script type="text/javascript" src="javascripts/syntaxhighlighter/shBrushRuby.js"></script>
  <script type="text/javascript" src="javascripts/syntaxhighlighter/shBrushJScript.js"></script>
  <script type="text/javascript" src="javascripts/syntaxhighlighter/shBrushCss.js"></script>
  <script type="text/javascript" src="javascripts/syntaxhighlighter/shBrushXml.js"></script>
  <script type="text/javascript" src="javascripts/syntaxhighlighter/shBrushSql.js"></script>
  <script type="text/javascript" src="javascripts/syntaxhighlighter/shBrushPlain.js"></script>
  <script type="text/javascript">
    SyntaxHighlighter.all()
  </script>
</body>
</html><|MERGE_RESOLUTION|>--- conflicted
+++ resolved
@@ -71,19 +71,8 @@
       <dd><a href="writing_plugins.html">Writing Plugins</a></dd>
 </dl>
 <dl class="R">
-<<<<<<< HEAD
     <dt>Commands</dt>
       <dd><a href="using_commands.html">Using commands</a></dd>
-=======
-    <dt>Plugins</dt>
-      <dd><a href="plugin_block.html">Block</a></dd>
-      <dd>Image</dd>
-      <dd><a href="plugin_contenthandler.html">Content Handler</a></dd>
-    <dt>Contributing to Aloha Editor</dt>
-      <dd>Development Process</dd>
-      <dd><a href="style_guide.html">Javascript Style Guide</a></dd>
-      <dd><a href="documentation_guidelines.html">Documentation Guidelines</a></dd>
->>>>>>> 55717787
 </dl>
 
 

<!DOCTYPE html>
<html lang="en">
<head>
  <meta charset="utf-8" />
<<<<<<< HEAD
  <title>Aloha GuidesAloha Guides: Link Plugin</title>
=======
  <title>Aloha Editor Guides: Link Plugin</title>
>>>>>>> cda82462

  <!-- guides styles -->
  <link rel="stylesheet" type="text/css" href="stylesheets/style.css" />
  <link rel="stylesheet" type="text/css" href="stylesheets/print.css" media="print" />
  <link rel="stylesheet" type="text/css" href="stylesheets/strobe.css" />
  <link rel="stylesheet" type="text/css" href="stylesheets/overrides.style.css" />
  <link rel="stylesheet" type="text/css" href="stylesheets/overrides.print.css" media="print" />
  <!--[if lt IE 9]>
  <script src="http://html5shim.googlecode.com/svn/trunk/html5.js"></script>
  <![endif]-->

  <!-- syntax highlighting styles -->
  <link rel="stylesheet" type="text/css" href="stylesheets/syntaxhighlighter/shCore.css" />
  <link rel="stylesheet" type="text/css" href="stylesheets/shThemeStrobeGuides.css" />
</head>
<body class="guide">

  <header role="banner">
    <div class="container">
      <h1 id="logo">
        <a href="http://aloha-editor.org"><img src="images/header/logo.png" height="50" alt="Aloha Editor" /></a>
      </h1>
      <nav role="navigation">
        <ul>
			<li><a href="http://aloha-editor.org/features.php" title="A shortcut for Aloha Editor features" class="new">Features</a></li>
			<li><a href="http://aloha-editor.org/plugins.php" title="A list of all known Aloha Editor plugins.">Plugins</a></li>
	        <li class="active"><a href="http://aloha-editor.org/guides/" title="The Aloha Editor documentation">Guides</a></li>
			<li><a href="http://aloha-editor.org/about.php" title="Why Aloha? Why HTML5? Lern more about Aloha Editor">About</a></li>
			<li><a href="http://getsatisfaction.com/aloha_editor" title="Get help or help others">Forum</a></li>
			<li><a href="http://aloha-editor.org/demos.php" title="Feel the Aloha">Try it</a></li>
        </ul>
      </nav>
    </div>
  </header>

  <div id="feature">
    <div class="wrapper">
      <div class="feature_header">
        <a href="/"><img src="images/strobe/guides.png"></a>
        <h2><a href="/">Aloha Guides</a></h2>
        <p>These guides help you to make your content editable and to develop Aloha.</p>
      </div>
      <div class="feature_sidebar">
        <a href="index.html" id="guidesMenu">
          Guides Index <span id="guidesArrow">&#9656;</span>
        </a>
        <div id="guides" class="clearfix" style="display: none;">
          <a href="index.html" class="guidesMenu">
            Guides Index <span class="guidesArrow">&#9662;</span>
          </a>
          <hr style="clear:both;">
          <dl class="L">
    <dt>Start Here</dt>
      <dd><a href="using_aloha.html">Using Aloha Editor</a></dd>
      <dd><a href="configure_aloha.html">Configuring Aloha Editor</a></dd>
      <dd><a href="aloha_jquery.html">Aloha and jQuery</a></dd>
      <dd><a href="develop_aloha.html">Developing and building Aloha Editor</a></dd>
      <dd><a href="require.html">Aloha dependency management</a></dd>
      <dd><a href="writing_plugins.html">Writing Plugins</a></dd>
      <dd><a href="repository.html">Working with repositories</a></dd>
    <dt>The Core</dt>
      <dd><a href="core.html">The Core</a></dd>
    <dt>Commands</dt>
      <dd><a href="using_commands.html">Using commands</a></dd>
    <dt>UI</dt>
      <dd><a href="ui.html">Aloha Editor Ui</a></dd>
      <dd><a href="toolbar.html">Aloha Editor toolbar</a></dd>
      <dd><a href="sidebar.html">Aloha Editor sidebar</a></dd>
      <dd><a href="componenttypes.html">Aloha Editor UI API</a></dd>
</dl>
<dl class="R">
    <dt>Plugins</dt>
      <dd><a href="plugins.html">Aloha Editor plugins</a></dd>
      <dd><a href="plugin_block.html">Block</a></dd>
      <dd><a href="plugin_image.html">Image</a></dd>
      <dd><a href="plugin_contenthandler.html">Content Handler</a></dd>
      <dd><a href="plugin_browser.html">Browser</a></dd>
      <dd><a href="plugin_numeratedheaders.html">Numerated Headers</a></dd>
      <dd><a href="plugin_undo.html">Undo</a></dd>
      <dd><a href="plugin_table.html">Table</a></dd>
      <dd><a href="plugin_paste.html">Paste</a></dd>
      <dd><a href="plugin_formatlesspaste.html">Formatless paste</a></dd>
      <dd><a href="plugin_dom_to_xhtml.html">DOM to XHTML</a></dd>
    <dt>Contributing to Aloha Editor</dt>
      <dd><a href="releasing.html">Releasing</a></dd>
      <dd>Development Process</dd>
      <dd><a href="style_guide.html">Javascript Style Guide</a></dd>
      <dd><a href="documentation_guidelines.html">Documentation Guidelines</a></dd>
</dl>


        </div>
      </div>
    </div>
  </div>

  <div id="container">
    <div class="wrapper">
      <div id="mainCol">
          <div class="headerSection">
            <h2>Link Plugin</h2>
<p>The Link Plugin allows you to add hyperlinks to your document, either by specifying them manually or by selecting from repositories using autocompletion.</p>

          </div>
        <h3 id="configuration">1 Configuration</h3>
<div class="code_container">
<pre class="brush: javascript; gutter: false; toolbar: false">

Aloha.plugins.link: {
	// all elements with no specific configuration may insert links
	config : [ 'a' ],
	editables : {
	// No links in the title.
	'#top-text'	: [  ]
	},
	// all links that match the targetregex will get set the target
	// e.g. ^(?!.*aloha-editor.com).* matches all href except aloha-editor.com
	targetregex : '^(?!.*aloha-editor.com).*',
	// this target is set when either targetregex matches or not set
	// e.g. _blank opens all links in new window
	target : '_blank',
	// the same for css class as for target
	cssclassregex : '^(?!.*aloha-editor.com).*',
	cssclass : 'aloha',
	// use all resources of type website for autosuggest
	objectTypeFilter: [ 'website' ],
	// handle change of href
	onHrefChange: function( obj, href, item ) {
		var jQuery = Aloha.require('aloha/jquery');
		if ( item ) {
			jQuery(obj).attr('data-name', item.name);
		} else {
			jQuery(obj).removeAttr('data-name');
		}
	}
};
</pre></div><h3 id="components">2 Components</h3>
<ul>
	<li>formatLink &#8211; will format a given selection as a link by wrapping it in an <code>&lt;a&gt;</code> tag. If the selection is collapsed <code>createLink</code> will be executed</li>
	<li>createLink &#8211; will insert a new link tag with an empty href into the dom at the current cursor position</li>
	<li>editLink &#8211; allows you to edit an existing link</li>
	<li>unlink &#8211; removes an existing link by unwrapping</li>
</ul>

      </div>
        <div id="subCol">
          <h3 class="chapter"><img src="images/strobe/chapters.png" alt="" />Chapters</h3>
          <ol class="chapters">
            <li><a href="#configuration"><p>Configuration</p>
</a></li><li><a href="#components"><p>Components</p>
</a></li>
          </ol>
        </div>
    </div>
  </div>

  <hr class="hide" />
	  <footer>
	    <div class="container">
	      <div class="col">
	        <a href="index.html"><img src="images/footer/logo.png" alt="Aloha Editor" /></a>
	        <p>
	        	Templates based on <a href="https://github.com/sproutcore/sproutguides">SproutCore guides</a>.
	        </p>
	      </div>
	      <a href="#feature" class="top">Back To Top</a>
	    </div>
	  </footer>

  <script src="http://code.jquery.com/jquery-1.6.min.js" type="text/javascript" charset="utf-8"></script>
  <script type="text/javascript" src="javascripts/alohaEditorGuides.js"></script>
  <script type="text/javascript" src="javascripts/syntaxhighlighter/shCore.js"></script>
  <script type="text/javascript" src="javascripts/syntaxhighlighter/shBrushRuby.js"></script>
  <script type="text/javascript" src="javascripts/syntaxhighlighter/shBrushJScript.js"></script>
  <script type="text/javascript" src="javascripts/syntaxhighlighter/shBrushCss.js"></script>
  <script type="text/javascript" src="javascripts/syntaxhighlighter/shBrushXml.js"></script>
  <script type="text/javascript" src="javascripts/syntaxhighlighter/shBrushSql.js"></script>
  <script type="text/javascript" src="javascripts/syntaxhighlighter/shBrushPlain.js"></script>
  <script type="text/javascript">
    SyntaxHighlighter.all()
  </script>
</body>
</html><|MERGE_RESOLUTION|>--- conflicted
+++ resolved
@@ -2,11 +2,7 @@
 <html lang="en">
 <head>
   <meta charset="utf-8" />
-<<<<<<< HEAD
   <title>Aloha GuidesAloha Guides: Link Plugin</title>
-=======
-  <title>Aloha Editor Guides: Link Plugin</title>
->>>>>>> cda82462
 
   <!-- guides styles -->
   <link rel="stylesheet" type="text/css" href="stylesheets/style.css" />

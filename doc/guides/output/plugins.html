--- conflicted
+++ resolved
@@ -1,239 +1,3 @@
-<<<<<<< HEAD
-<!DOCTYPE html>
-<html lang="en">
-<head>
-  <meta charset="utf-8" />
-  <title>Aloha Editor GuidesAloha Editor Guides: Aloha Editor Plugins</title>
-
-  <!-- guides styles -->
-  <link rel="stylesheet" type="text/css" href="stylesheets/style.css" />
-  <link rel="stylesheet" type="text/css" href="stylesheets/print.css" media="print" />
-  <link rel="stylesheet" type="text/css" href="stylesheets/strobe.css" />
-  <link rel="stylesheet" type="text/css" href="stylesheets/overrides.style.css" />
-  <link rel="stylesheet" type="text/css" href="stylesheets/overrides.print.css" media="print" />
-  <!--[if lt IE 9]>
-  <script src="http://html5shim.googlecode.com/svn/trunk/html5.js"></script>
-  <![endif]-->
-
-  <!-- syntax highlighting styles -->
-  <link rel="stylesheet" type="text/css" href="stylesheets/syntaxhighlighter/shCore.css" />
-  <link rel="stylesheet" type="text/css" href="stylesheets/shThemeStrobeGuides.css" />
-</head>
-<body class="guide">
-
-  <header role="banner">
-    <div class="container">
-      <h1 id="logo">
-        <a href="http://aloha-editor.org"><img src="images/header/logo.png" height="50" alt="Aloha Editor" /></a>
-      </h1>
-      <nav role="navigation">
-        <ul>
-			<li><a href="http://aloha-editor.org/features.php" title="A shortcut for Aloha Editor features" class="new">Features</a></li>
-			<li><a href="http://aloha-editor.org/plugins.php" title="A list of all known Aloha Editor plugins.">Plugins</a></li>
-	        <li class="active"><a href="http://aloha-editor.org/guides/" title="The Aloha Editor documentation">Guides</a></li>
-			<li><a href="http://aloha-editor.org/about.php" title="Why Aloha? Why HTML5? Lern more about Aloha Editor">About</a></li>
-			<li><a href="http://getsatisfaction.com/aloha_editor" title="Get help or help others">Forum</a></li>
-			<li><a href="http://aloha-editor.org/demos.php" title="Feel the Aloha">Try it</a></li>
-        </ul>
-      </nav>
-    </div>
-  </header>
-
-  <div id="feature">
-    <div class="wrapper">
-      <div class="feature_header">
-        <a href="/"><img src="images/strobe/guides.png"></a>
-        <h2><a href="/">Aloha Editor Guides</a></h2>
-        <p>These guides help you to make your content editable and to develop Aloha Editor.</p>
-      </div>
-      <div class="feature_sidebar">
-        <a href="index.html" id="guidesMenu">
-          Guides Index <span id="guidesArrow">&#9656;</span>
-        </a>
-        <div id="guides" class="clearfix" style="display: none;">
-          <a href="index.html" class="guidesMenu">
-            Guides Index <span class="guidesArrow">&#9662;</span>
-          </a>
-          <hr style="clear:both;">
-          <dl class="L">
-    <dt>Start Here</dt>
-      <dd><a href="using_aloha.html">Using Aloha Editor</a></dd>
-      <dd><a href="functional_description.html">Functional Description</a></dd>
-      <dd><a href="develop_aloha.html">Developing and building Aloha Editor</a></dd>
-      <dd><a href="configure_aloha.html">Configuring Aloha Editor</a></dd>
-      <dd><a href="aloha_jquery.html">Aloha Editor and jQuery</a></dd>
-      <dd><a href="develop_aloha.html">Developing and building Aloha Editor</a></dd>
-      <dd><a href="require.html">Aloha Editor dependency management</a></dd>
-      <dd><a href="writing_plugins.html">Writing Plugins</a></dd>
-      <dd><a href="repository.html">Working with repositories</a></dd>
-    <dt>The Core</dt>
-      <dd><a href="core.html">The Core</a></dd>
-    <dt>Commands</dt>
-      <dd><a href="using_commands.html">Using commands</a></dd>
-    <dt>UI</dt>
-      <dd><a href="ui.html">Aloha Editor UI</a></dd>
-      <dd><a href="toolbar.html">Aloha Editor toolbar</a></dd>
-      <dd><a href="sidebar.html">Aloha Editor sidebar</a></dd>
-      <dd><a href="componenttypes.html">Aloha Editor UI API</a></dd>
-</dl>
-<dl class="R">
-    <dt>Plugins</dt>
-      <dd><a href="plugins.html">Aloha Editor plugins</a></dd>
-      <dd><a href="plugin_block.html">Block</a></dd>
-      <dd><a href="plugin_image.html">Image</a></dd>
-      <dd><a href="plugin_contenthandler.html">Content Handler</a></dd>
-      <dd><a href="plugin_browser.html">Browser</a></dd>
-      <dd>Numerated Headers</dd>
-      <dd><a href="plugin_undo.html">Undo</a></dd>
-      <dd><a href="plugin_table.html">Table</a></dd>
-      <dd><a href="plugin_paste.html">Paste</a></dd>
-      <dd><a href="plugin_formatlesspaste.html">Formatless paste</a></dd>
-      <dd><a href="plugin_dom_to_xhtml.html">DOM to XHTML</a></dd>
-      <dd><a href="plugin_wai-lang.html">WAI Language</a></dd>
-    <dt>Contributing to Aloha Editor</dt>
-      <dd><a href="releasing.html">Releasing</a></dd>
-      <dd>Development Process</dd>
-      <dd><a href="style_guide.html">Javascript Style Guide</a></dd>
-      <dd><a href="documentation_guidelines.html">Documentation Guidelines</a></dd>
-</dl>
-
-
-        </div>
-      </div>
-    </div>
-  </div>
-
-  <div id="container">
-    <div class="wrapper">
-      <div id="mainCol">
-          <div class="headerSection">
-            <h2>Aloha Editor Plugins</h2>
-<p>Plugins are optional components of Aloha Editor.</p>
-<p>Aloha Editor exists of the core which deals with the different contentEditable implementations of the supported browsers.</p>
-<p>Almost all other functionality is designed to be implemented as Aloha Editor Plugin.</p>
-<p>Plugins may provide <strong>components</strong> (buttons, input fields, &#8230; ) that can be added to the <strong>toolbar</strong> or <strong>sidebar</strong> (link plugin), or a library that can be required by other plugins (dom-to-xhtml plugin). Plugins may also hook into the AE core <span class="caps">API</span> to extend what is considered the core functionality of aloha (contenthandler plugin).</p>
-
-          </div>
-        <h3 id="load-plugins">1 Load Plugins</h3>
-<p>To load a plugin, it must be listed in the <code>data-aloha-plugins</code> attribute of the Aloha Editor script tag. For example, to load the format and link plugin the script tag would look like the following</p>
-<div class="code_container">
-<pre class="brush: xml; gutter: false; toolbar: false">
-
-&lt;script src=&quot;javascripts/aloha/aloha.js&quot;
-  data-aloha-plugins=&quot;common/format, common/link&quot;&gt;&lt;/script&gt;
-</pre></div><h3 id="configure-plugins">2 Configure Plugins</h3>
-<p>To change the configuration parameters of plugins you can use the <code>Aloha.settings.plugins</code> option. All possible settings are listed on the Guides page for that plugin.</p>
-<div class="code_container">
-<pre class="brush: xml; gutter: false; toolbar: false">
-
-&lt;script type=&quot;text/javascript&quot;&gt;
-	Aloha.settings = {
-		plugins: {
-			format: {
-				// all elements with no specific configuration get this configuration
-				config: [  'b', 'i', 'sub', 'sup', 'p', 'h1', 'h2', 'h3', 'h4', 'h5', 'h6' ],
-				editables: {
-					// no formatting allowed for title
-					'#title': [],
-					// just bold and italic for the teaser
-					'#teaser': [ 'b', 'i' ]
-				}
-			}
-		}
-	}
-&lt;/script&gt;
-</pre></div><h3 id="available-plugins">3 Available Plugins</h3>
-<p>Plugins in the <code>common</code> directory:</p>
-<ul>
-	<li><a href="plugin_abbr.html">common/abbr</a> &#8211; the Abbr plugin provides an interface to wrap content with a <code>&lt;abbr&gt;</code> element.</li>
-	<li><a href="plugin_align.html">common/align</a> &#8211; the Align plugin provides an interface to align contents left, right, center, or justify the flow of text.</li>
-	<li><a href="plugin_block.html">common/block</a> &#8211; Blocks are non-editable areas of a website, which often have some properties being editable through the Aloha user interface.</li>
-	<li><a href="plugin_characterpicker.html">common/characterpicker</a> &#8211; the Character Picker plugin provides an interface to insert special characters.</li>
-	<li><a href="plugin_commands.html">common/commands</a> &#8211; the Commands plugin provides the inserthtml command for use with the paste plugin.</li>
-	<li><a href="plugin_contenthandler.html">common/contenthandler</a> &#8211; the Content Handler plugin allows automatic processing of <span class="caps">HTML</span> inserted into an editable.</li>
-	<li><a href="plugin_dom_to_xhtml.html">common/dom-to-xhtml</a> &#8211; the <span class="caps">DOM</span> to <span class="caps">XHTML</span> plugin provides support for editable.getContents() <span class="caps">XHTML</span> serialization.</li>
-	<li><a href="plugin_format.html">common/format</a> &#8211; the Format plugin provides basic formatting choices for your content.</li>
-	<li><a href="plugin_highlighteditables.html">common/highlighteditables</a> &#8211; the Highlight Editables plugin provides a visual hint of where editables are in the page.</li>
-	<li><a href="plugin_horizontalruler.html">common/horizontalruler</a> &#8211; the Horizontalruler plugin provides an interface to insert a horizontal ruler element.</li>
-	<li><a href="plugin_image.html">common/image</a> &#8211; the Image plugin provides an interface to add and manipulate images.</li>
-	<li><a href="plugin_link.html">common/link</a> &#8211; the Link Plugin allows you to add hyperlinks to your document, either by specifying them manually or by selecting from repositories using autocompletion.</li>
-	<li><a href="plugin_list.html">common/list</a> &#8211; the List plugin provides an interface to format or insert ordered and unordered lists.</li>
-	<li><a href="plugin_paste.html">common/paste</a> &#8211; the Paste plugin provides the means to process content pasted from the clipboard.</li>
-	<li><a href="plugin_table.html">common/table</a> &#8211; the Table plugin provides specialized controls for table insertion and manipulation.</li>
-	<li><a href="plugin_undo.html">common/undo</a> &#8211; the Undo plugin replaces the native browser undo and redo functionality.</li>
-</ul>
-<p>Plugins in the <code>extra</code> directory:</p>
-<ul>
-	<li><a href="plugin_attributes.html">extra/attributes</a> -</li>
-	<li><a href="plugin_browser.html">extra/browser</a> &#8211; provides a browser for the Repository <span class="caps">API</span> to insert links or images</li>
-	<li><a href="plugin_cite.html">extra/cite</a> &#8211; provides the possibility to add references to content quoted from another source</li>
-	<li><a href="plugin_comments.html">extra/comments</a> &#8211; add inline comments which are stored in the <span class="caps">DOM</span></li>
-	<li><a href="plugin_draganddropfiles.html">extra/draganddropfiles</a> &#8211; use Drag and Drop to upload files</li>
-	<li><a href="plugin_flag-icons.html">extra/flag-icons</a> &#8211; this plugin is used by other plugins (wai-lang / metaview) and provides country and language icons</li>
-	<li><a href="plugin_formatlesspaste.html">extra/formatlesspaste</a> &#8211; the formatless paste plugin can be used to strip <span class="caps">HTML</span> tags from pasted content</li>
-	<li><a href="plugin_googletranslate.html">extra/googletranslate</a> &#8211; translate content with Google Translate</li>
-	<li><a href="plugin_headerids.html">extra/headerids</a> &#8211; insert jump labels for internal hyperlinks</li>
-	<li><a href="plugin_hints.html">extra/hints</a> &#8211; (old plugin)</li>
-	<li><a href="plugin_linkbrowser.html">extra/linkbrowser</a> &#8211; a browser for the link plugin</li>
-	<li><a href="plugin_linkchecker.html">extra/linkchecker</a> &#8211; (old plugin)</li>
-	<li><a href="plugin_listenforcer.html">extra/listenforcer</a> &#8211; allow just one top-level list in an editable</li>
-	<li><a href="plugin_metaview.html">extra/metaview</a> &#8211; the Meta View Plugin is used to visualize <span class="caps">HTML</span> elements for the editor</li>
-	<li><a href="plugin_numerated-headers.html">extra/numerated-headers</a> &#8211; with this plugin the editor has the possibility to auto generate numeration in the heading tags</li>
-	<li><a href="plugin_profiler.html">extra/profiler</a> -</li>
-	<li><a href="plugin_ribbon.html">extra/ribbon</a> &#8211; this plugin is intended to provide a Ribbon which is displayed on top of the page and some controls can be added to it dynamically</li>
-	<li><a href="plugin_sourceview.html">extra/sourceview</a> &#8211; view the source of an editable including selection marks in the sidebar</li>
-	<li><a href="plugin_speak.html">extra/speak</a> &#8211; integrates speak.js into Aloha Editor</li>
-	<li><a href="plugin_toc.html">extra/toc</a> &#8211; add a table of contents into your editable</li>
-	<li><a href="plugin_vie.html">extra/vie</a> &#8211; integrates <span class="caps">VIE</span>.js into Aloha Editor</li>
-	<li><a href="plugin_wai-lang.html">extra/wai-lang</a> &#8211; annotate parts of the content with <code>lang</code> attributes</li>
-	<li><a href="plugin_zemanta.html">extra/zemanta</a> &#8211; integrates Zemanta into Aloha Editor</li>
-</ul>
-<p>Community Plugins:</p>
-<ul>
-	<li><a href="https://github.com/mihaisimi/Aloha-Plugin-Colorselector">colorselector</a> &#8211; add font color or background color</li>
-</ul>
-
-      </div>
-        <div id="subCol">
-          <h3 class="chapter"><img src="images/strobe/chapters.png" alt="" />Chapters</h3>
-          <ol class="chapters">
-            <li><a href="#load-plugins"><p>Load Plugins</p>
-</a></li><li><a href="#configure-plugins"><p>Configure Plugins</p>
-</a></li><li><a href="#available-plugins"><p>Available Plugins</p>
-</a></li>
-          </ol>
-        </div>
-    </div>
-  </div>
-
-  <hr class="hide" />
-	  <footer>
-	    <div class="container">
-	      <div class="col">
-	        <a href="index.html"><img src="images/footer/logo.png" alt="Aloha Editor" /></a>
-	        <p>
-	        	Templates based on <a href="https://github.com/sproutcore/sproutguides">SproutCore guides</a>.
-	        </p>
-	      </div>
-	      <a href="#feature" class="top">Back To Top</a>
-	    </div>
-	  </footer>
-
-  <script src="http://code.jquery.com/jquery-1.6.min.js" type="text/javascript" charset="utf-8"></script>
-  <script type="text/javascript" src="javascripts/alohaEditorGuides.js"></script>
-  <script type="text/javascript" src="javascripts/syntaxhighlighter/shCore.js"></script>
-  <script type="text/javascript" src="javascripts/syntaxhighlighter/shBrushRuby.js"></script>
-  <script type="text/javascript" src="javascripts/syntaxhighlighter/shBrushJScript.js"></script>
-  <script type="text/javascript" src="javascripts/syntaxhighlighter/shBrushCss.js"></script>
-  <script type="text/javascript" src="javascripts/syntaxhighlighter/shBrushXml.js"></script>
-  <script type="text/javascript" src="javascripts/syntaxhighlighter/shBrushSql.js"></script>
-  <script type="text/javascript" src="javascripts/syntaxhighlighter/shBrushPlain.js"></script>
-  <script type="text/javascript">
-    SyntaxHighlighter.all()
-  </script>
-</body>
-</html>
-=======
 <!DOCTYPE html>
 <html lang="en">
 <head>
@@ -472,5 +236,4 @@
     SyntaxHighlighter.all()
   </script>
 </body>
-</html>
->>>>>>> 4a01fb38
+</html>
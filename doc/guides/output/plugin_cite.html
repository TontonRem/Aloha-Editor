<!DOCTYPE html>
<html lang="en">
<head>
  <meta charset="utf-8" />
  <title>Aloha Editor GuidesAloha Editor Guides: Cite Plugin</title>

  <!-- guides styles -->
  <link rel="stylesheet" type="text/css" href="stylesheets/style.css" />
  <link rel="stylesheet" type="text/css" href="stylesheets/print.css" media="print" />
  <link rel="stylesheet" type="text/css" href="stylesheets/strobe.css" />
  <link rel="stylesheet" type="text/css" href="stylesheets/overrides.style.css" />
  <link rel="stylesheet" type="text/css" href="stylesheets/overrides.print.css" media="print" />
  <!--[if lt IE 9]>
  <script src="http://html5shim.googlecode.com/svn/trunk/html5.js"></script>
  <![endif]-->

  <!-- syntax highlighting styles -->
  <link rel="stylesheet" type="text/css" href="stylesheets/syntaxhighlighter/shCore.css" />
  <link rel="stylesheet" type="text/css" href="stylesheets/shThemeStrobeGuides.css" />
</head>
<body class="guide">

  <header role="banner">
    <div class="container">
      <h1 id="logo">
        <a href="http://aloha-editor.org"><img src="images/header/logo.png" height="50" alt="Aloha Editor" /></a>
      </h1>
      <nav role="navigation">
        <ul>
			<li><a href="http://aloha-editor.org/features.php" title="A shortcut for Aloha Editor features" class="new">Features</a></li>
			<li><a href="http://aloha-editor.org/plugins.php" title="A list of all known Aloha Editor plugins.">Plugins</a></li>
	        <li class="active"><a href="http://aloha-editor.org/guides/" title="The Aloha Editor documentation">Guides</a></li>
			<li><a href="http://aloha-editor.org/about.php" title="Why Aloha? Why HTML5? Lern more about Aloha Editor">About</a></li>
			<li><a href="http://getsatisfaction.com/aloha_editor" title="Get help or help others">Forum</a></li>
			<li><a href="http://aloha-editor.org/demos.php" title="Feel the Aloha">Try it</a></li>
        </ul>
      </nav>
    </div>
  </header>

  <div id="feature">
    <div class="wrapper">
      <div class="feature_header">
        <a href="/"><img src="images/strobe/guides.png"></a>
        <h2><a href="/">Aloha Editor Guides</a></h2>
        <p>These guides help you to make your content editable and to develop Aloha Editor.</p>
      </div>
      <div class="feature_sidebar">
        <a href="index.html" id="guidesMenu">
          Guides Index <span id="guidesArrow">&#9656;</span>
        </a>
        <div id="guides" class="clearfix" style="display: none;">
          <a href="index.html" class="guidesMenu">
            Guides Index <span class="guidesArrow">&#9662;</span>
          </a>
          <hr style="clear:both;">
          <dl class="L">
    <dt>Start Here</dt>
      <dd><a href="using_aloha.html">Using Aloha Editor</a></dd>
      <dd><a href="functional_description.html">Functional Description</a></dd>
      <dd><a href="develop_aloha.html">Developing and building Aloha Editor</a></dd>
      <dd><a href="configure_aloha.html">Configuring Aloha Editor</a></dd>
      <dd><a href="aloha_jquery.html">Aloha Editor and jQuery</a></dd>
      <dd><a href="develop_aloha.html">Developing and building Aloha Editor</a></dd>
      <dd><a href="require.html">Aloha Editor dependency management</a></dd>
      <dd><a href="writing_plugins.html">Writing Plugins</a></dd>
      <dd><a href="repository.html">Working with repositories</a></dd>
    <dt>The Core</dt>
      <dd><a href="core.html">The Core</a></dd>
    <dt>Commands</dt>
      <dd><a href="using_commands.html">Using commands</a></dd>
    <dt>UI</dt>
      <dd><a href="ui.html">Aloha Editor UI</a></dd>
      <dd><a href="toolbar.html">Aloha Editor toolbar</a></dd>
      <dd><a href="sidebar.html">Aloha Editor sidebar</a></dd>
      <dd><a href="componenttypes.html">Aloha Editor UI API</a></dd>
</dl>
<dl class="R">
    <dt>Plugins</dt>
      <dd><a href="plugins.html">Aloha Editor plugins</a></dd>
      <dd><a href="plugin_block.html">Block</a></dd>
      <dd><a href="plugin_image.html">Image</a></dd>
      <dd><a href="plugin_contenthandler.html">Content Handler</a></dd>
      <dd><a href="plugin_browser.html">Browser</a></dd>
      <dd>Numerated Headers</dd>
      <dd><a href="plugin_undo.html">Undo</a></dd>
      <dd><a href="plugin_table.html">Table</a></dd>
      <dd><a href="plugin_paste.html">Paste</a></dd>
      <dd><a href="plugin_formatlesspaste.html">Formatless paste</a></dd>
      <dd><a href="plugin_dom_to_xhtml.html">DOM to XHTML</a></dd>
      <dd><a href="plugin_wai-lang.html">WAI Language</a></dd>
    <dt>Contributing to Aloha Editor</dt>
      <dd><a href="releasing.html">Releasing</a></dd>
      <dd>Development Process</dd>
      <dd><a href="style_guide.html">Javascript Style Guide</a></dd>
      <dd><a href="documentation_guidelines.html">Documentation Guidelines</a></dd>
</dl>


        </div>
      </div>
    </div>
  </div>

  <div id="container">
    <div class="wrapper">
      <div id="mainCol">
          <div class="headerSection">
            <h2>Cite Plugin</h2>
<p>With the Cite Plugin you can add reference to mentioned sources.</p>

          </div>
        <h3 id="overview">1 Overview</h3>
<p>A <code>q</code> element will be wrapped around the selected text and represents some content quoted from another source.</p>
<p>Quotation punctuation (such as quotation marks) that is quoting the contents of the element must not appear immediately before, after, or inside <code>q</code> elements; they will be inserted into the rendering by the user agent.</p>
<p>Content inside a <code>q</code> element must be quoted from another source, whose address, if it has one, may be cited in the cite attribute. If the cite attribute is present, it must be a valid <span class="caps">URL</span>.</p>
<h3 id="usage">2 Usage</h3>
<p>Select the text you want to markup as citation. <img src="images/plugins/cite-01.png" style="width:620px"></p>
<p>Add the source <span class="caps">URL</span> and a note in the sidebar. This information will be displayed in the <code>referenceContainer</code>. <img src="images/plugins/cite-02.png" style="width:620px"></p>
<h3 id="functional-description">3 Functional Description</h3>
<p>The Cite plugin allows you to format text into blockquotes or quotes.</p>
<p>In order to create a blockquote select the desired text and click on the blockquote layout button at the Aloha Editor. The selected text or headline will be wrapped into <tt>&lt;blockquote&gt;</tt> tag. If the text resides within a paragraph the whole paragraph will be turned into a blockquote.</p>
<p>To inline quote a text just click the quote button and enter some text or select an already entered text and click on the quote button. To finalize the quotation enter the name or title and a <span class="caps">URL</span> at the Aloha Editor Sidebar.</p>
<div class="note"><p>Currently the cite plugin is not able to remove blockquotes and inline annotations correctly. You may however apply another formatting like a paragraph to remove a blockquote. An inline quotation may only be removed by deleting the annotated text. The references will <strong>not</strong> be updated when quotes or blockquotes are removed.</p></div>
<h3 id="components">4 Components</h3>
<ul>
	<li>Button to add a citation in the floating menu</li>
	<li>Sidebar input fields for <span class="caps">URL</span> and Title</li>
</ul>
<h3 id="configuration">5 Configuration</h3>
<div class="code_container">
<pre class="brush: javascript; gutter: false; toolbar: false">

Aloha.settings.plugins: {
	cite: {
		referenceContainer: '#Cites', // a jQuery selector for an
		sidebar: {
			open: true // will open the sidebar when the cite button is clicked
		},
		config: [ 'quote', 'blockquote' ],
		editables: {
			'#one': [ 'quote' ],
			'#two': [ ]
		}
	}
};
<<<<<<< HEAD
</pre></div><h3 id="further-information">6 Further Information</h3>
=======
</pre></div>
<div class="note"><p>The <code>sidebar.open</code> config property will accept boolean or  string values. Boolean <code>false</code>, <code>'false'</code> or <code>'0'</code> will not show the sidebar,  <code>true</code> or any other string value will show it.</p></div>
<h3 id="further-information">6 Further Information</h3>
>>>>>>> b1da8147
<ul>
	<li>q Element (HTML5 spec): <a href="http://www.w3.org/TR/html5/the-q-element.html#the-q-element">w3c.org</a></li>
</ul>
<h3 id="known-issues">7 Known Issues</h3>
<ul>
	<li>If you select &#8220;<code>CO&lt;sub&gt;2&lt;/sub&gt;</code>&#8221; and click the cite button it will result in &#8220;<code>CO[1]2[1]</code>&#8221; but is should be <code>CO2[1]</code></li>
</ul>

      </div>
        <div id="subCol">
          <h3 class="chapter"><img src="images/strobe/chapters.png" alt="" />Chapters</h3>
          <ol class="chapters">
            <li><a href="#overview"><p>Overview</p>
</a></li><li><a href="#usage"><p>Usage</p>
</a></li><li><a href="#functional-description"><p>Functional Description</p>
</a></li><li><a href="#components"><p>Components</p>
</a></li><li><a href="#configuration"><p>Configuration</p>
</a></li><li><a href="#further-information"><p>Further Information</p>
</a></li><li><a href="#known-issues"><p>Known Issues</p>
</a></li>
          </ol>
        </div>
    </div>
  </div>

  <hr class="hide" />
	  <footer>
	    <div class="container">
	      <div class="col">
	        <a href="index.html"><img src="images/footer/logo.png" alt="Aloha Editor" /></a>
	        <p>
	        	Templates based on <a href="https://github.com/sproutcore/sproutguides">SproutCore guides</a>.
	        </p>
	      </div>
	      <a href="#feature" class="top">Back To Top</a>
	    </div>
	  </footer>

  <script src="http://code.jquery.com/jquery-1.6.min.js" type="text/javascript" charset="utf-8"></script>
  <script type="text/javascript" src="javascripts/alohaEditorGuides.js"></script>
  <script type="text/javascript" src="javascripts/syntaxhighlighter/shCore.js"></script>
  <script type="text/javascript" src="javascripts/syntaxhighlighter/shBrushRuby.js"></script>
  <script type="text/javascript" src="javascripts/syntaxhighlighter/shBrushJScript.js"></script>
  <script type="text/javascript" src="javascripts/syntaxhighlighter/shBrushCss.js"></script>
  <script type="text/javascript" src="javascripts/syntaxhighlighter/shBrushXml.js"></script>
  <script type="text/javascript" src="javascripts/syntaxhighlighter/shBrushSql.js"></script>
  <script type="text/javascript" src="javascripts/syntaxhighlighter/shBrushPlain.js"></script>
  <script type="text/javascript">
    SyntaxHighlighter.all()
  </script>
</body>
</html><|MERGE_RESOLUTION|>--- conflicted
+++ resolved
@@ -2,7 +2,7 @@
 <html lang="en">
 <head>
   <meta charset="utf-8" />
-  <title>Aloha Editor GuidesAloha Editor Guides: Cite Plugin</title>
+  <title>: Cite Plugin</title>
 
   <!-- guides styles -->
   <link rel="stylesheet" type="text/css" href="stylesheets/style.css" />
@@ -42,7 +42,7 @@
     <div class="wrapper">
       <div class="feature_header">
         <a href="/"><img src="images/strobe/guides.png"></a>
-        <h2><a href="/">Aloha Editor Guides</a></h2>
+        <h2><a href="/"></a></h2>
         <p>These guides help you to make your content editable and to develop Aloha Editor.</p>
       </div>
       <div class="feature_sidebar">
@@ -57,8 +57,6 @@
           <dl class="L">
     <dt>Start Here</dt>
       <dd><a href="using_aloha.html">Using Aloha Editor</a></dd>
-      <dd><a href="functional_description.html">Functional Description</a></dd>
-      <dd><a href="develop_aloha.html">Developing and building Aloha Editor</a></dd>
       <dd><a href="configure_aloha.html">Configuring Aloha Editor</a></dd>
       <dd><a href="aloha_jquery.html">Aloha Editor and jQuery</a></dd>
       <dd><a href="develop_aloha.html">Developing and building Aloha Editor</a></dd>
@@ -117,17 +115,12 @@
 <h3 id="usage">2 Usage</h3>
 <p>Select the text you want to markup as citation. <img src="images/plugins/cite-01.png" style="width:620px"></p>
 <p>Add the source <span class="caps">URL</span> and a note in the sidebar. This information will be displayed in the <code>referenceContainer</code>. <img src="images/plugins/cite-02.png" style="width:620px"></p>
-<h3 id="functional-description">3 Functional Description</h3>
-<p>The Cite plugin allows you to format text into blockquotes or quotes.</p>
-<p>In order to create a blockquote select the desired text and click on the blockquote layout button at the Aloha Editor. The selected text or headline will be wrapped into <tt>&lt;blockquote&gt;</tt> tag. If the text resides within a paragraph the whole paragraph will be turned into a blockquote.</p>
-<p>To inline quote a text just click the quote button and enter some text or select an already entered text and click on the quote button. To finalize the quotation enter the name or title and a <span class="caps">URL</span> at the Aloha Editor Sidebar.</p>
-<div class="note"><p>Currently the cite plugin is not able to remove blockquotes and inline annotations correctly. You may however apply another formatting like a paragraph to remove a blockquote. An inline quotation may only be removed by deleting the annotated text. The references will <strong>not</strong> be updated when quotes or blockquotes are removed.</p></div>
-<h3 id="components">4 Components</h3>
+<h3 id="components">3 Components</h3>
 <ul>
 	<li>Button to add a citation in the floating menu</li>
 	<li>Sidebar input fields for <span class="caps">URL</span> and Title</li>
 </ul>
-<h3 id="configuration">5 Configuration</h3>
+<h3 id="configuration">4 Configuration</h3>
 <div class="code_container">
 <pre class="brush: javascript; gutter: false; toolbar: false">
 
@@ -136,25 +129,14 @@
 		referenceContainer: '#Cites', // a jQuery selector for an
 		sidebar: {
 			open: true // will open the sidebar when the cite button is clicked
-		},
-		config: [ 'quote', 'blockquote' ],
-		editables: {
-			'#one': [ 'quote' ],
-			'#two': [ ]
 		}
 	}
 };
-<<<<<<< HEAD
-</pre></div><h3 id="further-information">6 Further Information</h3>
-=======
-</pre></div>
-<div class="note"><p>The <code>sidebar.open</code> config property will accept boolean or  string values. Boolean <code>false</code>, <code>'false'</code> or <code>'0'</code> will not show the sidebar,  <code>true</code> or any other string value will show it.</p></div>
-<h3 id="further-information">6 Further Information</h3>
->>>>>>> b1da8147
+</pre></div><h3 id="further-information">5 Further Information</h3>
 <ul>
 	<li>q Element (HTML5 spec): <a href="http://www.w3.org/TR/html5/the-q-element.html#the-q-element">w3c.org</a></li>
 </ul>
-<h3 id="known-issues">7 Known Issues</h3>
+<h3 id="known-issues">6 Known Issues</h3>
 <ul>
 	<li>If you select &#8220;<code>CO&lt;sub&gt;2&lt;/sub&gt;</code>&#8221; and click the cite button it will result in &#8220;<code>CO[1]2[1]</code>&#8221; but is should be <code>CO2[1]</code></li>
 </ul>
@@ -165,7 +147,6 @@
           <ol class="chapters">
             <li><a href="#overview"><p>Overview</p>
 </a></li><li><a href="#usage"><p>Usage</p>
-</a></li><li><a href="#functional-description"><p>Functional Description</p>
 </a></li><li><a href="#components"><p>Components</p>
 </a></li><li><a href="#configuration"><p>Configuration</p>
 </a></li><li><a href="#further-information"><p>Further Information</p>

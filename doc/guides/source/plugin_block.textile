--- conflicted
+++ resolved
@@ -1,31 +1,15 @@
-﻿h2. The Block Plugin
+h2. The Block Plugin
+
+After reading this guide, you will be able to:
+
+endprologue.
+
+TIP: We suggest that you open up the block demo located at +src/demo/block/index.html+ of the Aloha Source, as it contains lots of usage examples and best practices.
+
+h3. What are Aloha Blocks?
 
 *Aloha Blocks* (Blocks) are non-editable areas of a website, which often have
 some properties being editable through the Aloha user interface.
-
-<<<<<<< HEAD
-WARNING: The Block Plugin is still being developed.
-
-endprologue.
-
-h3. Overview
-
-TIP: We suggest that you open up the block demo located at @src/demo/block/index.html@ of the Aloha Source, as it contains lots of usage examples and best practices.
-=======
-* Understand what Aloha Blocks are
-* use already-given Aloha Blocks
-* write your own blocks and editors
-* Integrate Blocks into your CMS or backend system
-
-endprologue.
-
-TIP: We suggest that you open up the block demo located at +src/demo/block/index.html+ of the Aloha Source, as it contains lots of usage examples and best practices.
-
-h3. What are Aloha Blocks?
-
-*Aloha Blocks* (Blocks) are non-editable areas of a website, which often have
-some properties being editable through the Aloha user interface.
->>>>>>> f09c6d00
 
 Some use cases for blocks include:
 
@@ -37,14 +21,6 @@
 * Create a "column" container which can contain other blocks or other contents
 
 Some properties of blocks:
-<<<<<<< HEAD
-
-* Blocks can occur inside or outside of Aloha Editables
-* Both @<span>@ and @<div>@ elements can be blockified (i.e. converted to blocks)
-* can contain nested editable areas
-* can be copy/pasted and dragged/dropped if they are inside an Aloha editable
-* can be deleted using backspace or DEL if inside an editable
-=======
 
 * Blocks can occur inside or outside of Aloha Editables
 * Both +<span>+ and +<div>+ elements can be blockified (i.e. converted to blocks)
@@ -52,20 +28,18 @@
 * can be copy/pasted and dragged/dropped if they are inside an Aloha editable
 * can be deleted using backspace or DEL if inside an editable
 
->>>>>>> f09c6d00
 
 h3. Enabling the Block Plugin
 
 Aloha Blocks are implemented as a plugin called @block@, which is part of the @common@ bundle.
 
-<<<<<<< HEAD
-Furthermore, you need to load the @paste@ plugin. Thus, just add @common/block,common/paste@ to the @data-aloha-plugins@ loading list.
+Furthermore, you need to load the @paste@ plugin. Thus, just add +common/block,common/paste+ to the @data-aloha-plugins@ loading list.
 
 WARNING: As the @contenthandler@ plugin currently cleans up the HTML very rigidly, this can interfere with blocks. If you use them together, make sure to test thoroughly that no unwanted HTML is removed.
 
 h4. Initializing  Blocks
 
-Blocks need to be initialized before they can be used. Most conveniently, it should be done when the page is loaded. The most simple way to initialize a block is by using the @.alohaBlock()@ function on a jQuery collection, i.e. to make @.vcard@ a block, just use @jQuery('.vcard').alohaBlock()@.
+Blocks need to be initialized before they can be used. Most conveniently, it should be done when the page is loaded. The most simple way to initialize a block is by using the +.alohaBlock()+ function on a jQuery collection, i.e. to make @.vcard@ a block, just use @jQuery('.vcard').alohaBlock()@.
 
 TIP: Make sure to wrap the initialization code inside an @Aloha.ready()@ callback, to make
      sure Aloha is fully loaded by then.
@@ -101,13 +75,13 @@
 NOTE: Because block attributes are stored as @data@ attributes on the block DOM node, we must be
       quite restrictive concerning the allowed keys, and only allow string values.
 
-Block attributes can be set at construction time through @.alohaBlock(attrs)@ or using the @block.attr()@ function at runtime.
-
-All block attributes which start with @aloha-block-@ are *internal* and can *only* be set during construction time.
+Block attributes can be set at construction time through +.alohaBlock(attrs)+ or using the +block.attr()+ function at runtime.
+
+All block attributes which start with +aloha-block-+ are *internal* and can *only* be set during construction time.
 
 h4. Block Types
 
-One special block attribute is called @aloha-block-type@, which must be set to one of the block types registered at the @BlockManager@. It can be only set during construction time, and if it is not set, the @DefaultBlock@ is automatically chosen.
+One special block attribute is called +aloha-block-type+, which must be set to one of the block types registered at the @BlockManager@. It can be only set during construction time, and if it is not set, the @DefaultBlock@ is automatically chosen.
 
 Depending on the block type, a different @Block@ class is being instanciated. Later, you will be introduced in writing your own block type.
 
@@ -141,90 +115,6 @@
 });
 </javascript>
 
-=======
-Furthermore, you need to load the @paste@ plugin. Thus, just add +common/block,common/paste+ to the @data-aloha-plugins@ loading list.
-
-WARNING: As the @contenthandler@ plugin currently cleans up the HTML very rigidly, this can interfere with blocks. If you use them together, make sure to test thoroughly that no unwanted HTML is removed.
-
-h4. Initializing  Blocks
-
-Blocks need to be initialized before they can be used. Most conveniently, it should be done when the page is loaded. The most simple way to initialize a block is by using the +.alohaBlock()+ function on a jQuery collection, i.e. to make @.vcard@ a block, just use @jQuery('.vcard').alohaBlock()@.
-
-TIP: Make sure to wrap the initialization code inside an @Aloha.ready()@ callback, to make
-     sure Aloha is fully loaded by then.
-
-NOTE: It is only allowed to convert @span@ or @div@ elements into an Aloha Block. Otherwise,
-      an error will be thrown. So watch the browser's console output when debugging!
-
-The @alohaBlock@ function takes a configuration object of *Block Attributes*, which are set on the block.
-
-h4. Block Attributes
-
-Each block can have multiple *block attributes*, which are like configuration parameters and can influence the rendering of blocks. A block attribute key is only allowed to be lowercase, and shall contain only @a-z, 0-9, -@ and @_@ in the name. The block attribute value must be a string:
-
-<javascript>
-// Valid block attributes
-{
-	key: 'value',
-	_foo: 'bar',
-	'my-special-attr': 'Yeah',
-	'attr-09': 'Test some very long string',
-	another: '{"json": "encoded as string"}'
-}
-// Invalid block attributes
-{
-	kEy: 'value'
-	foo: false,
-	bar: {
-		json: "foo"
-	}
-}
-</javascript>
-
-NOTE: Because block attributes are stored as @data@ attributes on the block DOM node, we must be
-      quite restrictive concerning the allowed keys, and only allow string values.
-
-Block attributes can be set at construction time through +.alohaBlock(attrs)+ or using the +block.attr()+ function at runtime.
-
-All block attributes which start with +aloha-block-+ are *internal* and can *only* be set during construction time.
-
-h4. Block Types
-
-One special block attribute is called +aloha-block-type+, which must be set to one of the block types registered at the @BlockManager@. It can be only set during construction time, and if it is not set, the @DefaultBlock@ is automatically chosen.
-
-Depending on the block type, a different @Block@ class is being instanciated. Later, you will be introduced in writing your own block type.
-
-TIP: Aloha shows configuration errors on the firebug or webkit console; so watch this place
-     for any errors, f.e. because block types were not found.
-
-h4. Block Attribute Overriding Sources
-
-When calling @.alohaBlock@ on an element, the following data is merged together:
-
-* @{ aloha-block-type: 'DefaultBlock' }@
-* The block attributes specified in the @.alohaBlock(attr)@ function
-* All @data-@ attributes on the corresponding DOM node.
-
-That is, if a DOM node which should be blockified has a @data-aloha-block-type@ property, this one is always used. Else, the @aloha-block-type@ property from the @.alohaBlock()@ function is used (if given). If nothing is specified, the @DefaultBlock@ is used.
-
-The same is done for all block attributes, not only @aloha-block-type@.
-
-h4. Default Settings
-
-Block construction such as the following is very common:
-
-<javascript>
-Aloha.ready(function() {
-	Aloha.jQuery('.foo').alohaBlock({
-		'aloha-block-type': 'MySpecialBlock'
-	});
-	Aloha.jQuery('.bar').alohaBlock({
-		'aloha-block-type': 'DebugBlock'
-	});
-});
-</javascript>
-
->>>>>>> f09c6d00
 To make such initialization code more easy to write and more declarative, this can be also written inside the Aloha settings:
 
 <javascript>
@@ -242,11 +132,7 @@
 
 h3. Interacting with Blocks
 
-<<<<<<< HEAD
-After a block has been initialized, it can be retrieved through the @BlockManager.getBlock()@ method. This method accepts a variety of arguments:
-=======
 After a block has been initialized, it can be retrieved through the +BlockManager.getBlock()+ method. This method accepts a variety of arguments:
->>>>>>> f09c6d00
 
 * the ID of the block (as in @<span id="....">@)
 * the DOM element of the block
@@ -265,21 +151,12 @@
 After you retrieved a block instance, you can use the public API of it. The most important
 methods are:
 
-<<<<<<< HEAD
-* @attr(key, value)@ to set @key@ to @value@
-* @attr({key1: value1, key2: value2})@ to set multiple values simultaneously
-* @attr(key)@ to retrieve the value for @key@
-* @attr()@ to retrieve all key/values as objecz
-* @activate()@ to activate the block
-* @deactivate()@ to deactivate the block
-=======
 * +attr(key, value)+ to set @key@ to @value@
 * +attr({key1: value1, key2: value2})+ to set multiple values simultaneously
 * +attr(key)+ to retrieve the value for @key@
 * +attr()+ to retrieve all key/values as objecz
 * +activate()+ to activate the block
 * +deactivate()+ to deactivate the block
->>>>>>> f09c6d00
 
 When an attribute is changed through @attr@, the block is re-rendered automatically.
 
@@ -289,11 +166,7 @@
 Inside the *plugin module*, you need to register the Aloha Blocks at the
 Block Manager. An example skeleton follows:
 
-<<<<<<< HEAD
-<javascript filename="blockdemo/lib/blockdemo-plugin.js">
-=======
-<javascript>
->>>>>>> f09c6d00
+<javascript>
 define([
 	'aloha/plugin',
 	'block/blockmanager',
@@ -307,11 +180,7 @@
 	});
 });
 </javascript>
-<<<<<<< HEAD
-<javascript filename="blockdemo/lib/block.js">
-=======
-<javascript>
->>>>>>> f09c6d00
+<javascript>
 define([
 	'block/block'
 ], function(block) {
@@ -329,43 +198,23 @@
 
 h4. Initialization and Rendering API
 
-<<<<<<< HEAD
-The first method you can override is the @init($element, postProcessFn)@ method. There, you get the jQuery @$element@ as argument, and can use it to register f.e. custom event handlers or initialize the block contents. The second parameter is a function which needs to be run *always* after init() is complete. Furthermore, you can set block attributes using the @attr()@ method if needed.
+The first method you can override is the +init($element, postProcessFn)+ method. There, you get the jQuery @$element@ as argument, and can use it to register f.e. custom event handlers or initialize the block contents. The second parameter is a function which needs to be run *always* after init() is complete. Furthermore, you can set block attributes using the @attr()@ method if needed.
 
 NOTE: init() requires you to call *postProcessFn*, as this enables you to do asynchronous queries inside init().
 
-WARNING: @init()@ can be called multiple times under some circumstances; so do *not* rely on the fact that init is only run once in your code. See the API doc about @init()@ for further explanations on this.
-
-After the @init()@ method, the @$element@ is *augumented* by additional DOM nodes, which are needed f.e. for the drag/drop handles of the block.
-
-The second place you will most certainly override is the @update($element, postProcessFn)@ method. This method is called always when one or multiple block attributes changed, so you are able to run any code you want inside there, manipulating @$element@.
+WARNING: +init()+ can be called multiple times under some circumstances; so do *not* rely on the fact that init is only run once in your code. See the API doc about @init()@ for further explanations on this.
+
+After the +init()+ method, the @$element@ is *augumented* by additional DOM nodes, which are needed f.e. for the drag/drop handles of the block.
+
+The second place you will most certainly override is the +update($element, postProcessFn)+ method. This method is called always when one or multiple block attributes changed, so you are able to run any code you want inside there, manipulating @$element@.
 
 In some use cases, you will want to do some asynchronous work inside the @update()@ method, like fetching an updated rendering of the element via AJAX from the server side. That is the reason of the @postProcessFn@ callback function you get as second method argument: This function must be *always called* after the @$element@ has been modified, as it renders the drag/drop handles if necessary.
 
-Because we add some special DOM nodes to the @$element@ (for displaying the drag/drop handles for example), you should not rely on stuff like the number of child elements of @$element@. If you still need to do this, make sure to filter out all elements which have an @aloha-block-handle@ CSS class applied (as they are internal elements).
+Because we add some special DOM nodes to the @$element@ (for displaying the drag/drop handles for example), you should not rely on stuff like the number of child elements of @$element@. If you still need to do this, make sure to filter out all elements which have an +aloha-block-handle+ CSS class applied (as they are internal elements).
 
 h4. Custom Block Handles
 
-If you wish to write custom block handles, e.g. for deleting a block or adding new blocks, you need to override the @renderBlockHandlesIfNeeded@ method. There, you can add DOM nodes to @this.$element@, and style them as handles using CSS.
-=======
-The first method you can override is the +init($element, postProcessFn)+ method. There, you get the jQuery @$element@ as argument, and can use it to register f.e. custom event handlers or initialize the block contents. The second parameter is a function which needs to be run *always* after init() is complete. Furthermore, you can set block attributes using the @attr()@ method if needed.
-
-NOTE: init() requires you to call *postProcessFn*, as this enables you to do asynchronous queries inside init().
-
-WARNING: +init()+ can be called multiple times under some circumstances; so do *not* rely on the fact that init is only run once in your code. See the API doc about @init()@ for further explanations on this.
-
-After the +init()+ method, the @$element@ is *augumented* by additional DOM nodes, which are needed f.e. for the drag/drop handles of the block.
-
-The second place you will most certainly override is the +update($element, postProcessFn)+ method. This method is called always when one or multiple block attributes changed, so you are able to run any code you want inside there, manipulating @$element@.
-
-In some use cases, you will want to do some asynchronous work inside the @update()@ method, like fetching an updated rendering of the element via AJAX from the server side. That is the reason of the @postProcessFn@ callback function you get as second method argument: This function must be *always called* after the @$element@ has been modified, as it renders the drag/drop handles if necessary.
-
-Because we add some special DOM nodes to the @$element@ (for displaying the drag/drop handles for example), you should not rely on stuff like the number of child elements of @$element@. If you still need to do this, make sure to filter out all elements which have an +aloha-block-handle+ CSS class applied (as they are internal elements).
-
-h4. Custom Block Handles
-
 If you wish to write custom block handles, e.g. for deleting a block or adding new blocks, you need to override the +renderBlockHandlesIfNeeded+ method. There, you can add DOM nodes to @this.$element@, and style them as handles using CSS.
->>>>>>> f09c6d00
 
 There are two rules to follow:
 
@@ -373,11 +222,7 @@
   no matter how often it is called. This means f.e. that if this method inserts a drag handle,
   it is only allowed to do so if the drag handle is not yet inserted.
 * Second, the method must mark all DOM nodes which are added with the CSS class
-<<<<<<< HEAD
-  @aloha-block-handle@ such that they are marked as internal.
-=======
   +aloha-block-handle+ such that they are marked as internal.
->>>>>>> f09c6d00
 
 The default block handles function looks as follows, rendering a drag handle:
 
@@ -393,16 +238,11 @@
 
 h4. Nested Aloha Editables
 
-<<<<<<< HEAD
-If you want to mark a certain area inside a block as aloha editable again, you just need to apply the @aloha-editable@ CSS class to it. If the default behavior is not what you want, you can also call @$element.find(...).aloha()@ in the @init()@ and/or @update()@ method.
-=======
 If you want to mark a certain area inside a block as aloha editable again, you just need to apply the +aloha-editable+ CSS class to it. If the default behavior is not what you want, you can also call @$element.find(...).aloha()@ in the @init()@ and/or @update()@ method.
->>>>>>> f09c6d00
 
 h3. Editing API
 
 The attributes of an Aloha Block can be edited through an automatically generated User Interface in the *Aloha Sidebar*. Of course, this user interface needs to know which block attributes are editable. For that, an Aloha Block can contain a *schema* which defines this information. Simply override the @getSchema()@ method and make it return a schema.
-<<<<<<< HEAD
 
 A basic schema can look like this:
 
@@ -417,15 +257,15 @@
 },		
 </javascript>
 
-It just defines that the block attribute @symbol@ is of type @string@ and has a certain label.
-
-Additionally, the Aloha Block needs a title which is shown in the sidebar. Just set the @title@ property of your block, or for more advanced computations override the @getTitle()@ method.
+It just defines that the block attribute +symbol+ is of type @string@ and has a certain label.
+
+Additionally, the Aloha Block needs a title which is shown in the sidebar. Just set the +title+ property of your block, or for more advanced computations override the @getTitle()@ method.
 
 h4. Introducing Editors
 
-Every form element in the sidebar is represented internally through an @editor@ class, which defines the behavior of the given form element.
-
-You might now wonder how the system knows that an element of type @string@ shall be edited through an input field. For that, the @EditorManager@ is responsible. It contains a mapping from data types to editor classes, for example a mapping from the @string@ data type to the @StringEditor@.
+Every form element in the sidebar is represented internally through an +editor+ class, which defines the behavior of the given form element.
+
+You might now wonder how the system knows that an element of type @string@ shall be edited through an input field. For that, the +EditorManager+ is responsible. It contains a mapping from data types to editor classes, for example a mapping from the @string@ data type to the @StringEditor@.
 
 h4. Available Editors
 
@@ -440,7 +280,7 @@
 }
 </javascript>
 
-Output: @<input type="text" />@
+Output: +<input type="text" />+
 
 h5. number
 
@@ -456,7 +296,7 @@
 }
 </javascript>
 
-Output: @<input type="range" min="0" max="5" step="0.5" />@
+Output: +<input type="range" min="0" max="5" step="0.5" />+
 
 h5. url
 
@@ -467,7 +307,7 @@
 }
 </javascript>
 
-Output: @<input type="url" />@
+Output: +<input type="url" />+
 
 h5. email
 
@@ -478,7 +318,7 @@
 }
 </javascript>
 
-Output: @<input type="email" />@
+Output: +<input type="email" />+
 
 h5. select
 
@@ -499,106 +339,7 @@
 }
 </javascript>
 
-Output: @<select>...</select>@ (with the correctly active option pre-selected)
-=======
-
-A basic schema can look like this:
-
-<javascript>
-getSchema: function() {
-	return {
-		symbol: {
-			type: 'string',
-			label: 'Stock Quote Name'
-		}
-	};
-},		
-</javascript>
-
-It just defines that the block attribute +symbol+ is of type @string@ and has a certain label.
-
-Additionally, the Aloha Block needs a title which is shown in the sidebar. Just set the +title+ property of your block, or for more advanced computations override the @getTitle()@ method.
-
-h4. Introducing Editors
-
-Every form element in the sidebar is represented internally through an +editor+ class, which defines the behavior of the given form element.
-
-You might now wonder how the system knows that an element of type @string@ shall be edited through an input field. For that, the +EditorManager+ is responsible. It contains a mapping from data types to editor classes, for example a mapping from the @string@ data type to the @StringEditor@.
-
-h4. Available Editors
-
-So far, the following data types/editors are available (each with an example):
-
-h5. string
-
-<javascript>
-{
-	type: 'string',
-	label: 'My Label'
-}
-</javascript>
-
-Output: +<input type="text" />+
-
-h5. number
-
-<javascript>
-{
-	type: 'number',
-	label: 'My Label',
-	range: {
-		min: 0,
-		max: 5,
-		step: 0.5 // values 0, 0.5, ...,  4.5, 5
-	}
-}
-</javascript>
-
-Output: +<input type="range" min="0" max="5" step="0.5" />+
-
-h5. url
-
-<javascript>
-{
-	type: 'url',
-	label: 'My Label'
-}
-</javascript>
-
-Output: +<input type="url" />+
-
-h5. email
-
-<javascript>
-{
-	type: 'email',
-	label: 'My Label'
-}
-</javascript>
-
-Output: +<input type="email" />+
-
-h5. select
-
-<javascript>
-{
-	type: 'select',
-	label: 'Position',
-	values: [{
-		key: '',
-		label: 'No Float'
-	}, {
-		key: 'left',
-		label: 'Float left'
-	}, {
-		key: 'right',
-		label: 'Float right'
-	}]
-}
-</javascript>
-
 Output: +<select>...</select>+ (with the correctly active option pre-selected)
->>>>>>> f09c6d00
 
 h5. button
 
@@ -612,23 +353,13 @@
 }
 </javascript>
 
-<<<<<<< HEAD
-Output: @<button />@
+Output: +<button />+
 
 h4. Writing a Custom Editor
 
-For writing custom editors, just check the @AbstractEditor@ and @AbstractFormElementEditor@ inside @lib/editor.js@, as well as the default editor implementations. It should be quite self-explanatory :-)
-
-In case you do not extend the @AbstractFormElementEditor@ you just need to remember one thing -- Make sure to throw a @change@ event on the editor class, with the changed value as parameter:
-=======
-Output: +<button />+
-
-h4. Writing a Custom Editor
-
 For writing custom editors, just check the +AbstractEditor+ and +AbstractFormElementEditor+ inside @lib/editor.js@, as well as the default editor implementations. It should be quite self-explanatory :-)
 
 In case you do not extend the @AbstractFormElementEditor@ you just need to remember one thing -- Make sure to throw a +change+ event on the editor class, with the changed value as parameter:
->>>>>>> f09c6d00
 
 <javascript>
 this.trigger('change', this.getValue());
@@ -636,11 +367,7 @@
 
 Then the framework takes care of updating the attribute in the Aloha Block accordingly.
 
-<<<<<<< HEAD
-If you subclass @AbstractFormElementEditor@, you mostly do not need to deal with the event handling yourself, as this is done for you. This can greatly simplify the editors.
-=======
 If you subclass +AbstractFormElementEditor+, you mostly do not need to deal with the event handling yourself, as this is done for you. This can greatly simplify the editors.
->>>>>>> f09c6d00
 
 TIP: Check the example editors in @plugins/common/block/lib/editor.js@, they are really easy and small.
 
@@ -652,25 +379,15 @@
 
 Sometimes, you want to create blocks which are mainly a container for other blocks. An example is a "Column" block, which should accomodate other blocks. Now, there are two supported possibilities for that.
 
-<<<<<<< HEAD
-First, you can mark your columns with the CSS class @aloha-editable@, and then these columns can contain other blocks. Use this when you want to allow content to be placed *between* your blocks.
-
-Second, you can mark your columns with the CSS class @aloha-block-collection@. Then, the Aloha Blocks inside become sortable: You see that they have a drag handle now. Furthermore, they can now be deleted using the standard backspace or delete keys.
-=======
 First, you can mark your columns with the CSS class +aloha-editable+, and then these columns can contain other blocks. Use this when you want to allow content to be placed *between* your blocks.
 
 Second, you can mark your columns with the CSS class +aloha-block-collection+. Then, the Aloha Blocks inside become sortable: You see that they have a drag handle now. Furthermore, they can now be deleted using the standard backspace or delete keys.
->>>>>>> f09c6d00
 
 Check the example blocks for a demo of this feature.
 
 h4. Custom Floating Menu
 
-<<<<<<< HEAD
-When the Aloha Blocks are active, we set a custom Floating Menu scope called:  @Aloha.Block.(alohaBlockType}@. so for example @Aloha.Block.DefaultBlock@, so you add buttons to the floating menu if you want to show them when a specific block is active.
-=======
 When the Aloha Blocks are active, we set a custom Floating Menu scope called:  +Aloha.Block.(alohaBlockType}+. so for example @Aloha.Block.DefaultBlock@, so you add buttons to the floating menu if you want to show them when a specific block is active.
->>>>>>> f09c6d00
 
 h4. Disabling the sidebar editor
 
@@ -680,11 +397,7 @@
 Aloha.settings.plugins.block.sidebarAttributeEditor = false;
 </javascript>
 
-<<<<<<< HEAD
-Then, you need to listen to some events on the BlockManager, most notably the @block-selection-change@ event, which is triggered each time the block selection changes.
-=======
 Then, you need to listen to some events on the BlockManager, most notably the +block-selection-change+ event, which is triggered each time the block selection changes.
->>>>>>> f09c6d00
 
 <javascript>
 BlockManager.bind('block-selection-change', function(blocks) {
@@ -693,18 +406,14 @@
 	// If the array is empty, no block has been selected.
 });
 </javascript>
-<<<<<<< HEAD
 
 h4. Preventing switch of scope for a block
 
 The block plugin will switch the current scope to a block-specific one whenever a block is activated. To prevent it from doing so just add the @data-block-skip-scope="true"@ attribute to the element you plan to turn into a block. As long as it's value is "true" the scope will not be switched. 
-=======
->>>>>>> f09c6d00
 
 h3. Internals
 
 For this work, numerous IE hacks were needed. Especially in areas like Drag/Drop, Deletion and Copy/Paste, especially IE7 and IE8 differ considerably in their behavior. See the compatibility matrix below for the tests which have been run.
-<<<<<<< HEAD
 
 h4. Browser Compatibility Matrix
 
@@ -725,33 +434,4 @@
 |_. block-collection: basic functionality       |  ✓         |  ✓         |  ✓    | ✓     | ✓     |      -              |
 |_. block-collection: delete block-level blocks |  ✓         |  ✓         |  ✓    | ✓     | ✓     |      -              |
 |_. block-collection: drag/drop of block-level b|  ✓         |  ✓         |  ✓    | ✓     | ✓     |      -              |
-|_. Caret handling of inline blocks             |  ✘         |  ✘         |  ✘    | ✘     | ✘     |      ✘              |
-
-=======
->>>>>>> f09c6d00
-
-h4. Browser Compatibility Matrix
-
-<<<<<<< HEAD
-* July 7, 2011: Initial version by "Sebastian Kurfürst":credits.html#skurfuerst and "Christopher Hlubek":credits.html#hlubek
-* November 29, 2011: Greatly expanded version by "Sebastian Kurfürst":credits.html#skurfuerst
-=======
-|_.                                             |_. Firefox 7|_. Chrome 17|_. IE7 |_. IE8  |_. IE9 |_. Unit Test Written|
-|_. General Aloha                               |  ✓         |  ✓         |  ✓    | ✓     | ✓     |     ✓              |
-|_. General Blocks                              |  ✓         |  ✓         |  ✓    | ✓     | ✓     |     ✓              |
-|_. Drag & Drop of inline elements              |  ✓         |  ✓         |  ✓    | ✓     | ✓     |     ✓              |
-|_. Drag & Drop of block-level elements         |  ✓         |  ✓         |  ✓    | ✓     | ✓     |     ✘              |
-|_. Copy & Paste                                |  ✓         |  ✓         | (✓) works in Emul. Mode; IE7 always dies on second copy/paste    | ✓     | ✓     |     ✓              |
-|_. Cut & Paste                                 |  ✓         |  ✓         | (✓) works in Emul. Mode; IE7 always dies on second copy/paste    | ✓     | ✓     |     ✓              |
-|_. Deletion of single blocks (block-level)     |  ✓         |  ✓         |  ✓    | ✓     | ✓     |      ✘              |
-|_. Deletion of single blocks (inline)          |  ✓         |  ✓         |  ✓    | ✓     | ✓     |      ✘              |
-|_. Deletion of blocks being part of selection  |  ✓         |  ✓         |  ✓    | ✓     | ✓     |      ✘              |
-|_. nested inline Blocks inside editables       |  ✓         |  ✓         |  ✓    | ✓     | ✓     |      -              |
-|_. nested block-level Blocks inside editables  |  ✓         |  ✓         |  ✓    | ✓     | ✓     |      -              |
-|_. nested inline Blocks drag/drop              |  ✓         |  ✓         |  ✓    | ✓     | ✓     |      -              |
-|_. nested block-level Blocks drag/drop         |  ✓         |  ✓         |  ✓    | ✓     | ✓     |      -              |
-|_. block-collection: basic functionality       |  ✓         |  ✓         |  ✓    | ✓     | ✓     |      -              |
-|_. block-collection: delete block-level blocks |  ✓         |  ✓         |  ✓    | ✓     | ✓     |      -              |
-|_. block-collection: drag/drop of block-level b|  ✓         |  ✓         |  ✓    | ✓     | ✓     |      -              |
-|_. Caret handling of inline blocks             |  ✘         |  ✘         |  ✘    | ✘     | ✘     |      ✘              |
->>>>>>> f09c6d00
+|_. Caret handling of inline blocks             |  ✘         |  ✘         |  ✘    | ✘     | ✘     |      ✘              |
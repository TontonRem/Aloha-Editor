h2. Table Plugin

the Table plugin provides specialized controls for table insertion and manipulation.

<<<<<<< HEAD
The Table Plugin will allow you to edit tables within your contents. You can do pretty much everything that you'd expect from editing tables, like adding and deleting rows and columns as well as merging and splitting cells. You can use the tab key to jump from one cell to the next.

endprologue.

h3. Configuration
=======
endprologue.


h3. Table Plugin

The Table Plugin will allow you to edit tables within your contents. You can do pretty much everything that you'd expect from editing tables, like adding and deleting rows and columns as well as merging and splitting cells. You can use the tab key to jump from one cell to the next.

h3. Functional Description

The Table plugin allows you to create, edit and delete a table, add or delete single rows or columns, define headers etc.
 
h4. Create a table and make it WAI accessible

In order to create a table move a cursor to your desired position, open the "Insert" tab in the Aloha Editor and click on the Table button. Now choose how many rows and columns you want to have via moving the mouse over the grid and click on the last marked cell and create the table.
The whole table is wrapped into a +<table>+ tag and each row consists of +<tr>+ and each cell of a +<td>+ tag.
Every table has a WAI (Web Accessibility Initiative) icon which will turn green if a summary is added.

h4. Add and delete rows and columns

Move the mouse pointer into the grey area beside or above the row or column (the mouse standard pointer turn into a little black arrow) and click. To mark two or more rows or columns just press shift and hold it down while clicking beside other rows or columns to mark them as well. Now you can click on the desired button to add a cell or row before or after or delete the selected rows.

h4. Table headline

To format a row or column as a headline select the row or column and click on the table header button in Aloha Editor. To delete the header formatting, select the row or column and click the button again.

h4. Merge and split cells

In order to merge two or more cells select the desired cells, rows or columns and click the merge cells button at the Aloha Editor. The content of all cells will be displayed in on cell. To split cells just select the cells, rows or column and click the split cells button. 

NOTE: All contents will be merged into the first cell and all other previously split cells will be empty.

h4. Table layout

Each cell, row or column can have an individual style applied. You only have to select the rows or columns and choose one layout from the table layout list.

h4. Table caption & summary

To add a caption to a table click inside of one cell and click the button table caption. A summary may be added by using the according field in the sidebar.

h3. Components

* table - insert a table into the content
* addrowbefore - adds a row before the current row
* addrowafter - adds a row after the current row
* deleterow - deletes the current row
* deletecolumn - deletes the current column
* rowheader - turns current row into a row of headers
* columnheader - turns current column into a column of headers
* romergecells - merge all cells within this row
* rowsplitcells - split merged cells within this row
* columnmergecells - merge all cells within this column
* columnsplitcells - split merged cells within this column
* addcolumnleft - add a column left of the current column
* addcolumnright - add a column right of the current column
* tablemergecells - merge selected cells
* tablesplitcells - split selected cells
* mergecells - merge selected cells
* splitcells - split selected cells
* tablecaption - input field which allows you to add a caption to the table

h3. Configuration settings
>>>>>>> f09c6d00

The table configuration allows for some special settings:

<javascript>
Aloha.settings.plugins: {
	table: {
		// all elements with no specific configuration are not allowed to insert tables
	    config : [ 'table' ],

		editables: {
			'#one': [ 'table' ],
			'#two': [ ]
		},
		// the table summary is editable in the sidebar
		summaryinsidebar : true,
		// the following settings allow the user to apply specific classes to
		// either the whole table or a column or row. The name is used as a
		// class attribute, while the iconClass is applied as a class attribute
		// to style the buttons
		tableConfig : [
			{ name:'hor-minimalist-a' },
			{ name:'box-table-a' },
			{ name:'hor-zebra' },
		],
		columnConfig : [
				{ name: 'table-style-bigbold',  iconClass: 'aloha-button-col-bigbold' },
				{ name: 'table-style-redwhite', iconClass: 'aloha-button-col-redwhite' }
		],
		rowConfig : [
				{ name: 'table-style-bigbold',  iconClass: 'aloha-button-row-bigbold' },
				{ name: 'table-style-redwhite', iconClass: 'aloha-button-row-redwhite' }
		]
	}
};

</javascript>

h3. Components

* table - insert a table into the content
* addrowbefore - adds a row before the current row
* addrowafter - adds a row after the current row
* deleterow - deletes the current row
* deletecolumn - deletes the current column
* rowheader - turns current row into a row of headers
* columnheader - turns current column into a column of headers
* romergecells - merge all cells within this row
* rowsplitcells - split merged cells within this row
* columnmergecells - merge all cells within this column
* columnsplitcells - split merged cells within this column
* addcolumnleft - add a column left of the current column
* addcolumnright - add a column right of the current column
* tablemergecells - merge selected cells
* tablesplitcells - split selected cells
* mergecells - merge selected cells
* splitcells - split selected cells
* tablecaption - input field which allows you to add a caption to the table
<|MERGE_RESOLUTION|>--- conflicted
+++ resolved
@@ -2,13 +2,6 @@
 
 the Table plugin provides specialized controls for table insertion and manipulation.
 
-<<<<<<< HEAD
-The Table Plugin will allow you to edit tables within your contents. You can do pretty much everything that you'd expect from editing tables, like adding and deleting rows and columns as well as merging and splitting cells. You can use the tab key to jump from one cell to the next.
-
-endprologue.
-
-h3. Configuration
-=======
 endprologue.
 
 
@@ -48,29 +41,7 @@
 
 To add a caption to a table click inside of one cell and click the button table caption. A summary may be added by using the according field in the sidebar.
 
-h3. Components
-
-* table - insert a table into the content
-* addrowbefore - adds a row before the current row
-* addrowafter - adds a row after the current row
-* deleterow - deletes the current row
-* deletecolumn - deletes the current column
-* rowheader - turns current row into a row of headers
-* columnheader - turns current column into a column of headers
-* romergecells - merge all cells within this row
-* rowsplitcells - split merged cells within this row
-* columnmergecells - merge all cells within this column
-* columnsplitcells - split merged cells within this column
-* addcolumnleft - add a column left of the current column
-* addcolumnright - add a column right of the current column
-* tablemergecells - merge selected cells
-* tablesplitcells - split selected cells
-* mergecells - merge selected cells
-* splitcells - split selected cells
-* tablecaption - input field which allows you to add a caption to the table
-
 h3. Configuration settings
->>>>>>> f09c6d00
 
 The table configuration allows for some special settings:
 
@@ -105,7 +76,6 @@
 		]
 	}
 };
-
 </javascript>
 
 h3. Components
@@ -127,4 +97,4 @@
 * tablesplitcells - split selected cells
 * mergecells - merge selected cells
 * splitcells - split selected cells
-* tablecaption - input field which allows you to add a caption to the table
+* tablecaption - input field which allows you to add a caption to the table
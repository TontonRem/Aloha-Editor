h2. Abbr Plugin

The Abbr Plugin will wrap selected contents within an @<abbr>@ tag. You can then specify a title text to describe the abbreviation.

endprologue.

<<<<<<< HEAD
h3. Configuration settings

Currently there are no configuration options for the Abbr Plugin.
=======
>>>>>>> f09c6d00

h3. Components

* formatAbbr - format selection as an abbreviation
* createAbbr - insert new abbreviation
* editAbbr - edit existing abbreviation
* abbrText - UIAttributeField for text input
<<<<<<< HEAD
* removeAbbr - remove abbreviation from selection
=======
* removeAbbr - remove abbreviation from selection

h3. Functional Description

To create an abbreviation highlight some text and click the abbreviation icon from the format tab. Now you can enter the description of the abbreviation which will be shown when hovering over the annotated word. For editing an abbreviation just click on the entered abbreviation and edit the text in the FloatingMenu.
To delete an abbreviation just move the cursor to the abbreviation and click on the abbreviation button at the Aloha Editor again.

h3. Configuration settings

To enable or disable the abbr plugin for single editables refere the following example.
All editables have the abbr plugin activated. The abbr plugin is deactivated for the editable with the ID 'two'.

Use a single array with the value +[ 'abbr' ]+ to activate or an empty array +[ ]+ to deactivate the plugin.

<javascript>
	Aloha.settings.plugins = {
		abbr: {
			config: [ 'abbr' ],

			editables: {
				'#one': [ 'abbr' ],
				'#two': [ ]
			}
		}
	};
</javascript>
>>>>>>> f09c6d00
<|MERGE_RESOLUTION|>--- conflicted
+++ resolved
@@ -1,26 +1,8 @@
 h2. Abbr Plugin
 
-The Abbr Plugin will wrap selected contents within an @<abbr>@ tag. You can then specify a title text to describe the abbreviation.
+The Abbr Plugin will wrap selected contents within an +<abbr>+ tag. You can then specify a title text to describe the abbreviation.
 
 endprologue.
-
-<<<<<<< HEAD
-h3. Configuration settings
-
-Currently there are no configuration options for the Abbr Plugin.
-=======
->>>>>>> f09c6d00
-
-h3. Components
-
-* formatAbbr - format selection as an abbreviation
-* createAbbr - insert new abbreviation
-* editAbbr - edit existing abbreviation
-* abbrText - UIAttributeField for text input
-<<<<<<< HEAD
-* removeAbbr - remove abbreviation from selection
-=======
-* removeAbbr - remove abbreviation from selection
 
 h3. Functional Description
 
@@ -46,4 +28,11 @@
 		}
 	};
 </javascript>
->>>>>>> f09c6d00
+
+h3. Components
+
+* formatAbbr - format selection as an abbreviation
+* createAbbr - insert new abbreviation
+* editAbbr - edit existing abbreviation
+* abbrText - UIAttributeField for text input
+* removeAbbr - remove abbreviation from selection
--- conflicted
+++ resolved
@@ -55,9 +55,6 @@
 * subscript - add subscript formatting
 * superscript - add superscript formatting
 * underline - add underline formatting
-<<<<<<< HEAD
-* paragraph - will allow you to add paragraph formattings (address, dd, div, dt, h1, h2, h3, h4, h5, h6, p, pre)
-=======
 * paragraph - will allow you to add paragraph formattings (address, dd, div, dt, h1, h2, h3, h4, h5, h6, p, pre)
 
 
@@ -78,4 +75,3 @@
 	removeFormats : [ 'strong', 'em', 'b', 'i', 'cite', 'q', 'code', 'abbr', 'del', 'sub', 'sup']
 };
 </javascript>
->>>>>>> f09c6d00
